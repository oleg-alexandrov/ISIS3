--- conflicted
+++ resolved
@@ -62,10 +62,6 @@
   $(error Unsupported platform, can not make for $(HOST_ARCH))
 endif
 
-<<<<<<< HEAD
-
-=======
->>>>>>> 6132911b
 # Set up Xalan's command-line option names.
 XALAN_VALIDATE_OPTION := -v
 XALAN_OUTFILE_OPTION := -o
@@ -73,13 +69,6 @@
 XALAN_INFILE_OPTION :=
 XALAN_XSL_OPTION :=
 
-<<<<<<< HEAD
-ifneq "$(or $(findstring Fedora, $(HOST_OS)), $(findstring ScientificLinux, $(HOST_OS)))" ""
-  XALAN = $(ISIS3LOCAL)/bin/Xalan
-endif
-
-=======
->>>>>>> 6132911b
 #---------------------------------------------------------------------------
 # The BSD version of grep on 10.7-10.9 is reported to be broken so use GNU
 #---------------------------------------------------------------------------
