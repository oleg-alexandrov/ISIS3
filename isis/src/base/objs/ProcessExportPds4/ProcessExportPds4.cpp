/**
 *   Unless noted otherwise, the portions of Isis written by the
 *   USGS are public domain. See individual third-party library
 *   and package descriptions for intellectual property
 *   information,user agreements, and related information.
 *
 *   Although Isis has been used by the USGS, no warranty, expressed or implied,
 *   is made by the USGS as to the accuracy and functioning of such software
 *   and related material nor shall the fact of distribution constitute any such
 *   warranty, and no responsibility is assumed by the USGS in connection
 *   therewith.
 *
 *   For additional information, launch
 *   $ISISROOT/doc//documents/Disclaimers/Disclaimers.html in a browser or see
 *   the Privacy &amp; Disclaimers page on the Isis website,
 *   http://isis.astrogeology.usgs.gov, and the USGS privacy and disclaimers on
 *   http://www.usgs.gov/privacy.html.
 */
#include "ProcessExportPds4.h"

#include <cmath>
#include <iostream>
#include <sstream>

#include <QDomDocument>
#include <QMap>
#include <QRegularExpression>
#include <QString>

#include "Application.h"
#include "FileName.h"
#include "IException.h"
#include "Projection.h"
#include "ProjectionFactory.h"
#include "Pvl.h"
#include "PvlToXmlTranslationManager.h"

using namespace std;

namespace Isis {


  /**
   * Default Constructor - Set to default the data members
   *
   */
  ProcessExportPds4::ProcessExportPds4() {

    m_lid = "";
    m_imageType = StandardImage;

    qSetGlobalQHashSeed(1031); // hash seed to force consistent output

    m_domDoc = new QDomDocument("");

    // base xml file 
    // <?xml version="1.0" encoding="UTF-8"?>
    QString xmlVersion = "version=\"1.0\" encoding=\"utf-8\"";
    QDomProcessingInstruction xmlHeader =
        m_domDoc->createProcessingInstruction("xml", xmlVersion);
    m_domDoc->appendChild(xmlHeader);

    // base pds4 schema location
    m_schemaLocation = "http://pds.nasa.gov/pds4/pds/v1 http://pds.nasa.gov/pds4/pds/v1/PDS4_PDS_1800.xsd"; 

    QString xmlModel;
    xmlModel += "href=\"http://pds.nasa.gov/pds4/pds/v1/PDS4_PDS_1800.sch\" ";
    xmlModel += "schematypens=\"http://purl.oclc.org/dsdl/schematron\"";
    QDomProcessingInstruction header =
        m_domDoc->createProcessingInstruction("xml-model", xmlModel);
    m_domDoc->appendChild(header);

  }


  /**
   * Destructor
   *
   */
  ProcessExportPds4::~ProcessExportPds4() {
    delete m_domDoc;
    m_domDoc = NULL;
  }


  /**
   * Create a standard PDS4 image label from the input cube.
   * 
   * @return @b QDomDocument The output PDS4 label.
   */
  QDomDocument &ProcessExportPds4::StandardPds4Label() {
    CreateImageLabel();
    translateUnits(*m_domDoc);
    return *m_domDoc;
  }


    /**
   * Create a standard PDS4 image label from the input cube.
   * 
   * @return @b QDomDocument The output PDS4 label.
   */
  void ProcessExportPds4::setImageType(ImageType imageType) {
    m_imageType = imageType;
  }


  /**
   * Creates a PDS4 label. The image label will be
   * stored internally in the class. 
   *  
   * This method has a similar function to 
   * ProcessExportPds::CreateImageLabel. However, it will create 
   * images of object type Array_3D_Image, Array_2D_Image, or 
   * Array_3D_Spectrum. 
   */
  void ProcessExportPds4::CreateImageLabel() {
    if (InputCubes.size() == 0) {
      QString msg("Must set an input cube before creating a PDS4 label.");
      throw IException(IException::Programmer, msg, _FILEINFO_);
    }
    if (m_domDoc->documentElement().isNull()) {
      QDomElement root = m_domDoc->createElement("Product_Observational");
      root.setAttribute("xmlns", "http://pds.nasa.gov/pds4/pds/v1");
      root.setAttribute("xmlns:xsi", "http://www.w3.org/2001/XMLSchema-instance");
      root.setAttribute("xsi:schemaLocation",
                        "http://pds.nasa.gov/pds4/pds/v1 http://pds.nasa.gov/pds4/pds/v1");
      m_domDoc->appendChild(root);
    }

    try {
      // <Product_Observational>
      //   <Identification_Area>
      identificationArea();
    }
    catch (IException &e) {
      QString msg = "Unable to translate and export identification information.";
      throw IException(e, IException::Programmer, msg, _FILEINFO_);
    }
    try {
      // <Product_Observational>
      //   <Observation_Area>
      standardInstrument();
    }
    catch (IException &e) {
      QString msg = "Unable to translate and export instrument information.";
      throw IException(e, IException::Programmer, msg, _FILEINFO_);
    }
    try {
      // <Product_Observational>
      //   <Observation_Area>
      //     <Discipline_Area>
      //       <disp:Display_Settings>
      displaySettings();
    }
    catch (IException &e) {
      QString msg = "Unable to translate and export display settings.";
      throw IException(e, IException::Programmer, msg, _FILEINFO_);
    }

    try {
      // <Product_Observational>
      //   <Observation_Area>
      //     <Discipline_Area>
      //       <sp:Spectral_Characteristics> OR <img:Imaging>
      standardBandBin();
    } 
    catch (IException &e) {
      QString msg = "Unable to translate and export spectral information.";
      throw IException(e, IException::Programmer, msg, _FILEINFO_);
    }

    try { 
      // <Product_Observational>
      //   <Observation_Area>
      //     <Discipline_Area>
      //       <card:Cartography>
      StandardAllMapping();
    }
    catch (IException &e) {
      QString msg = "Unable to translate and export mapping group.";
      throw IException(e, IException::Programmer, msg, _FILEINFO_);
    }
    try {
      // <Product_Observational>
      //   <File_Area_Observational>
      fileAreaObservational();
    }
    catch (IException &e) {
      QString msg = "Unable to translate and export standard image information.";
      throw IException(e, IException::Programmer, msg, _FILEINFO_);
    }
  }


  /**
   * This method translates the information from the ISIS 
   * Instrument group to the PDS4 labels. 
   */
  void ProcessExportPds4::standardInstrument() {
    Pvl *inputLabel = InputCubes[0]->label();
    FileName translationFileName;

    if (inputLabel->findObject("IsisCube").hasGroup("Instrument")) {
      
      // Translate the Instrument group
      translationFileName = "$base/translations/pds4ExportInstrument.trn";
      PvlToXmlTranslationManager instXlator(*inputLabel, translationFileName.expanded());
      instXlator.Auto(*m_domDoc);
      
      // If instrument and spacecraft values were translated, create the combined name
      QDomElement obsAreaNode = m_domDoc->documentElement().firstChildElement("Observation_Area");
      
      if ( !obsAreaNode.isNull() ) {
      
        // fix start/stop times, if needed
        QDomElement timeNode = obsAreaNode.firstChildElement("Time_Coordinates");
        if (!timeNode.isNull()) {
          QDomElement startTime = timeNode.firstChildElement("start_date_time");
          if (startTime.text() == "") {
            startTime.setAttribute("xsi:nil", "true");
          }
          else {
            QString timeValue = startTime.text();
            PvlToXmlTranslationManager::resetElementValue(startTime, timeValue + "Z");
          }
          QDomElement stopTime  = timeNode.firstChildElement("stop_date_time"); 
          if (stopTime.text() == "") {
            stopTime.setAttribute("xsi:nil", "true");
          }
          else {
            QString timeValue = stopTime.text();
            PvlToXmlTranslationManager::resetElementValue(stopTime, timeValue + "Z");
          }
      
        }
      
        QDomElement obsSysNode = obsAreaNode.firstChildElement("Observing_System");
        if ( !obsSysNode.isNull() ) {
          QString instrumentName;
          QString spacecraftName;
          QDomElement obsSysCompNode = obsSysNode.firstChildElement("Observing_System_Component");
          while ( !obsSysCompNode.isNull()) {
            QDomElement compTypeNode = obsSysCompNode.firstChildElement("type");
            if ( compTypeNode.text().compare("Spacecraft") == 0 ) {
              QString componentName = obsSysCompNode.firstChildElement("name").text();
              if (QString::compare(componentName, "TBD", Qt::CaseInsensitive) != 0) {
                spacecraftName = componentName; 
              }
            }
            else if ( compTypeNode.text().compare("Instrument") == 0 ) {
              QString componentName = obsSysCompNode.firstChildElement("name").text();
              if (QString::compare(componentName, "TBD", Qt::CaseInsensitive) != 0) {
                instrumentName = componentName;
              }
            }
            obsSysCompNode = obsSysCompNode.nextSiblingElement("Observing_System_Component");
          }
          QDomElement combinedNode = m_domDoc->createElement("name");
          QString combinedValue = "TBD";
          if ( !instrumentName.isEmpty() && !spacecraftName.isEmpty() ) {
            combinedValue = spacecraftName + " " + instrumentName;
          }
          combinedNode.appendChild( m_domDoc->createTextNode(combinedValue) );
          obsSysNode.insertBefore( combinedNode, obsSysNode.firstChild() );
        }
      }
      
      // Translate the Target name
      translationFileName = "$base/translations/pds4ExportTargetFromInstrument.trn"; 
      PvlToXmlTranslationManager targXlator(*inputLabel, translationFileName.expanded());
      targXlator.Auto(*m_domDoc);

      // move target to just below Observing_System. 
      QDomElement targetIdNode = obsAreaNode.firstChildElement("Target_Identification");
      obsAreaNode.insertAfter(targetIdNode, obsAreaNode.firstChildElement("Observing_System"));

    }
    else if (inputLabel->findObject("IsisCube").hasGroup("Mapping")) {

      translationFileName = "$base/translations/pds4ExportTargetFromMapping.trn"; 
      PvlToXmlTranslationManager targXlator(*inputLabel, translationFileName.expanded());
      targXlator.Auto(*m_domDoc);

    }
    else {
      throw IException(IException::Unknown, "Unable to find a target in input cube.", _FILEINFO_);
    }
  }


  /**
   * Allows mission specific programs to set logical_identifier 
   * required for PDS4 labels. This value is added to the xml file 
   * by the identificationArea() method. 
   *  
   * The input string should be colon separated string with 6 
   * identifiers: 
   *  
   * <ol> 
   *   <li> urn </li>
   *   <li> space_agency (ususally nasa) </li>
   *   <li> archiving_organization (usually pds) </li>
   *   <li> bundle_id </li>
   *   <li> collection_id </li>
   *   <li> product_id </li>
   * </ol> 
   *  
   * Example: 
   * urn:esa:psa:em16_tgo_frd:data_raw:frd_raw_sc_d_20150625T133700-20150625T135700 
   * 
   * @author 2018-05-21 Jeannie Backer
   * 
   * @param lid The logical identifier value required for PDS4 
   *            compliant labels.
   */
  void ProcessExportPds4::setLogicalId(QString lid) {
    m_lid = lid;
  }


  /**
   * Allows mission specific programs to use specified 
   * versions of dictionaries. 
   * 
   * @author 2018-05-21 Jeannie Backer
   *  
   * @param schema The string of schema to be set.
   */
  void ProcessExportPds4::setSchemaLocation(QString schema) {
    m_schemaLocation = schema;
  }


  /**
   * This method writes the identification information to the PDS4
   * labels. 
   */
  void ProcessExportPds4::identificationArea() {
    Pvl *inputLabel = InputCubes[0]->label(); 
    FileName translationFileName;
    translationFileName = "$base/translations/pds4ExportIdentificationArea.trn";
    PvlToXmlTranslationManager xlator(*inputLabel, translationFileName.expanded());
    xlator.Auto(*m_domDoc);

    if (m_lid.isEmpty()) {
      m_lid = "urn:nasa:pds:TBD:TBD:TBD";
    }

    QDomElement identificationElement;
    QStringList identificationPath;
    identificationPath.append("Product_Observational");
    identificationPath.append("Identification_Area");
    try {
      identificationElement = getElement(identificationPath);
      if( identificationElement.isNull() ) {
        throw IException(IException::Unknown, "", _FILEINFO_);
      }
    }
    catch(IException &e) {
      QString msg = "Could not find Identification_Area element "
                    "to add modification history under.";
      throw IException(IException::Programmer, msg, _FILEINFO_);
    }

    QDomElement lidElement = identificationElement.firstChildElement("logical_identifier");
    PvlToXmlTranslationManager::resetElementValue(lidElement, m_lid);

    // Get export history and add <Modification_History> element.
    // These regular expressions match the pipe followed by the date from
    // the Application::Version() return value.
    QRegularExpression versionRegex(" \\| \\d{4}\\-\\d{2}\\-\\d{2}");
    QString historyDescription = "Created PDS4 output product from ISIS cube with the "
                                 + FileName(Application::Name()).baseName()
                                 + " application from ISIS version "
                                 + Application::Version().remove(versionRegex) + ".";
    // This regular expression matches the time from the Application::DateTime return value.
    QRegularExpression dateRegex("T\\d{2}:\\d{2}:\\d{2}");
    QString historyDate = Application::DateTime().remove(dateRegex);
    addHistory(historyDescription, historyDate);
  }

  
  /**
   * This method writes the display direction information to 
   * the PDS4 labels. 
   */
  void ProcessExportPds4::displaySettings() {

    Pvl *inputLabel = InputCubes[0]->label(); 
    FileName translationFileName;
    translationFileName = "$base/translations/pds4ExportDisplaySettings.trn";
    PvlToXmlTranslationManager xlator(*inputLabel, translationFileName.expanded());
    xlator.Auto(*m_domDoc);

    // Add header info
    addSchema("PDS4_DISP_1700.sch", 
              "PDS4_DISP_1700.xsd",
              "xmlns:disp", 
              "http://pds.nasa.gov/pds4/disp/v1"); 
  }

  
 /**
  * Export bandbin group to sp:Spectral Characteristics 
  * 
  */
  void ProcessExportPds4::standardBandBin() {
    Pvl *inputLabel = InputCubes[0]->label(); 
    if ( !inputLabel->findObject("IsisCube").hasGroup("BandBin") ) return;
    // Add header info
    addSchema("PDS4_IMG_1900.sch", 
              "PDS4_IMG_1900.xsd",
              "xmlns:img", 
              "http://pds.nasa.gov/pds4/img/v1"); 
    
    // Get the input Isis cube label and find the BandBin group if it has one
    if (m_imageType == StandardImage) {
<<<<<<< HEAD
      translateBandBinImage();
=======
      //imageBandBin();
      translateBandBinImage(inputLabel);
>>>>>>> 3ea5d78c
    }
    else {
      // Add header info
      addSchema("PDS4_SP_1100.sch", 
                "PDS4_SP_1100.xsd",
                "xmlns:sp", 
                "http://pds.nasa.gov/pds4/sp/v1");
      if (m_imageType == UniformlySampledSpectrum) {
<<<<<<< HEAD
        translateBandBinSpectrumUniform();
      }
      else if (m_imageType == BinSetSpectrum) {
        translateBandBinSpectrumBinSet();
      }
    }
  }


  void ProcessExportPds4::translateBandBinImage() {
    Pvl *inputLabel = InputCubes[0]->label(); 
=======
        translateBandBinSpectrumUniform(inputLabel);
      }
      else if (m_imageType == BinSetSpectrum) {
        translateBandBinSpectrumBinSet(inputLabel);
      }
    }
  }


  void ProcessExportPds4::translateBandBinImage(Pvl *inputLabel) {
>>>>>>> 3ea5d78c
    QString translationFile = "$base/translations/";
    translationFile += "pds4ExportBandBinImage.trn";
    FileName translationFileName(translationFile);
    PvlToXmlTranslationManager xlator(*inputLabel, translationFileName.expanded());
    xlator.Auto(*m_domDoc);
  }


<<<<<<< HEAD
  void ProcessExportPds4::translateBandBinSpectrumUniform() {
    Pvl *inputLabel = InputCubes[0]->label(); 
=======
  void ProcessExportPds4::translateBandBinSpectrumUniform(Pvl *inputLabel) {
>>>>>>> 3ea5d78c
    QString translationFile = "$base/translations/";
    translationFile += "pds4ExportBandBinSpectrumUniform.trn";
    FileName translationFileName(translationFile);
    PvlToXmlTranslationManager xlator(*inputLabel, translationFileName.expanded());
    xlator.Auto(*m_domDoc);

    PvlGroup bandBinGroup = inputLabel->findObject("IsisCube").findGroup("BandBin");
    // fix multi-valued bandbin info
    QStringList xmlPath;
    xmlPath << "Product_Observational"
            << "Observation_Area"
            << "Discipline_Area"
            << "sp:Spectral_Characteristics";
    QDomElement baseElement = m_domDoc->documentElement();
    QDomElement spectralCharElement = getElement(xmlPath, baseElement);

    // Axis_Bin_Set for variable bin widths
    // required - bin_sequence_number, center_value, bin_width
    // optional - detector_number, grating_position, original_bin_number, scaling_factor, value_offset, Filter
    // ... see schema for more...
    PvlKeyword center;
    if (bandBinGroup.hasKeyword("Center")) {
      center = bandBinGroup["Center"];
    }
    else if (bandBinGroup.hasKeyword("FilterCenter")) {
      center = bandBinGroup["FilterCenter"];
    }
    else {
      QString msg = "Unable to translate BandBin info for BinSetSpectrum. "
                    "Translation for PDS4 required value [center_value] not found.";
      throw IException(IException::Programmer, msg, _FILEINFO_);
    }
    PvlKeyword width;
    if (bandBinGroup.hasKeyword("Width")) {
      width = bandBinGroup["Width"];
    }
    else if (bandBinGroup.hasKeyword("FilterWidth")) {
      width = bandBinGroup["FilterWidth"];
    }
    else {
      QString msg = "Unable to translate BandBin info for BinSetSpectrum. "
                    "Translation for PDS4 required value [bin_width] not found.";
      throw IException(IException::Programmer, msg, _FILEINFO_);
    }

    QString units = center.unit();

    if (!width.unit().isEmpty() ) {
      if (units.isEmpty()) {
        units = width.unit();
      }
      if (units.compare(width.unit(), Qt::CaseInsensitive) != 0) {
        QString msg = "Unable to translate BandBin info for BinSetSpectrum. "
                      "Unknown or unmatching units for [center_value] and [bin_width].";
        throw IException(IException::Programmer, msg, _FILEINFO_);
      }
    }

    PvlKeyword originalBand;
    if (bandBinGroup.hasKeyword("OriginalBand")) {
      originalBand = bandBinGroup["OriginalBand"];
    }
    PvlKeyword name;
    if (bandBinGroup.hasKeyword("Name")) {
      name = bandBinGroup["Name"];
    }
    else if (bandBinGroup.hasKeyword("FilterName")) {
      name = bandBinGroup["FilterName"];
    }
    else if (bandBinGroup.hasKeyword("FilterId")) {
      name = bandBinGroup["FilterId"];
    }
    PvlKeyword number;
    if (bandBinGroup.hasKeyword("Number")) {
      number = bandBinGroup["Number"];
    }
    else if (bandBinGroup.hasKeyword("FilterNumber")) {
      number = bandBinGroup["FilterNumber"];
    }

    QDomElement axisBinSetElement = spectralCharElement.firstChildElement("sp:Axis_Bin_Set");
    if (axisBinSetElement.isNull()) {
      axisBinSetElement = m_domDoc->createElement("sp:Axis_Bin_Set");
      spectralCharElement.appendChild(axisBinSetElement);
    }
    int bands = (int)inputLabel->findObject("IsisCube")
                                .findObject("Core")
                                .findGroup("Dimensions")
                                .findKeyword("Bands");

    for (int i = 0; i < bands; i++) {

      QDomElement bin = m_domDoc->createElement("sp:Bin");
      axisBinSetElement.appendChild(bin);

      QDomElement binSequenceNumber = m_domDoc->createElement("sp:bin_sequence_number");
      PvlToXmlTranslationManager::setElementValue(binSequenceNumber, toString(i+1));
      bin.appendChild(binSequenceNumber);


      QDomElement centerValue = m_domDoc->createElement("sp:center_value");
      PvlToXmlTranslationManager::setElementValue(centerValue, center[i], units);
      bin.appendChild(centerValue);

      QDomElement binWidth = m_domDoc->createElement("sp:bin_width");
      if (width.size() == bands) {
        PvlToXmlTranslationManager::setElementValue(binWidth, width[i] , units);
      }
      else {
        PvlToXmlTranslationManager::setElementValue(binWidth, width[0] , units);
      }
      bin.appendChild(binWidth);

      QDomElement originalBinNumber = m_domDoc->createElement("sp:original_bin_number");
      if (originalBand.size() > 0) {
        PvlToXmlTranslationManager::setElementValue(originalBinNumber, originalBand[i]);
        bin.appendChild(originalBinNumber);
      }

      if (name.size() > 0 || number.size() > 0) {
        QDomElement filter = m_domDoc->createElement("sp:Filter");
        bin.appendChild(filter);
        if (name.size() > 0) {
          QDomElement filterName = m_domDoc->createElement("sp:filter_name");
          PvlToXmlTranslationManager::setElementValue(filterName, name[i]);
          filter.appendChild(filterName);
        }
        if (number.size() > 0) {
          QDomElement filterNumber= m_domDoc->createElement("sp:filter_number");
          PvlToXmlTranslationManager::setElementValue(filterNumber, number[i]);
          filter.appendChild(filterNumber);
        }
      }
    }
    
  }


<<<<<<< HEAD
  void ProcessExportPds4::translateBandBinSpectrumBinSet() {
    Pvl *inputLabel = InputCubes[0]->label(); 
=======
  void ProcessExportPds4::translateBandBinSpectrumBinSet(Pvl *inputLabel) {
>>>>>>> 3ea5d78c
    QString translationFile = "$base/translations/";
    translationFile += "pds4ExportBandBinSpectrumBinSet.trn";
    FileName translationFileName(translationFile);
    PvlToXmlTranslationManager xlator(*inputLabel, translationFileName.expanded());
    xlator.Auto(*m_domDoc);

    PvlGroup bandBinGroup = inputLabel->findObject("IsisCube").findGroup("BandBin");
    // fix multi-valued bandbin info
    QStringList xmlPath;
    xmlPath << "Product_Observational"
            << "Observation_Area"
            << "Discipline_Area"
            << "sp:Spectral_Characteristics";
    QDomElement baseElement = m_domDoc->documentElement();
    QDomElement spectralCharElement = getElement(xmlPath, baseElement);

    // Axis_Uniformly_Sampled
    // required - sampling_parameter_type (frequency, wavelength, wavenumber)
    //            sampling_interval (units Hz, Angstrom, cm**-1, respectively)
    //            bin_width  (units Hz, Angstrom, cm**-1, respectively)
    //            first_center_value  (units Hz, Angstrom, cm**-1, respectively)
    //            last_center_value  (units Hz, Angstrom, cm**-1, respectively) 
    //            Local_Internal_Reference 
    //            Local_Internal_Reference:local_reference_type = spectral_characteristics_to_array_axis
    //            Local_Internal_Reference:local_identifier_reference, 
    //                1. At least one Axis_Array:axis_name must match the 
    //                   value of the local_identifier_reference in the 
    //                   Axis_Uniformly_Sampled.
    //                   Set Axis_Uniformly_Sampled:local_identifier_reference = Axis_Array:axis_name = Band
    //                2. At least one Array_3D_Spectrum:local_identifier must match 
    //                   the value of the local_identifier_reference in the
    //                   Spectral_Characteristics.
    //                   Set Spectral_Characteristics:local_identifier_reference = Array_3D_Spectrum:local_identifier = Spectral_Array_Object
    //            Local_Internal_Reference:local_reference_type = spectral_characteristics_to_array_axis
    PvlKeyword center("Center");
    if (bandBinGroup.hasKeyword("FilterCenter")) {
      center = bandBinGroup["FilterCenter"];
    }
    else if (bandBinGroup.hasKeyword("Center")) {
      center = bandBinGroup["Center"];
    }
    else {
      QString msg = "Unable to translate BandBin info for UniformlySpacedSpectrum. "
                    "Translation for PDS4 required value [last_center_value] not found.";
      throw IException(IException::Programmer, msg, _FILEINFO_);
    }
    QString lastCenter = center[center.size() - 1];

    QDomElement axisBinSetElement = spectralCharElement.firstChildElement("sp:Axis_Uniformly_Sampled");
    if (axisBinSetElement.isNull()) {
      axisBinSetElement = m_domDoc->createElement("sp:Axis_Uniformly_Sampled");
      spectralCharElement.appendChild(axisBinSetElement);
    }

    QDomElement lastCenterElement = m_domDoc->createElement("sp:last_center_value");
    PvlToXmlTranslationManager::setElementValue(lastCenterElement, lastCenter);
    spectralCharElement.appendChild(lastCenterElement);
    
  }


  /**
   * Create and internalize an image output label from the input 
   * image. This method has a similar function to 
   * ProcessExportPds::StandardImageImage. 
   */
  void ProcessExportPds4::fileAreaObservational() {
    Pvl *inputLabel = InputCubes[0]->label(); 
    QString imageObject = "";

    QString translationFile = "$base/translations/pds4Export";
    if (m_imageType == StandardImage) {
      int bands = (int)inputLabel->findObject("IsisCube")
                                  .findObject("Core")
                                  .findGroup("Dimensions")
                                  .findKeyword("Bands");
      if (bands > 1) {
        imageObject = "Array_3D_Image";
      }
      else {
        imageObject = "Array_2D_Image";
      }
      translationFile += QString(imageObject).remove('_');
    }
    else {
      imageObject = "Array_3D_Spectrum";
      translationFile += QString(imageObject).remove('_');
      if (m_imageType == UniformlySampledSpectrum) {
        translationFile += "Uniform";
      }
      else if (m_imageType == BinSetSpectrum) {
        translationFile += "BinSet";
      }
    }
    translationFile += ".trn";
    FileName translationFileName(translationFile);

    PvlToXmlTranslationManager xlator(*inputLabel, translationFileName.expanded());
    xlator.Auto(*m_domDoc);

    QDomElement rootElement = m_domDoc->documentElement();
    QDomElement fileAreaObservationalElement =
                    rootElement.firstChildElement("File_Area_Observational");

    // Calculate the core base/mult for the output cube
    double base = 0.0;
    double multiplier = 1.0;
    double outputMin, outputMax;

    double inputMin = (p_inputMinimum.size()) ? p_inputMinimum[0] : 0.0;
    double inputMax = (p_inputMaximum.size()) ? p_inputMaximum[0] : 0.0;

    for(unsigned int i = 0; i < p_inputMinimum.size(); i ++) {
      inputMin = std::min(inputMin, p_inputMinimum[i]);
      inputMax = std::max(inputMax, p_inputMaximum[i]);
    }

    outputMin = p_outputMinimum;
    outputMax = p_outputMaximum;

    if(p_inputMinimum.size() && ( p_pixelType == Isis::UnsignedByte ||
                                  p_pixelType == Isis::SignedWord   ||
                                  p_pixelType == Isis::UnsignedWord ) ) {
      multiplier = (inputMax - inputMin) / (outputMax - outputMin);
      base = inputMin - multiplier * outputMin;
    }

    if (!fileAreaObservationalElement.isNull()) {
      QDomElement arrayImageElement =
                      fileAreaObservationalElement.firstChildElement(imageObject);
      if (!arrayImageElement.isNull()) {

        // reorder axis elements. 
        // Translation order:  elements, axis_name, sequence_number
        // Correct order:      axis_name, elements, sequence_number
        QDomElement axisArrayElement = arrayImageElement.firstChildElement("Axis_Array");
        while( !axisArrayElement.isNull() ) {
          QDomElement axisNameElement = axisArrayElement.firstChildElement("axis_name");
          axisArrayElement.insertBefore(axisNameElement, 
                                        axisArrayElement.firstChildElement("elements"));
          axisArrayElement = axisArrayElement.nextSiblingElement("Axis_Array");
        }

        QDomElement elementArrayElement = m_domDoc->createElement("Element_Array");
        arrayImageElement.insertBefore(elementArrayElement,
                                         arrayImageElement.firstChildElement("Axis_Array"));

        QDomElement dataTypeElement = m_domDoc->createElement("data_type");
        PvlToXmlTranslationManager::setElementValue(dataTypeElement,
                                                    PDS4PixelType(p_pixelType, p_endianType));
        elementArrayElement.appendChild(dataTypeElement);

        QDomElement scalingFactorElement = m_domDoc->createElement("scaling_factor");
        PvlToXmlTranslationManager::setElementValue(scalingFactorElement,
                                                    toString(multiplier));
        elementArrayElement.appendChild(scalingFactorElement);

        QDomElement offsetElement = m_domDoc->createElement("value_offset");
        PvlToXmlTranslationManager::setElementValue(offsetElement,
                                                    toString(base));
        elementArrayElement.appendChild(offsetElement);
      }
    }
  }


  /**
   * Adds necessary information to the xml header for a pds4 class. 
   * 
   * @param sch Schematron filename without path
   * @param xsd Schema filename without path
   * @param xmlns The xml namespace used 
   * @param xmlnsURI Full URL to the xml namespace URI. Also used as the location of the sch and xsd
   */
  void ProcessExportPds4::addSchema(QString sch, QString xsd, QString xmlns, QString xmlnsURI) {
    // Add xml-model
    QString xmlModel;
    xmlModel += "href=\"";
    xmlModel +=  xmlnsURI;
    xmlModel +=  "/";
    xmlModel +=  sch;
    xmlModel += "\" schematypens=\"http://purl.oclc.org/dsdl/schematron\"";
    QDomProcessingInstruction header =
        m_domDoc->createProcessingInstruction("xml-model", xmlModel);
    m_domDoc->insertAfter(header, m_domDoc->firstChild());

    // Add xmlns
    QDomElement root = m_domDoc->documentElement();
    root.setAttribute(xmlns, xmlnsURI);

    // Add to xsi:schemaLocation
    m_schemaLocation += " "; 
    m_schemaLocation += xmlnsURI;
    m_schemaLocation += " ";
    m_schemaLocation += xmlnsURI;
    m_schemaLocation += "/";
    m_schemaLocation += xsd;
    root.setAttribute("xsi:schemaLocation", m_schemaLocation);
  }


  /**
   * Write the XML label to the supplied stream.
   *
   * @param[out] os file stream to which the XML label will be written.
   */
  void ProcessExportPds4::OutputLabel(std::ofstream &os) {
    os << m_domDoc->toString() << endl;
  }


  /**
   * This method fills the image data of the PDS4 file using the parent class
   * ProcessExport::StartProcess.
   *
   * @param[out] fout Output file stream to be filled with the PDS4 data.
   *
   */
  void ProcessExportPds4::StartProcess(std::ofstream &fout) {
    ProcessExport::StartProcess(fout);
  }


  /**
   * Return the internalized PDS4 label. If no label is internalized yet, an
   * empty label will be returned.
   * 
   * @return @b QDomDocument The PDS4 Xml label
   */
  QDomDocument &ProcessExportPds4::GetLabel() {
    if (m_domDoc->documentElement().isNull()) {
      QDomElement root = m_domDoc->createElement("Product_Observational");
      root.setAttribute("xmlns", "http://pds.nasa.gov/pds4/pds/v1");
      root.setAttribute("xmlns:xsi", "http://www.w3.org/2001/XMLSchema-instance");
      root.setAttribute("xsi:schemaLocation",
                        "http://pds.nasa.gov/pds4/pds/v1 http://pds.nasa.gov/pds4/pds/v1");
      m_domDoc->appendChild(root);
    }
    return *m_domDoc;
  }
  
  
  /**
   * This method write out the labels and image data to the specified output file.
   * Creates an IMG and XML file.
   * 
   * @param outFile QString of the name of the output image file. Will create an XML 
   *        and an IMG file with the output file name.
   *
   */
  void ProcessExportPds4::WritePds4(QString outFile) {
    
    FileName outputFile(outFile);

    // Name for output label
    QString path(outputFile.originalPath());
    QString name(outputFile.baseName());
    QString labelName = path + "/" + name + ".xml";

    // Name for output image
    QString imageName = outputFile.expanded();

    // If input file ends in .xml, the user entered a label name for the output file, not an
    // image name with a unique file extension. 
    if (QString::compare(outputFile.extension(), "xml", Qt::CaseInsensitive) == 0) {
      imageName = path + "/" + name + ".img";
    }

    QDomElement rootElement = m_domDoc->documentElement();
    QDomElement fileAreaObservationalElement =
                    rootElement.firstChildElement("File_Area_Observational");

    QDomElement fileElement = m_domDoc->createElement("File");
    fileAreaObservationalElement.insertBefore(fileElement, 
                                              fileAreaObservationalElement.firstChildElement());

    QDomElement fileNameElement = m_domDoc->createElement("file_name");
    PvlToXmlTranslationManager::setElementValue(fileNameElement, outputFile.name());
    fileElement.appendChild(fileNameElement);

//    QDomElement creationElement = m_domDoc->createElement("creation_date_time");
//    PvlToXmlTranslationManager::setElementValue(creationElement, );
//    fileElement.appendChild(creationElement);

    ofstream outputLabel(labelName.toLatin1().data());
    OutputLabel(outputLabel);
    outputLabel.close();
    
    ofstream outputImageFile(imageName.toLatin1().data());
    StartProcess(outputImageFile);
    outputImageFile.close();

    EndProcess();
  }


  /**
   * Create the standard keywords for the IMAGE_MAP_PROJECTION group in a PDS
   * label
   *
   *
   * @throws IException::User "Unable to export projection [" + projName + "] to PDS4 product. " + 
                              "This projection is not supported in ISIS3."
   */
  void ProcessExportPds4::StandardAllMapping() {
    // Cartography
    // Get the input Isis cube label and find the Mapping group if it has one
    Pvl *inputLabel = InputCubes[0]->label();
    if(inputLabel->hasObject("IsisCube") &&
        !(inputLabel->findObject("IsisCube").hasGroup("Mapping"))) return;
    PvlGroup &inputMapping = inputLabel->findGroup("Mapping", Pvl::Traverse);

    addSchema("PDS4_CART_1700.sch", 
              "PDS4_CART_1700.xsd",
              "xmlns:cart", 
              "http://pds.nasa.gov/pds4/cart/v1"); 

    // Translate the projection specific keywords for a PDS IMAGE_MAP_PROJECTION
    Projection *proj = ProjectionFactory::Create(*inputLabel); 
    QString projName = proj->Name();
    try {
      PvlToXmlTranslationManager xlatorSpecProj(*inputLabel, 
                                                "$base/translations/pds4Export" + projName + ".trn");
      xlatorSpecProj.Auto(*m_domDoc);
    } 
    catch (IException &e) {
      QString msg = "Unable to export projection [" + projName + "] to PDS4 product. " + 
                     "This projection is not supported in ISIS3.";
      throw IException(e, IException::User, msg, _FILEINFO_);
    }

    // convert units.
    QStringList xmlPath;
    xmlPath << "Product_Observational" 
            << "Observation_Area" 
            << "Discipline_Area" 
            << "cart:Cartography" 
            << "cart:Map_Projection" 
            << "cart:Spatial_Reference_Information" 
            << "cart:Horizontal_Coordinate_System_Definition"
            << "cart:Geodetic_Model";

    QDomElement baseElement = m_domDoc->documentElement();
    QDomElement geodeticModelElement = getElement(xmlPath, baseElement);
    QDomElement semiMajorRadElement = geodeticModelElement.firstChildElement("cart:semi_major_radius");
    if (!semiMajorRadElement.isNull()) {

      QString units = semiMajorRadElement.attribute("unit");
      if( units.compare("km", Qt::CaseInsensitive) != 0 && units.compare("kilometers", Qt::CaseInsensitive) != 0) { 

        //if no units, assume in meters
        double dValue = toDouble(semiMajorRadElement.text());
        dValue /= 1000.0;
        PvlToXmlTranslationManager::resetElementValue(semiMajorRadElement, toString(dValue), "km");
      }
    }

    QDomElement semiMinorRadElement = geodeticModelElement.firstChildElement("cart:semi_minor_radius");
    if (!semiMinorRadElement.isNull()) {

      QString units = semiMinorRadElement.attribute("unit");
      if( units.compare("km", Qt::CaseInsensitive) != 0 && units.compare("kilometers", Qt::CaseInsensitive) != 0) { 
        // If no units, assume in meters
        double dValue = toDouble(semiMinorRadElement.text());
        dValue /= 1000.0;
        PvlToXmlTranslationManager::resetElementValue(semiMinorRadElement, toString(dValue), "km");
      }
    }

    QDomElement polarRadElement = geodeticModelElement.firstChildElement("cart:polar_radius");
    if (!polarRadElement.isNull()) {
      QString units = polarRadElement.attribute("unit");
      if( units.compare("km", Qt::CaseInsensitive) != 0 && units.compare("kilometers", Qt::CaseInsensitive) != 0) { 
        // If no units, assume in meters
        double dValue = toDouble(polarRadElement.text());
        dValue /= 1000.0;
        PvlToXmlTranslationManager::resetElementValue(polarRadElement, toString(dValue), "km");
      }
    }

    // Add the EASTERNMOST AND WESTERNMOST LONGITUDE keywords
    PvlKeyword &isisLonDir = inputMapping.findKeyword("LongitudeDirection");
    QString lonDir = isisLonDir[0];
    lonDir = lonDir.toUpper();
    if (inputMapping.hasKeyword("MaximumLongitude") && inputMapping.hasKeyword("MinimumLongitude")) {
      double maxLon = inputMapping.findKeyword("MaximumLongitude");
      double minLon = inputMapping.findKeyword("MinimumLongitude");
      xmlPath.clear();
      xmlPath << "Product_Observational" 
              << "Observation_Area" 
              << "Discipline_Area" 
              << "cart:Cartography" 
              << "cart:Map_Projection" 
              << "cart:Spatial_Domain"
              << "cart:Bounding_Coordinates";
      QDomElement boundingCoordElement = getElement(xmlPath, baseElement);
      QDomElement eastElement = boundingCoordElement.firstChildElement("cart:east_bounding_coordinate");
      QDomElement westElement = boundingCoordElement.firstChildElement("cart:west_bounding_coordinate");

      // translation files currently handles Positive West case where east = min, west = max
      // so if positive east, swap min/max
      if(QString::compare(lonDir, "Positive East", Qt::CaseInsensitive) == 0) {
        // west min, east max
        PvlToXmlTranslationManager::resetElementValue(eastElement, toString(maxLon), "deg");
        PvlToXmlTranslationManager::resetElementValue(westElement, toString(minLon), "deg");
      }
    }


  }


 /**
  * Convenience method to get an element given a path and its parent. 
  * 
  * @param xmlPath The XML path to the element to retrieve, 
  *                starting at the parent element. Note: The
  *                first element of this path must be the same as
  *                the parent element passed in, unless the
  *                parent element is NULL. If the parent element
  *                passed in is NULL, then we assume that the
  *                parent is the root and a full path has been
  *                given.
  * @param parent The parent QDomElement of the given path. Defaults to
  *               the root element of the document.
  * 
  * @return QDomElement 
  */
  QDomElement ProcessExportPds4::getElement(QStringList xmlPath, QDomElement parent) {
    QDomElement baseElement = parent;
    if (baseElement.isNull()) {
      baseElement = m_domDoc->documentElement();
    }
    if (baseElement.isNull()) { 
      QString msg = "Unable to get element from empty XML document."; 
      throw IException(IException::Programmer, msg, _FILEINFO_);
    }
    QString parentName = xmlPath[0];
    if (parentName != baseElement.tagName()) {
      QString msg = "The tag name of the parent element passed in "
                    "must be the first value in the given XML path."; 
      throw IException(IException::Programmer, msg, _FILEINFO_);
    }
    for (int i = 1; i < xmlPath.size(); i++) {
      QString elementName = xmlPath[i];
      QDomElement nextElement = baseElement.firstChildElement(elementName);
      baseElement = nextElement;
    }
    return baseElement;
  }


  /**
   * Helper function for converting ISIS pixel type and byte order to a PDS4 data_type value.
   * 
   * @param pixelType The ISIS pixel type of the data
   * @param endianType The byte order of the data
   * 
   * @return @b QString The PDS4 data_type value for the given pixel type and byte order.
   */
  QString ProcessExportPds4::PDS4PixelType(PixelType pixelType, ByteOrder endianType) {
    QString pds4Type("UNK");
    if(p_pixelType == Isis::UnsignedByte) {
      pds4Type = "UnsignedByte";
    }
    else if((p_pixelType == Isis::UnsignedWord) && (p_endianType == Isis::Msb)) {
      pds4Type = "UnsignedMSB2";
    }
    else if((p_pixelType == Isis::UnsignedWord) && (p_endianType == Isis::Lsb)) {
      pds4Type = "UnsignedLSB2";
    }
    else if((p_pixelType == Isis::SignedWord) && (p_endianType == Isis::Msb)) {
      pds4Type = "SignedMSB2";
    }
    else if((p_pixelType == Isis::SignedWord) && (p_endianType == Isis::Lsb)) {
      pds4Type = "SignedLSB2";
    }
    else if((p_pixelType == Isis::Real) && (p_endianType == Isis::Msb)) {
      pds4Type = "IEEE754MSBSingle";
    }
    else if((p_pixelType == Isis::Real) && (p_endianType == Isis::Lsb)) {
      pds4Type = "IEEE754LSBSingle";
    }
    else {
      QString msg = "Unsupported PDS pixel type or sample size";
      throw IException(IException::User, msg, _FILEINFO_);
    }
    return pds4Type;
  }


  /**
   * Add a modification history instance by adding a Modification_Detail entry
   * to the Modification_History element. If there are no existing entries,
   * this will create a Modification_History element also.
   * 
   * @param description The description of the modification.
   * @param date The date of the modification. Expected format is "YYYY-MM-DD". Defaults to "tbd".
   * @param version The product version. Expected format is "m.n". Defaults to "tbd".
   */
  void ProcessExportPds4::addHistory(QString description, QString date, QString version) {
    // Check that at least the "Identification_Area" element exists.
    QDomElement identificationElement;
    QStringList identificationPath;
    identificationPath.append("Product_Observational");
    identificationPath.append("Identification_Area");
    try {
      identificationElement = getElement(identificationPath);
      if( identificationElement.isNull() ) {
        throw IException(IException::Unknown, "", _FILEINFO_);
      }
    }
    catch(IException &e) {
      QString msg = "Could not find Identification_Area element "
                    "to add modification history under.";
      throw IException(IException::Programmer, msg, _FILEINFO_);
    }

    // Check if the "Modification_History" element exists yet.
    // If not, create one.
    QDomElement historyElement = identificationElement.firstChildElement("Modification_History");
    if ( historyElement.isNull() ) {
      historyElement = m_domDoc->createElement("Modification_History");
      identificationElement.insertAfter( historyElement,
                                         identificationElement.lastChildElement() );
    }

    // Create the "Modification_Detail" element and add it to the end of the
    // "Modification_History" element.
    QDomElement detailElement = m_domDoc->createElement("Modification_Detail");

    QDomElement modDateElement = m_domDoc->createElement("modification_date");
    PvlToXmlTranslationManager::setElementValue(modDateElement, date);
    detailElement.appendChild(modDateElement);

    QDomElement versionIdElement = m_domDoc->createElement("version_id");
    PvlToXmlTranslationManager::setElementValue(versionIdElement, version);
    detailElement.appendChild(versionIdElement);

    QDomElement descriptionElement = m_domDoc->createElement("description");
    PvlToXmlTranslationManager::setElementValue(descriptionElement, description);
    detailElement.appendChild(descriptionElement);

    historyElement.insertAfter( detailElement,
                                historyElement.lastChildElement() );
  }


  /**
   * This function will go through an XML document and attempt to convert all
   * "units" attributes to the appropriate PDS4 units format.
   * 
   * This method uses a pvl config file to determine what the proper PDS4
   * format is and what potential input formats are. The file is converted to
   * a map which is then used to convert all of the input units. See
   * $base/translations/pds4ExportUnits.pvl for more information on this file.
   * 
   * This method is automatically called in StandardPds4Label(), but may need
   * to be called again if the label is changed afterwards.
   * 
   * @param[in,out] label A reference to the label that the units will be
   *                      translated in.
   * @param transMapFile The path to the config file that will be used to
   *                     determine unit translations.
   */
  void ProcessExportPds4::translateUnits(QDomDocument &label, QString transMapFile) {
    Pvl configPvl;
    try {
      configPvl.read(transMapFile);
    }
    catch(IException &e) {
      QString msg = "Failed to read unit translation config file [" + transMapFile + "].";
      throw IException(e, IException::Io, msg, _FILEINFO_);
    }

    QMap<QString, QString> transMap;
    try {
      transMap = createUnitMap(configPvl);
    }
    catch(IException &e) {
      QString msg = "Failed to load unit translation config file [" + transMapFile + "].";
      throw IException(e, IException::Unknown, msg, _FILEINFO_);
    }

    // Now that the map is filled, recursively search through the XML document
    // for units and translate them.
    try {
      translateChildUnits( label.documentElement(), transMap );
    }
    catch(IException &e) {
      QString msg = "Failed to translate units with config file [" + transMapFile + "].";
      throw IException(e, IException::Unknown, msg, _FILEINFO_);
    }
  }


  /**
   * Helper function for creating the unit translation map from a PVL object.
   * 
   * @param configPvl The config PVL that defines the map.
   * 
   * @return @b QMap<QString,QString> The map that converts lower case ISIS
   *                                  units to PDS4 units.
   * 
   * @see ProcessExportPds4::translateUnits
   */
  QMap<QString, QString> ProcessExportPds4::createUnitMap(Pvl configPvl) {
    QMap<QString, QString> transMap;
    for (int i = 0; i < configPvl.objects(); i++) {
      PvlObject unitObject = configPvl.object(i);
      for (int j = 0; j < unitObject.groups(); j++) {
        PvlGroup unitGroup = unitObject.group(j);
        if (!unitGroup.hasKeyword("PDS4_Unit")) {
          QString msg = "No PDS4 standard specified for for [" + unitGroup.name() + "]";
          throw IException(IException::Programmer, msg, _FILEINFO_);
        }
        PvlKeyword pds4Key = unitGroup["PDS4_Unit"];
        // Add the PDS4 format for when the format is already correct.
        // This also handles case issues such as KM instead of km.
        transMap.insert(pds4Key[0].toLower(), pds4Key[0]);

        // If there are ISIS versions with different formats then add those.
        if (unitGroup.hasKeyword("ISIS_Units")) {
          PvlKeyword isisKey = unitGroup["ISIS_Units"];
          for (int k = 0; k < isisKey.size() ; k++) {
            transMap.insert(isisKey[k].toLower(), pds4Key[0]);
          }
        }
      }
    }

    return transMap;
  }


  /**
   * Recursive method that will translate the "unit" attribute of any child
   * elements of a given element. Returns void if the given element has no
   * children.
   * 
   * @param parent The element whose children's units will be translated. This
   *               method will be recursively called on all child elements.
   * @param transMap The translation map with lowercase ISIS units as keys and
   *                 PDS4 units as values.
   * 
   * @see ProcessExportPds4::translateUnits
   */
  void ProcessExportPds4::translateChildUnits(QDomElement parent, QMap<QString, QString> transMap) {
    QDomElement childElement = parent.firstChildElement();

    while( !childElement.isNull() ) {
      if ( childElement.hasAttribute("unit") ) {
        QString originalUnit = childElement.attribute("unit");
        if ( transMap.contains( originalUnit.toLower() ) ) {
          childElement.setAttribute("unit", transMap.value( originalUnit.toLower() ) );
        }
        else {
          QString msg = "Could not translate unit [" + originalUnit + "] to PDS4 format.";
          throw IException(IException::Unknown, msg, _FILEINFO_);
        }
      }
      translateChildUnits(childElement, transMap);
      childElement = childElement.nextSiblingElement();
    }

    // Base case: If there are no more children end return
    return;
  }


} // End of Isis namespace<|MERGE_RESOLUTION|>--- conflicted
+++ resolved
@@ -416,12 +416,7 @@
     
     // Get the input Isis cube label and find the BandBin group if it has one
     if (m_imageType == StandardImage) {
-<<<<<<< HEAD
-      translateBandBinImage();
-=======
-      //imageBandBin();
-      translateBandBinImage(inputLabel);
->>>>>>> 3ea5d78c
+      translateBandBinImage(*inputLabel);
     }
     else {
       // Add header info
@@ -430,30 +425,16 @@
                 "xmlns:sp", 
                 "http://pds.nasa.gov/pds4/sp/v1");
       if (m_imageType == UniformlySampledSpectrum) {
-<<<<<<< HEAD
-        translateBandBinSpectrumUniform();
+        translateBandBinSpectrumUniform(*inputLabel);
       }
       else if (m_imageType == BinSetSpectrum) {
-        translateBandBinSpectrumBinSet();
-      }
-    }
-  }
-
-
-  void ProcessExportPds4::translateBandBinImage() {
-    Pvl *inputLabel = InputCubes[0]->label(); 
-=======
-        translateBandBinSpectrumUniform(inputLabel);
-      }
-      else if (m_imageType == BinSetSpectrum) {
-        translateBandBinSpectrumBinSet(inputLabel);
-      }
-    }
-  }
-
-
-  void ProcessExportPds4::translateBandBinImage(Pvl *inputLabel) {
->>>>>>> 3ea5d78c
+        translateBandBinSpectrumBinSet(*inputLabel);
+      }
+    }
+  }
+
+
+  void ProcessExportPds4::translateBandBinImage(Pvl &inputLabel) {
     QString translationFile = "$base/translations/";
     translationFile += "pds4ExportBandBinImage.trn";
     FileName translationFileName(translationFile);
@@ -462,12 +443,7 @@
   }
 
 
-<<<<<<< HEAD
-  void ProcessExportPds4::translateBandBinSpectrumUniform() {
-    Pvl *inputLabel = InputCubes[0]->label(); 
-=======
-  void ProcessExportPds4::translateBandBinSpectrumUniform(Pvl *inputLabel) {
->>>>>>> 3ea5d78c
+  void ProcessExportPds4::translateBandBinSpectrumUniform(Pvl &inputLabel) {
     QString translationFile = "$base/translations/";
     translationFile += "pds4ExportBandBinSpectrumUniform.trn";
     FileName translationFileName(translationFile);
@@ -606,12 +582,7 @@
   }
 
 
-<<<<<<< HEAD
-  void ProcessExportPds4::translateBandBinSpectrumBinSet() {
-    Pvl *inputLabel = InputCubes[0]->label(); 
-=======
-  void ProcessExportPds4::translateBandBinSpectrumBinSet(Pvl *inputLabel) {
->>>>>>> 3ea5d78c
+  void ProcessExportPds4::translateBandBinSpectrumBinSet(Pvl &inputLabel) {
     QString translationFile = "$base/translations/";
     translationFile += "pds4ExportBandBinSpectrumBinSet.trn";
     FileName translationFileName(translationFile);
