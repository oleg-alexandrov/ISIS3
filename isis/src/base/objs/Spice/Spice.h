#ifndef Spice_h
#define Spice_h
/**
 * @file
 * $Revision: 1.21 $
 * $Date: 2010/04/09 22:31:16 $
 *
 *   Unless noted otherwise, the portions of Isis written by the USGS are public
 *   intellectual property information,user agreements, and related information.
 *
 *   Although Isis has been used by the USGS, no warranty, expressed or implied,
 *   is made by the USGS as to the accuracy and functioning of such software
 *   and related material nor shall the fact of distribution constitute any such
 *   warranty, and no responsibility is assumed by the USGS in connection
 *   therewith.
 *
 *   For additional information, launch
 *   $ISISROOT/doc//documents/Disclaimers/Disclaimers.html in a browser or see
 *   the Privacy &amp; Disclaimers page on the Isis website,
 *   http://isis.astrogeology.usgs.gov, and the USGS privacy and disclaimers on
 *   http://www.usgs.gov/privacy.html.
 */

#include <string>
#include <vector>
#include "naif/SpiceUsr.h"
#include "naif/SpiceZfc.h"
#include "naif/SpiceZmc.h"
#include "Pvl.h"
#include "ShapeModel.h"
#include "SpicePosition.h"
#include "SpiceRotation.h"

namespace Isis {
  class iTime;
  class Distance;
  class EllipsoidShape;
  class Longitude;
  class Target;

  /**
   * @brief Obtain SPICE information for a spacecraft
   *
   * This class initializes standard NAIF SPICE kernels in order to allow queries
   * of a spacecraft's position and attitude at a given time. It also allows for
   * access to the position of the sun and transformation matrices from J2000 to a
   * body-fixed reference frame for a given target (e.g., Mars). The constructor
   * for this class expects a PVL object with the following minimum information:
   *   @code
   *     Group = Instrument
   *       TargetName = Mars
   *     EndGroup
   *     Group = Kernels
   *       NaifFrameCode       = -94030
   *       LeapSecond          = naif0007.tls
   *       TargetAttitudeShape = pck00006.tpc
   *       TargetPosition      = de405.bsp
   *       InstrumentPointing  = (mgs_sc_ab1.bc,
   *       Instrument          = moc13.ti
   *       SpacecraftClock     = MGS_SCLKSCET.00045.tsc
   *       InstrumentPosition  = mgs_ab1.bsp
   *       InstrumentAddendum  = mocAddendum.ti
   *     EndGroup
   *   @endcode
   * This group is typically found in the image labels after it has been run
   * through the program "spiceinit" It is recommended you read NAIF documentation
   * to obtain a better understanding about the various types of SPICE kernels.
   * The NAIF toolkit accesses information from kernels on a
   * last-in-first-out (LIFO) basis. This means that the creation of a second
   * object can cause problems with the first object. To alleviate this problem we
   * have supplied the CreateCache method which should be invoked immediately
   * after the object is constructed. This caches information (spacecraft
   * position, pointing, etc) internally in the object and unloads all NAIF
   * kernels.
   *
   * @ingroup SpiceInstrumentsAndCameras
   *
   * @author 2003-03-13 Jeff Anderson
   *
   * @internal
   *  @history 2003-05-16 Stuart Sides - Modified schema from astrogeology...
   *                                     isis.astrogeology...
   *  @history 2003-10-15 Jeff Anderson - Added requirement for frame kernel in
   *                                      labels
   *  @history 2003-10-28 Jeff Anderson - Changed SpaceCraft to Spacecraft in
   *                                      labels and method names
   *  @history 2003-11-03 Jeff Anderson - Added SubSolarPoint and
   *                                      SubSpacecraftPoint methods
   *  @history 2003-11-12 Jeff Anderson - Added Target method
   *  @history 2004-01-14 Jeff Anderson - Changed how the SPK, CK, and Instrument
   *                                      codes where handled. The instrument code
   *                                      must be in the labels as NaifFrameCode
   *                                      and then the other two can be
   *                                      automatically computed.
   *  @history 2004-02-18 Jeff Anderson - Modified to ignore kernel labels which
   *                                      were blank
   *  @history 2004-03-25 Jeff Anderson - Modified NaifBodyCode method to convert
   *                                      Jupiter target code of 599 to 5
   *  @history 2004-03-25 Jeff Anderson - Fixed bug in destructor and added
   *                                      GetString method.
   *  @history 2005-02-15 Elizabeth Ribelin - Modified file to support Doxygen
   *                                          documentation
   *  @history 2005-02-24 Jeff Anderson - Modified SubSolarPoint and
   *                                      SubSpacecraftPoint to return positive
   *                                      longitudes only
   *  @history 2005-09-12 Jeff Anderson - Check for case-insensitive values for
   *                                      TargetName of SKY
   *  @history 2005-09-20 Jeff Anderson - Added IsSky method
   *  @history 2006-01-05 Debbie A. Cook - Added units to comments
   *  @history 2006-03-28 Jeff Anderson - Refactored using SpiceRotation and
   *                                      SpicePosition classes.  Added Tables
   *                                      and nadir kernel information.
   *  @history 2006-03-31 Elizabeth Miller - Added TargetCenterDistance method
   *  @history 2006-04-19 Elizabeth Miller - Added SolarLongitude method
   *  @history 2007-01-30 Tracie Sucharski - Throw error in the load method before
   *                              calling furnish if the file does not exist.
   *  @history 2007-07-09 Steven Lambright - Frame kernel is now optional, added Extra kernel
   *                              support.
   *  @history 2007-07-10 Debbie A. Cook - Modified method ComputeSolarLongitude to use
   *                                       pxform instead of tipbod to get body-fixed to
   *                                       J2000 rotation matrix so that the correct frame
   *                                       will be used.  If the frame is different from the
   *                                       default IAU frame, the correct frame should be set
   *                                       in the iak file (see frames.req).  Also modified
   *                                       setting of m_bodyRotation frameCode.  The old code
   *                                       forced the IAU_ frame.  The new code uses the Naif
   *                                       routine cidfrm to get the frame associated with the
   *                                       body id.  These change will recognize any frame
   *                                       changes made in the iak file.
   *  @history 2007-08-10 Steven Lambright - Added support for Nadir keyword in InstrumentPointing group
   *                                       to not be the first element in the PvlKeyword.
   *  @history 2007-08-24 Debbie A. Cook - Removed m_sB so it is recalculated every time it is used
   *                                       insuring that any updates to the position or rotation are applied.
   *                                       Also removed m_BP since it is no longer used
   *  @history 2008-02-13 Steven Lambright - Added StartPadding and EndPadding caching capabilties
   *  @history 2008-02-13 Steven Lambright - Added Support Check for StartPadding and EndPadding caching capabilties;
   *                                        An clarified exception is thrown if a framing camera tries to use time padding
   *  @history 2008-02-27 Kris Becker - Modified so that planetary ephemeris SPKs
   *                                    are loaded before spacecraft SPKs so that
   *                                    missions that augment planet ephemerides
   *                                    will take precidence.
   *  @history 2008-06-23 Steven Lambright - Added NaifStatus error checking
   *  @history 2008-06-25 Debbie A. Cook - Added method InstrumentVelocity to support miniRF
   *  @history 2008-11-28 Debbie A. Cook - Added method hasKernels()
   *  @history 2009-03-18 Tracie Sucharski - Cleaned up some unnecessary,obsolete code.  Make sure the
   *                                    table is used if the kernel names follow the "Table" keyword value, due to change
   *                                    made to spiceinit to retain kernel names if the spice is written to blob.
   *  @history 2009-06-18 Debbie A. Cook - Modified to downsize instrument rotation table when loading cache
   *  @history 2009-07-01 Debbie A. Cook - Modified to downsize body rotation, and sun position tables when loading cache
   *  @history 2009-08-03 Debbie A. Cook - Added tolerance argument to method
   *                                       CreateCache to allow downsizing of
   *                                       instrument position Spice table.
   *  @history 2009-08-21 Kris Becker - Moved the NAIF code methods to public
   *                                    scope.
   *  @history 2010-01-29 Debbie A. Cook - Redid Tracie's change to make sure the table is loaded instead of the
   *                                        kernels if the kernel keyword value lists "Table" before the kernel files.
   *  @history 2010-03-19 Debbie A. Cook - Added constructor and moved common constructor initialization into
   *                                        new method Init.  Also added parameter notab to method Load.
   *  @history 2010-04-09 Debbie A. Cook - Moved the loading of the "extra" kernel(s) from the middle of
   *                                       the loads to the end.
   *  @history 2011-02-08 Jeannie Walldren - Added documentation to methods and private variables. Commented out
   *                                         createCache(double,double) since it appears that this method is not
   *                                         needed. Initialize pointers to NULL in Init() method.
   *  @history 2011-02-09 Steven Lambright - Refactored to use iTime where
   *                                         possible. Changed m_radii to a
   *                                         Distance so the units are no longer
   *                                         ambiguous. These changes were meant
   *                                         for readability and reducing the
   *                                         likelyhood of future code having
   *                                         bugs due to unit mismatches.
   *  @history 2011-02-11 Jeannie Walldren - Changed documentation references to
   *                                         SetEphemerisTime() method (these
   *                                         were replaced with references to
   *                                         setTime()). Added missing
   *                                         documentation to new methods.
   *  @history 2011-05-03 Jeannie Walldren - Added Isis Disclaimer to files.
   *  @history 2011-05-25 Janet Barrett and Steven Lambright - Added API that
   *                                         stores naif values and arbitrary
   *                                         computations so that the text
   *                                         kernels do not have to be
   *                                         furnished. This makes the
   *                                         Camera instantiation much, much
   *                                         quicker. Text kernels are no longer
   *                                         furnished when their data has been
   *                                         stored in the labels.
   *  @history 2011-05-26 Debbie A. Cook -  Put back the code for spkwriter that
   *                                         was checked in May 25 but disappeared
   *                                         in the May 26 build.  This code turns
   *                                         aberration corrections off for the
   *                                         instrument position if the spk file
   *                                         was created by spkwriter.
   *  @history 2011-07-08 Jeff Anderson  -  Fixed Init method to record the
   *                                         integer body frame code in the labels
   *                                         of the cube. Vesta exposed this
   *                                         problem because it was not a
   *                                         instrinsic body in the NAIF toolkit
   *                                         version 63.
   *  @history 2011-07-11 Jeff Anderson  -  Added private copy constructors and
   *                                         operator= methods
   *  @history 2011-09-19 Debbie Cook -  Added cubes with Ideal Cameras to the
   *                                         exclusion list for reading instrument
   *                                         keywords from the label.  The Ideal
   *                                         Camera has variable values for the
   *                                         affine coefficients that are set in
   *                                         the camera itself and not read from
   *                                         a kernel.  The camera puts these
   *                                         values into the Naif kernel pool.
<<<<<<< HEAD
   *  @history 2012-07-06 Debbie A. Cook - Updated Spice members to be more compliant with Isis 
   *                          coding standards. References #972.
   *  @history 2012-10-11 Debbie A. Cook - Deleted deprecated createCache code already commented
   *                                         out for over a year.  Updated to use new Target and ShapeModel classes.
   *                                         Added Resolution method needed for Target and its ShapeModel.
   *                                         Changed private member names from p_ to m_ to comply with coding
   *                                         standards.  References Mantis tickets #775 and #1114.
=======
   *   @history 2012-07-06 Debbie A. Cook, Updated Spice members to be more compliant with Isis 
   *                           coding standards. References #972.
   *   @history 2012-09-10 Steven Lambright - Undid Debbie's change on 2012-09-19 because the
   *                           Ideal camera now supports putting those keywords in the label
   *                           on the fly. References #1094.
>>>>>>> 6cf3aaa9
   */
  class Spice {
    public:
      // constructors
      Spice(Pvl &label);
      Spice(Pvl &label, bool noTables);

      // destructor
      ~Spice();

      // Methods
      void setTime(const iTime &time);
      void instrumentPosition(double p[3]) const;
      void sunPosition(double p[3]) const;
      double targetCenterDistance() const;
      Longitude solarLongitude();
      void instrumentVelocity(double v[3]) const;
      iTime time() const;

      void radii(Distance r[3]) const;

      void createCache(iTime startTime, iTime endTime,
                       const int size, double tol);
      iTime cacheStartTime() const;
      iTime cacheEndTime() const;

      void subSpacecraftPoint(double &lat, double &lon);
      void subSolarPoint(double &lat, double &lon);

<<<<<<< HEAD
      Target *target() const;
      iString targetName() const;
      //     iString shapeName() const;
=======
      IString target() const;

      //! Return if our target is the sky
      bool isSky() const {
        return p_sky;
      };
>>>>>>> 6cf3aaa9

      iTime getClockTime(IString clockValue,
                         int sclkCode = -1);
      SpiceDouble getDouble(const IString &key, int index = 0);
      SpiceInt getInteger(const IString &key,   int index = 0);
      IString getString(const IString &key,     int index = 0);

      /**
       * Accessor method for the sun position.
       * @return @b iTime Sun position for the image.
       * @author Steven Lambright
       * @internal
       *   @history 2011-02-09 Steven Lambright - Original version.
       */
      SpicePosition *sunPosition() const {
        return m_sunPosition;
      };

      /**
       * Accessor method for the instrument position.
       * @return @b iTime Instrument position for the image.
       * @author Steven Lambright
       * @internal
       *   @history 2011-02-09 Steven Lambright - Original version.
       */
      SpicePosition *instrumentPosition() const {
        return m_instrumentPosition;
      };

      /**
       * Accessor method for the body rotation.
       * @return @b iTime Body rotation for the image.
       * @author Steven Lambright
       * @internal
       *   @history 2011-02-09 Steven Lambright - Original version.
       */
      SpiceRotation *bodyRotation() const {
        return m_bodyRotation;
      };

      /**
       * Accessor method for the instrument rotation.
       * @return @b iTime Instrument rotation for the image.
       * @author Steven Lambright
       * @internal
       *   @history 2011-02-09 Steven Lambright - Original version.
       */
      SpiceRotation *instrumentRotation() const {
        return m_instrumentRotation;
      };

      bool hasKernels(Pvl &lab);

      SpiceInt naifBodyCode() const;
      SpiceInt naifSpkCode() const;
      SpiceInt naifCkCode() const;
      SpiceInt naifIkCode() const;
      SpiceInt naifSclkCode() const;

      PvlObject getStoredNaifKeywords() const;

      /**
       * Pure virtual method that returns the pixel resolution of the sensor in
       * meters/pix.
       *
       * @return @b double Resolution value of 1.0
       */
      virtual double Resolution() {
        return 1.;
          };

    protected:
      enum SpiceValueType {
        SpiceDoubleType,
        SpiceStringType,
        SpiceIntType,
        SpiceByteCodeType
      };

      QVariant readValue(IString key, SpiceValueType type, int index = 0);

      void storeResult(IString name, SpiceValueType type, QVariant value);
      QVariant getStoredResult(IString name, SpiceValueType type);

      void storeValue(IString key, int index, SpiceValueType type,
                      QVariant value);
      QVariant readStoredValue(IString key, SpiceValueType type, int index);

      //      ShapeModel *shape() const;

      // Leave these protected so that inheriting classes don't
      // have to convert between double and spicedouble
      // None of the below data elements are usable (except
      // m_radii) until SetEphemerisTime is invoked
      SpiceDouble m_uB[3];    /**< This contains the sun position (u) in the
                                  bodyfixed reference frame (B). It is left
                                  protected so that conversions between double
                                  and SpiceDouble do not have to occur in
                                  inheriting classes. Units are km */
      SpiceDouble m_BJ[3][3]; /**< This contains the transformation matrix from
                                  J2000 (J) to Body fixed (B). Recall that the
                                  transpose of this matrix JB will convert from
                                  body-fixed to J2000. It is left in protected
                                  space so that conversions between double and
                                  SpiceDouble do not have to occur in inheriting
                                  classes.*/


    private:
      void init(Pvl &lab, bool noTables);

      void load(PvlKeyword &key, bool notab);
      void computeSolarLongitude(iTime et);

<<<<<<< HEAD
      Longitude *m_solarLongitude; //!< Body rotation solar longitude value
      iTime *m_et; //!< Ephemeris time (read NAIF documentation for a detailed description)
      QVector<iString> * m_kernels; //!< Vector containing kernels filenames
      Target *m_target; //!< Target of the observation
=======
      Longitude *p_solarLongitude; //!< Body rotation solar longitude value
      iTime *p_et; //!< Ephemeris time (read NAIF documentation for a detailed description)
      QVector<IString> * p_kernels; //!< Vector containing kernels filenames
      IString *p_target; //!< Target of the observation
>>>>>>> 6cf3aaa9

      // cache stuff
      iTime *m_startTime; //!< Corrected start (shutter open) time of the observation.
      iTime *m_endTime; //!< Corrected end (shutter close) time of the observation.
      SpiceDouble *m_cacheSize; //!< Cache size.  Note:  This value is 1 for Framing cameras.

      SpiceDouble *m_startTimePadding; //!< Kernels pvl group StartPadding keyword value
      SpiceDouble *m_endTimePadding; //!< Kernels pvl group EndPadding keyword value

      SpicePosition *m_instrumentPosition; //!< Instrument spice position
      SpiceRotation *m_instrumentRotation; //!< Instrument spice rotation
      SpicePosition *m_sunPosition; //!< Sun spice position
      SpiceRotation *m_bodyRotation; //!< Body spice rotation

      bool m_allowDownsizing; //!< Indicates whether to allow downsizing

      // Constants
      //      SpiceInt *m_bodyCode;        /**< The NaifBodyCode value, if it exists in the
      //                                        labels. Otherwise, if the target is sky,
      //                                        it's the SPK code and if not sky then it's
      //                                        calculated by the naifBodyCode() method.*/
      SpiceInt *m_spkCode;         //!< Spacecraft and planet ephemeris kernel (SPK) code
      SpiceInt *m_ckCode;          //!< Camera kernel (CK) code
      SpiceInt *m_ikCode;          //!< Instrument kernel (IK) code
      SpiceInt *m_sclkCode;        //!< Spacecraft clock correlation kernel (SCLK) code
      SpiceInt *m_spkBodyCode;     //!< Spacecraft and planet ephemeris kernel (SPK) body code

      PvlObject *m_naifKeywords;

      bool m_usingNaif;

      // Don't allow copies
      Spice(const Spice &other);
      Spice &operator=(const Spice &other);

  };
}

#endif<|MERGE_RESOLUTION|>--- conflicted
+++ resolved
@@ -205,21 +205,16 @@
    *                                         the camera itself and not read from
    *                                         a kernel.  The camera puts these
    *                                         values into the Naif kernel pool.
-<<<<<<< HEAD
    *  @history 2012-07-06 Debbie A. Cook - Updated Spice members to be more compliant with Isis 
    *                          coding standards. References #972.
+   *  @history 2012-09-10 Steven Lambright - Undid Debbie's change on 2012-09-19 because the
+   *                           Ideal camera now supports putting those keywords in the label
+   *                           on the fly. References #1094.
    *  @history 2012-10-11 Debbie A. Cook - Deleted deprecated createCache code already commented
    *                                         out for over a year.  Updated to use new Target and ShapeModel classes.
    *                                         Added Resolution method needed for Target and its ShapeModel.
    *                                         Changed private member names from p_ to m_ to comply with coding
    *                                         standards.  References Mantis tickets #775 and #1114.
-=======
-   *   @history 2012-07-06 Debbie A. Cook, Updated Spice members to be more compliant with Isis 
-   *                           coding standards. References #972.
-   *   @history 2012-09-10 Steven Lambright - Undid Debbie's change on 2012-09-19 because the
-   *                           Ideal camera now supports putting those keywords in the label
-   *                           on the fly. References #1094.
->>>>>>> 6cf3aaa9
    */
   class Spice {
     public:
@@ -249,18 +244,8 @@
       void subSpacecraftPoint(double &lat, double &lon);
       void subSolarPoint(double &lat, double &lon);
 
-<<<<<<< HEAD
       Target *target() const;
-      iString targetName() const;
-      //     iString shapeName() const;
-=======
-      IString target() const;
-
-      //! Return if our target is the sky
-      bool isSky() const {
-        return p_sky;
-      };
->>>>>>> 6cf3aaa9
+      IString targetName() const;
 
       iTime getClockTime(IString clockValue,
                          int sclkCode = -1);
@@ -348,8 +333,6 @@
       void storeValue(IString key, int index, SpiceValueType type,
                       QVariant value);
       QVariant readStoredValue(IString key, SpiceValueType type, int index);
-
-      //      ShapeModel *shape() const;
 
       // Leave these protected so that inheriting classes don't
       // have to convert between double and spicedouble
@@ -375,17 +358,10 @@
       void load(PvlKeyword &key, bool notab);
       void computeSolarLongitude(iTime et);
 
-<<<<<<< HEAD
       Longitude *m_solarLongitude; //!< Body rotation solar longitude value
       iTime *m_et; //!< Ephemeris time (read NAIF documentation for a detailed description)
-      QVector<iString> * m_kernels; //!< Vector containing kernels filenames
+      QVector<IString> * m_kernels; //!< Vector containing kernels filenames
       Target *m_target; //!< Target of the observation
-=======
-      Longitude *p_solarLongitude; //!< Body rotation solar longitude value
-      iTime *p_et; //!< Ephemeris time (read NAIF documentation for a detailed description)
-      QVector<IString> * p_kernels; //!< Vector containing kernels filenames
-      IString *p_target; //!< Target of the observation
->>>>>>> 6cf3aaa9
 
       // cache stuff
       iTime *m_startTime; //!< Corrected start (shutter open) time of the observation.
