#include <iostream>
#include <iomanip>
#include "IException.h"
#include "ProjectionFactory.h"
#include "Pvl.h"
#include "Projection.h"
#include "Preference.h"
#include "TProjection.h"

using namespace Isis;
using namespace std;

int main(int argc, char *argv[]) {
  Preference::Preferences(true);

  void doit(Pvl & lab);
  void doit2(Pvl & lab);

  try {
    cout << "Unit test for ProjectionFactory" << endl;

    Pvl lab;
    lab.AddGroup(PvlGroup("Mapping"));
    PvlGroup &mapGroup = lab.FindGroup("Mapping");
    mapGroup += PvlKeyword("EquatorialRadius", toString(3396190.0));
    mapGroup += PvlKeyword("PolarRadius", toString(3376200.0));

    mapGroup += PvlKeyword("LatitudeType", "Planetographic");
    mapGroup += PvlKeyword("LongitudeDirection", "PositiveEast");
    mapGroup += PvlKeyword("LongitudeDomain", toString(360));

    mapGroup += PvlKeyword("ProjectionName", "SimpleCylindrical");
    mapGroup += PvlKeyword("CenterLongitude", toString(220.0));

    cout << "Test for missing pixel resolution ... " << endl;
    doit(lab);
    doit2(lab);

    mapGroup += PvlKeyword("PixelResolution", toString(2000.0));
    cout << "Test for missing upper left X ... " << endl;
    doit(lab);

    mapGroup += PvlKeyword("UpperLeftCornerX", toString(-18000.0));
    cout << "Test for missing upper left Y ... " << endl;
    doit(lab);

    mapGroup += PvlKeyword("UpperLeftCornerY", toString(2062000.0));

    cout << "Testing conversion from image to ground ... " << endl;
<<<<<<< HEAD
    Isis::TProjection *proj = (Isis::TProjection *) Isis::ProjectionFactory::CreateFromCube(lab);
=======
    Projection *proj = ProjectionFactory::CreateFromCube(lab);
>>>>>>> 932a32b2
    proj->SetWorld(245.0, 355.0);
    cout << setprecision(14);
    cout << "Latitude:  " << proj->Latitude() << endl;
    cout << "Longitude: " << proj->Longitude() << endl;
    cout << endl;

    cout << "Testing conversion from ground to image ... " << endl;
    proj->SetGround(22.84279897788801, 227.9291842833142);
    cout << "Sample:    " << proj->WorldX() << endl;
    cout << "Line:      " << proj->WorldY() << endl;
    cout << endl;

    cout << "Testing missing ground range on create method ... " << endl;
    doit2(lab);

    mapGroup += PvlKeyword("MinimumLatitude", toString(10.8920539924144));
    mapGroup += PvlKeyword("MaximumLatitude", toString(34.7603960060206));
    mapGroup += PvlKeyword("MinimumLongitude", toString(219.72432466275));
    mapGroup += PvlKeyword("MaximumLongitude", toString(236.186050244411));
    mapGroup.DeleteKeyword("UpperLeftCornerX");
    mapGroup.DeleteKeyword("UpperLeftCornerY");

    cout << "Testing create method ... " << endl;
    int lines, samples;
<<<<<<< HEAD
    proj = (Isis::TProjection *) Isis::ProjectionFactory::CreateForCube(lab, samples, lines);
=======
    proj = ProjectionFactory::CreateForCube(lab, samples, lines);
>>>>>>> 932a32b2
    cout << "Lines:       " << lines << endl;
    cout << "Samples:     " << samples << endl;
    cout << "UpperLeftX:  " << (double) mapGroup["UpperLeftCornerX"] << endl;
    cout << "UpperLeftY:  " << (double) mapGroup["UpperLeftCornerY"] << endl;
    cout << endl;

    cout << "Testing create method with existing cube labels" << endl;
    mapGroup.AddKeyword(PvlKeyword("UpperLeftCornerX", toString(-16000.0)), Pvl::Replace);
    mapGroup.AddKeyword(PvlKeyword("UpperLeftCornerY", toString(2060000.0)), Pvl::Replace);

    Pvl lab2;
    PvlObject icube("IsisCube");
    PvlObject core("Core");
    PvlGroup dims("Dimensions");
    dims += PvlKeyword("Lines", toString(400));
    dims += PvlKeyword("Samples", toString(600));
    core.AddGroup(dims);
    icube.AddObject(core);
    icube.AddGroup(mapGroup);
    lab2.AddObject(icube);

<<<<<<< HEAD
    proj = (Isis::TProjection *) Isis::ProjectionFactory::CreateForCube(lab2, samples, lines);
=======
    proj = ProjectionFactory::CreateForCube(lab2, samples, lines);
>>>>>>> 932a32b2
    cout << "Lines:       " << lines << endl;
    cout << "Samples:     " << samples << endl;
    mapGroup = lab2.FindGroup("Mapping", Pvl::Traverse);
    cout << "UpperLeftX:  " << (double) mapGroup["UpperLeftCornerX"] << endl;
    cout << "UpperLeftY:  " << (double) mapGroup["UpperLeftCornerY"] << endl;
    cout << endl;

    cout << "Label results" << endl;
    cout << lab2 << endl;
  }
  catch(IException &e) {
    e.print();
  }
}

void doit(Pvl &lab) {
  try {
    ProjectionFactory::CreateFromCube(lab);
  }
  catch(IException &e) {
    e.print();
  }
  cout << endl;
}

void doit2(Pvl &lab) {
  try {
    int lines, samples;
    ProjectionFactory::CreateForCube(lab, samples, lines);
  }
  catch(IException &e) {
    e.print();
  }
  cout << endl;
}

<|MERGE_RESOLUTION|>--- conflicted
+++ resolved
@@ -47,11 +47,7 @@
     mapGroup += PvlKeyword("UpperLeftCornerY", toString(2062000.0));
 
     cout << "Testing conversion from image to ground ... " << endl;
-<<<<<<< HEAD
-    Isis::TProjection *proj = (Isis::TProjection *) Isis::ProjectionFactory::CreateFromCube(lab);
-=======
-    Projection *proj = ProjectionFactory::CreateFromCube(lab);
->>>>>>> 932a32b2
+    TProjection *proj = (TProjection *) ProjectionFactory::CreateFromCube(lab);
     proj->SetWorld(245.0, 355.0);
     cout << setprecision(14);
     cout << "Latitude:  " << proj->Latitude() << endl;
@@ -76,11 +72,7 @@
 
     cout << "Testing create method ... " << endl;
     int lines, samples;
-<<<<<<< HEAD
-    proj = (Isis::TProjection *) Isis::ProjectionFactory::CreateForCube(lab, samples, lines);
-=======
-    proj = ProjectionFactory::CreateForCube(lab, samples, lines);
->>>>>>> 932a32b2
+    proj = (TProjection *) ProjectionFactory::CreateForCube(lab, samples, lines);
     cout << "Lines:       " << lines << endl;
     cout << "Samples:     " << samples << endl;
     cout << "UpperLeftX:  " << (double) mapGroup["UpperLeftCornerX"] << endl;
@@ -102,11 +94,7 @@
     icube.AddGroup(mapGroup);
     lab2.AddObject(icube);
 
-<<<<<<< HEAD
-    proj = (Isis::TProjection *) Isis::ProjectionFactory::CreateForCube(lab2, samples, lines);
-=======
-    proj = ProjectionFactory::CreateForCube(lab2, samples, lines);
->>>>>>> 932a32b2
+    proj = (TProjection *) ProjectionFactory::CreateForCube(lab2, samples, lines);
     cout << "Lines:       " << lines << endl;
     cout << "Samples:     " << samples << endl;
     mapGroup = lab2.FindGroup("Mapping", Pvl::Traverse);
