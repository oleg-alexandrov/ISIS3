--- conflicted
+++ resolved
@@ -63,21 +63,12 @@
     if (skyTarget) {
       // Sky targets are ellipsoid shapes
     }
-<<<<<<< HEAD
-    else if (kernelsPvlGroup.HasKeyword("ElevationModel") &&
-             !kernelsPvlGroup["ElevationModel"].IsNull())  {
-      shapeModelFilenames = (QString) kernelsPvlGroup["ElevationModel"];
-    }
-    else if (kernelsPvlGroup.HasKeyword("ShapeModel") &&
-             !kernelsPvlGroup["ShapeModel"].IsNull()) {
-=======
     else if (kernelsPvlGroup.hasKeyword("ElevationModel") &&
-             !kernelsPvlGroup["ElevationModel"].isNull())  {//&&
+             !kernelsPvlGroup["ElevationModel"].isNull())  {
       shapeModelFilenames = (QString) kernelsPvlGroup["ElevationModel"];
     }
     else if (kernelsPvlGroup.hasKeyword("ShapeModel") &&
-             !kernelsPvlGroup["ShapeModel"].isNull()) {//&&
->>>>>>> a346fd5e
+             !kernelsPvlGroup["ShapeModel"].isNull()) {
       shapeModelFilenames = (QString) kernelsPvlGroup["ShapeModel"];
     }
 
