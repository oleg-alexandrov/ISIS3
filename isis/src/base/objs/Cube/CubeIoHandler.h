--- conflicted
+++ resolved
@@ -108,11 +108,8 @@
    *                            repeating virtual bands. Fixes #1927.
    *   @history 2014-09-30 Ian Humphrey - Modified read method to correctly access virtual bands
    *                           when cube dimensions and buffer shape are same size. Fixes #1689.
-<<<<<<< HEAD
-=======
    *   @history 2015-01-30 Ian Humphrey - Modified destructor to free m_writThreadMutex to 
    *                           prevent memory leaks upon destruction. Fixes #2082.
->>>>>>> 5a660d88
    *
    */
   class CubeIoHandler {
