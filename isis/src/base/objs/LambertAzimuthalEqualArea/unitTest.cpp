#include <iostream>
#include <iomanip>
#include <cmath>

#include "Camera.h"
#include "CameraFactory.h"
#include "IException.h"
#include "LambertAzimuthalEqualArea.h"
#include "Projection.h"
#include "ProjectionFactory.h"
#include "Preference.h"
#include "Pvl.h"
#include "PvlGroup.h"
#include "PvlKeyword.h"
#include "TProjection.h"

using namespace std;
using namespace Isis;
int main(int argc, char *argv[]) {
  Preference::Preferences(true);

  cout << "UNIT TEST FOR LambertAzimuthalEqualArea projection" << endl << endl;

  Pvl lab;
  lab.addGroup(PvlGroup("Mapping"));
  PvlGroup &mapGroup = lab.findGroup("Mapping");
  mapGroup += PvlKeyword("EquatorialRadius", "1.0");
  mapGroup += PvlKeyword("PolarRadius", "1.0");
  mapGroup += PvlKeyword("LatitudeType", "Planetographic");
  mapGroup += PvlKeyword("LongitudeDirection", "PositiveEast");
  mapGroup += PvlKeyword("LongitudeDomain", "180");
  mapGroup += PvlKeyword("MinimumLatitude", "20.0");
  mapGroup += PvlKeyword("MaximumLatitude", "80.0");
  mapGroup += PvlKeyword("MinimumLongitude", "-180.0");
  mapGroup += PvlKeyword("MaximumLongitude", "180.0");
  mapGroup += PvlKeyword("ProjectionName", "LambertAzimuthalEqualArea");
  mapGroup += PvlKeyword("CenterLatitude", "0");
  mapGroup += PvlKeyword("CenterLongitude", "0");
  mapGroup += PvlKeyword("PixelResolution", ".001");

  try {
    string border = "||||||||||||||||||||||||||||||||||||||||"
                    "||||||||||||||||||||||||||||||||||||||||";

    //||||||||||||||||||||||||||||||||||||||||||||||||||||||||||||||||||||||||||
    cout << border << endl;
    cout << "\t\t\t SPHERICAL-PLANETOGRAPHIC-POSITIVEEAST-EQUATORIAL-180" << endl;
    cout << border  << endl << endl;
    //||||||||||||||||||||||||||||||||||||||||||||||||||||||||||||||||||||||||||
    Projection &proj = *ProjectionFactory::Create(lab);
    TProjection *p1 = (TProjection *) &proj;
    cout << mapGroup["CenterLatitude"] << endl;
    cout << mapGroup["CenterLongitude"] << endl;
    cout << mapGroup["EquatorialRadius"] << endl;
    cout << mapGroup["PolarRadius"] << endl;
    cout << "Eccentricity = " << p1->Eccentricity() << endl;
    cout << "TrueScaleLatitude = " << p1->TrueScaleLatitude() << endl << endl;

    cout << std::fixed;
    cout << std::setprecision(5);
    cout << endl;
    cout << "\t\t\t\t/-----------------------------------------/" << endl;
    cout << endl;
    cout << "    Testing SetGround method using Snyder Table 28, "
            "page 188" << endl;
    for (double lat = 90; lat >= 0; lat-=10) {
      for (double lon = 0; lon < 50; lon+=10) {
        p1->SetGround(lat, lon);
        cout << p1->XCoord() << "/" << p1->YCoord() << " ";
      }
      cout << endl;
    }
    cout << endl;
    cout << "\t\t\t\t/-----------------------------------------/" << endl;
    cout << endl;
    cout << "    Testing SetGround method using Snyder Table 28, "
            "page 189" << endl;
    for (double lat = 90; lat >= 0; lat-=10) {
      for (double lon = 50; lon < 100; lon+=10) {
        p1->SetGround(lat, lon);
        cout << p1->XCoord() << "/" << p1->YCoord() << " ";
      }
      cout << endl;
    }
    cout << std::setprecision(7);
    cout << endl;
    cout << "\t\t\t\t/-----------------------------------------/" << endl;
    cout << endl;
    cout << "    Testing SetCoordinate(0.03941, 1.28702)\n"
            "    from Snyder Table 28, page 188, line 2 column 2" << endl;
    p1->SetCoordinate(0.03941, 1.28702);
    cout << "Latitude:            " << p1->Latitude() << endl;
    cout << "Longitude:           " << p1->Longitude() << endl;
    cout << "XCoord:              " << p1->XCoord() << endl;
    cout << "YCoord:              " << p1->YCoord() << endl;
    cout << endl;
    cout << "\t\t\t\t/-----------------------------------------/" << endl;
    cout << endl;
    cout << "    Testing projection to origin and back\n"
            "    SetGround(0, 0)" << endl;
    p1->SetGround(0.0, 0.0);
    cout << "Latitude:            " << p1->Latitude() << endl;
    cout << "Longitude:           " << p1->Longitude() << endl;
    cout << "XCoord:              " << p1->XCoord() << endl;
    cout << "YCoord:              " << p1->YCoord() << endl;
    cout << "    SetCoordinate(0, 0)" << endl;
    p1->SetCoordinate(0.0, 0.0);
    cout << "Latitude:            " << p1->Latitude() << endl;
    cout << "Longitude:           " << p1->Longitude() << endl;
    cout << "XCoord:              " << p1->XCoord() << endl;
    cout << "YCoord:              " << p1->YCoord() << endl;
    cout << endl;
    cout << "\t\t\t\t/-----------------------------------------/" << endl;
    cout << endl;   
    cout << "    Testing projection to north pole and back\n"
            "    SetGround(90, 0)" << endl;
    p1->SetGround(90.0, 0.0);
    cout << "Latitude:            " << p1->Latitude() << endl;
    cout << "Longitude:             " << p1->Longitude() << endl;
    cout << "XCoord:                " << p1->XCoord() << endl;
    cout << "YCoord:                " << p1->YCoord() << endl;
    cout << "    SetCoordinate(0, sqrt(2)*sphRad)" << endl;
    p1->SetCoordinate(0.0, sqrt(2.0));
    cout << "Latitude:             " << p1->Latitude() << endl;
    cout << "Longitude:           " << p1->Longitude() << endl;
    cout << "XCoord:                " << p1->XCoord() << endl;
    cout << "YCoord:                " << p1->YCoord() << endl;
    cout << endl;
    cout << "\t\t\t\t/-----------------------------------------/" << endl;
    cout << endl;   
    // CHECKING OTHER KNOWN POINTS
<<<<<<< HEAD
    double rad = p1->LocalRadius(mapGroup.FindKeyword("CenterLatitude"));
=======
    double rad = p1.LocalRadius(mapGroup.findKeyword("CenterLatitude"));
>>>>>>> a346fd5e
    cout << "    Testing other known points..." << endl;
    cout << endl;   
    cout << "        Comparison Values" << endl;
    cout << "        SphRad (Spherical Radius) = " << rad << endl;
    cout << "        sqrt2*SphRad              = " << rad*sqrt(2) << endl;
    cout << "        sqrt2*SphRad*sqrt3/2      = " << rad*sqrt(6)/2 << endl;
    cout << "        sqrt2*SphRad/2            = " << rad*sqrt(2)/2 << endl;
    cout << endl;   
    // points on circle sqrt(2)*ER in diameter (hemisphere map)
    cout << "    Check known values on hemispherical map" << endl;
    cout << "        FORWARD" << endl;
    p1->SetGround(0, 90);
    cout << "            SetGround(0, 90) returns ";
    cout << "(x,y) = (" << p1->XCoord() << ", " << p1->YCoord() << ")"<< endl;
    p1->SetGround(90, 0);
    cout << "            SetGround(90, 0) returns ";
    cout << "(x,y) = (" << p1->XCoord() << ", " << p1->YCoord() << ")"<< endl;
    p1->SetGround(0, -90);
    cout << "            SetGround(0, -90) returns ";
    cout << "(x,y) = (" << p1->XCoord() << ", " << p1->YCoord() << ")"<< endl;
    p1->SetGround(0, 270);
    cout << "            SetGround(0, 270) returns ";
    cout << "(x,y) = (" << p1->XCoord() << ", " << p1->YCoord() << ")"<< endl;
    p1->SetGround(-90, 0);
    cout << "            SetGround(-90, 0) returns ";
    cout << "(x,y) = (" << p1->XCoord() << ", " << p1->YCoord() << ")"<< endl;
    p1->SetGround(-45, 90);
    cout << "            SetGround(-45, 90) returns ";
    cout << "(x,y) = (" << p1->XCoord() << ", " << p1->YCoord() << ")"<< endl;
    p1->SetGround(30, -90);
    cout << "            SetGround(30, -90) returns ";
    cout << "(x,y) = (" << p1->XCoord() << ", " << p1->YCoord() << ")"<< endl;
    cout << "        BACKWARD" << endl;
    cout << std::setprecision(5);
    p1->SetCoordinate(rad*sqrt(2), 0);
    cout << "            SetCoordinate(sqrt2*SphRad, 0) returns ";
    cout << "lat/lon = " << p1->Latitude() 
                             << " / " << p1->Longitude() << endl;
    p1->SetCoordinate(0, rad*sqrt(2));
    cout << "            SetCoordinate(0, sqrt2*SphRad) returns ";
    cout << "lat/lon = " << p1->Latitude() 
                             << " / " << p1->Longitude() << endl;
    p1->SetCoordinate(-rad*sqrt(2), 0);
    cout << "            SetCoordinate(-sqrt2*SphRad, 0) returns ";
    cout << "lat/lon = " << p1->Latitude() 
                             << " / " << p1->Longitude() << endl;
    p1->SetCoordinate(0, -rad*sqrt(2));
    cout << "            SetCoordinate(0, -sqrt2*SphRad) returns ";
    cout << "lat/lon = " << p1->Latitude() 
                             << " / " << p1->Longitude() << endl;
    p1->SetCoordinate(1, 1);
    cout << "            SetCoordinate(1, 1) returns ";
    cout << "lat/lon = " << p1->Latitude() 
                             << " / " << p1->Longitude() << endl;
    p1->SetCoordinate(sqrt(6)/2*rad, sqrt(2)/2*rad);
    cout << "            SetCoordinate(sqrt6/2*rad, sqrt2/2*rad) returns ";
    cout << "lat/lon = " << p1->Latitude() 
                             << " / " << p1->Longitude() << endl;
    cout << endl;
    cout << endl;
    // points on circle 2*ER in diameter (whole planet map)
    cout << endl;
    cout << "    Check known values on (almost) whole planet map" << endl;
    // The following was removed due to roundoff errors on prog8 (mac)
    // cout << "        FORWARD - Project to opposite side of planet " << endl;
    // cout << std::setprecision(7);
    // if (p1->SetGround(0, 179.99999)) {
    //   cout << "            SetGround(0, 179.99999) returns ";
    //   cout << "(x,y) = (" << p1->XCoord() << ", " << p1->YCoord() << ")"<< endl;
    //   cout << "                 Expect a value near (2*SphRad,0) = (" 
    //        << 2*rad << ", 0.0000000)" << endl;
    // }
    // if (p1->SetGround(0, -179.99999)) {
    //   cout << "            SetGround(0, -179.99999) returns ";
    //   cout << "(x,y) = (" << p1->XCoord() << ", " << p1->YCoord() << ")"<< endl;
    //   cout << "                 Expect a value near (-2*SphRad,0) = (" 
    //        << -2*rad << ", 0.0000000)" << endl;
    // }
    cout << std::setprecision(7);
    cout << "        BACKWARD - Project from opposite side of planet " << endl;
    cout << "        For each of these, expect a value near" << endl;
    cout << "            - centerLatitude / centerLongitude+180 = 0 / 180" << endl;
    if (p1->SetCoordinate(rad*2, 0)) {
      cout << "            SetCoordinate(2*SphRad, 0) returns ";
      cout << "lat/lon = " << p1->Latitude() 
                               << " / " << p1->Longitude() << endl;
    }
    cout << std::setprecision(5);
    if (p1->SetCoordinate(0, rad*2)) {
      cout << "            SetCoordinate(0, 2*SphRad) returns ";
      cout << "lat/lon = " << p1->Latitude() 
                               << " / " << p1->Longitude() << endl;
    }
    if (p1->SetCoordinate(-rad*2, 0)) {
      cout << "            SetCoordinate(-2*SphRad, 0) returns ";
      cout << "lat/lon = " << p1->Latitude() 
                               << " / " << p1->Longitude() << endl;
    }
    if (p1->SetCoordinate(0, -rad*2)) {
      cout << "            SetCoordinate(0, -2*SphRad) returns ";
      cout << "lat/lon = " << p1->Latitude() 
                               << " / " << p1->Longitude() << endl;
    }
    if (p1->SetCoordinate(sqrt(2)*rad, sqrt(2)*rad)) {
      cout << "            SetCoordinate(sqrt2*SphRad, sqrt2*SphRad) returns ";
      cout << "lat/lon = " << p1->Latitude() 
                               << " / " << p1->Longitude() << endl;
    }
    if (p1->SetCoordinate(sqrt(3)*rad, rad)) {
      cout << "            SetCoordinate(sqrt3*SphRad, SphRad) returns ";
      cout << "lat/lon = " << p1->Latitude() 
                               << " / " << p1->Longitude() << endl;
    }
    cout << endl;
    cout << "\t\t\t\t/-----------------------------------------/" << endl;
    cout << endl;
    cout << std::setprecision(7);
    cout << "    Testing XYRange method" << endl;
    cout << "Given: " << endl;
    cout << "    Minimum Latitude:  " << p1->MinimumLatitude() << endl;
    cout << "    Maximum Latitude:  " << p1->MaximumLatitude() << endl;
    cout << "    Minimum Longitude: " << p1->MinimumLongitude() << endl;
    cout << "    Maximum Longitude: " << p1->MaximumLongitude() << endl;
    double minX, maxX, minY, maxY;
    p1->XYRange(minX, maxX, minY, maxY);
    cout << "XYRange method returns" << endl;
    cout << "    Minimum X:  " << minX << endl;
    cout << "    Maximum X:  " << maxX << endl;
    cout << "    Minimum Y:  " << minY << endl;
    cout << "    Maximum Y:  " << maxY << endl;
    cout << endl;
    p1->SetCoordinate(maxX,0);
    cout << "            SetCoordinate(maxX,0) returns lat/lon = " 
         << p1->Latitude() << " / " << p1->Longitude() << endl;
    p1->SetCoordinate(0, maxY);
    cout << "            SetCoordinate(0,maxY) returns lat/lon = " 
         << p1->Latitude() << " / " << p1->Longitude()  << endl;
    p1->SetCoordinate(minX,0);
    cout << "            SetCoordinate(minX,0) returns lat/lon = " 
         << p1->Latitude() << " / " << p1->Longitude()  << endl;
    p1->SetCoordinate(0, minY);
    cout << "            SetCoordinate(0,minY) returns lat/lon = " 
         << p1->Latitude() << " / " << p1->Longitude()  << endl;
    cout << endl;
    p1->SetGround(20, 0);
    cout << "            SetGround(20, 0) returns y min? ";
    cout << "(x,y) = (" << p1->XCoord() << ", " << p1->YCoord() << ")"<< endl;
    p1->SetGround(20, 180);
    cout << "            SetGround(20, 180) returns y max? ";
    cout << "(x,y) = (" << p1->XCoord() << ", " << p1->YCoord() << ")"<< endl;
    cout << endl;
    cout << endl;
<<<<<<< HEAD
    mapGroup.FindKeyword("MinimumLatitude").SetValue("-90.0");
    mapGroup.FindKeyword("MaximumLatitude").SetValue("90.0");
    mapGroup.FindKeyword("MinimumLongitude").SetValue("-179.99999");
    mapGroup.FindKeyword("MaximumLongitude").SetValue("179.99999");
    TProjection *p1a = (TProjection *) ProjectionFactory::Create(lab);
=======
    mapGroup.findKeyword("MinimumLatitude").setValue("-90.0");
    mapGroup.findKeyword("MaximumLatitude").setValue("90.0");
    mapGroup.findKeyword("MinimumLongitude").setValue("-179.99999");
    mapGroup.findKeyword("MaximumLongitude").setValue("179.99999");
    Projection &p1a = *ProjectionFactory::Create(lab);
>>>>>>> a346fd5e
    cout << "Given: " << endl;
    cout << "    Minimum Latitude:  " << p1a->MinimumLatitude() << endl;
    cout << "    Maximum Latitude:  " << p1a->MaximumLatitude() << endl;
    cout << "    Minimum Longitude: " << p1a->MinimumLongitude() << endl;
    cout << "    Maximum Longitude: " << p1a->MaximumLongitude() << endl << endl;
    p1a->XYRange(minX, maxX, minY, maxY);
    cout << "XYRange method returns" << endl;
    cout << "    Minimum X:  " << minX << endl;
    cout << "    Maximum X:  " << maxX << endl;
    cout << "    Minimum Y:  " << minY << endl;
    cout << "    Maximum Y:  " << maxY << endl;
    cout << endl;
    p1a->SetCoordinate(maxX,0);
    cout << "            SetCoordinate(maxX,0) returns lat/lon = " 
         << p1a->Latitude() << " / " << p1a->Longitude()  << endl;
    p1a->SetCoordinate(0, maxY);
    cout << "            SetCoordinate(0,maxY) returns lat/lon = " 
         << p1a->Latitude() << " / " << p1a->Longitude()  << endl;
    p1a->SetCoordinate(minX,0);
    cout << "            SetCoordinate(minX,0) returns lat/lon = " 
         << p1a->Latitude() << " / " << p1a->Longitude()  << endl;
    p1a->SetCoordinate(0, minY);
    cout << "            SetCoordinate(0,minY) returns lat/lon = " 
<<<<<<< HEAD
         << p1a->Latitude() << " / " << p1a->Longitude()  << endl;
    mapGroup.FindKeyword("MinimumLongitude").SetValue("-90.0");
    mapGroup.FindKeyword("MaximumLongitude").SetValue("90.0");
=======
         << p1a.Latitude() << " / " << p1a.Longitude()  << endl;
    mapGroup.findKeyword("MinimumLongitude").setValue("-90.0");
    mapGroup.findKeyword("MaximumLongitude").setValue("90.0");
>>>>>>> a346fd5e
    cout << "Given: " << endl;
    TProjection *p1b = (TProjection *) ProjectionFactory::Create(lab);
    cout << "    Minimum Latitude:  " << p1b->MinimumLatitude() << endl;
    cout << "    Maximum Latitude:  " << p1b->MaximumLatitude() << endl;
    cout << "    Minimum Longitude: " << p1b->MinimumLongitude() << endl;
    cout << "    Maximum Longitude: " << p1b->MaximumLongitude() << endl << endl;
    p1b->XYRange(minX, maxX, minY, maxY);
    cout << "XYRange method returns" << endl;
    cout << "    Minimum X:  " << minX << endl;
    cout << "    Maximum X:  " << maxX << endl;
    cout << "    Minimum Y:  " << minY << endl;
    cout << "    Maximum Y:  " << maxY << endl;
    cout << endl;
    p1b->SetCoordinate(maxX,0);
    cout << "            SetCoordinate(maxX,0) returns lat/lon = " 
         << p1b->Latitude() << " / " << p1b->Longitude()  << endl;
    p1b->SetCoordinate(0, maxY);
    cout << "            SetCoordinate(0,maxY) returns lat/lon = " 
         << p1b->Latitude() << " / " << p1b->Longitude()  << endl;
    p1b->SetCoordinate(minX,0);
    cout << "            SetCoordinate(minX,0) returns lat/lon = " 
         << p1b->Latitude() << " / " << p1b->Longitude()  << endl;
    p1b->SetCoordinate(0, minY);
    cout << "            SetCoordinate(0,minY) returns lat/lon = " 
         << p1b->Latitude() << " / " << p1b->Longitude()  << endl;
    cout << endl;
    cout << endl;
    cout << endl;
    cout << endl;
    //||||||||||||||||||||||||||||||||||||||||||||||||||||||||||||||||||||||||||
    cout << border << endl;
    cout << "\t\t\t SPHERICAL-PLANETOGRAPHIC-POSITIVEEAST-OBLIQUE-360" << endl;
    cout << border << endl << endl;
    //||||||||||||||||||||||||||||||||||||||||||||||||||||||||||||||||||||||||||
    mapGroup.deleteKeyword("EquatorialRadius");
    mapGroup += PvlKeyword("EquatorialRadius", "3.0");
<<<<<<< HEAD
    mapGroup.FindKeyword("PolarRadius").SetValue("3.0");
    mapGroup.FindKeyword("CenterLatitude").SetValue("40.0");
    mapGroup.FindKeyword("CenterLongitude").SetValue("-100.0");
    mapGroup.FindKeyword("MinimumLongitude").SetValue("-279.99999");
    mapGroup.FindKeyword("MaximumLongitude").SetValue("79.99999");
    mapGroup.FindKeyword("LongitudeDomain").SetValue("360");
    TProjection *p2 = (TProjection *) ProjectionFactory::Create(lab);
=======
    mapGroup.findKeyword("PolarRadius").setValue("3.0");
    mapGroup.findKeyword("CenterLatitude").setValue("40.0");
    mapGroup.findKeyword("CenterLongitude").setValue("-100.0");
    mapGroup.findKeyword("MinimumLongitude").setValue("-279.99999");
    mapGroup.findKeyword("MaximumLongitude").setValue("79.99999");
    mapGroup.findKeyword("LongitudeDomain").setValue("360");
    Projection &p2 = *ProjectionFactory::Create(lab);
>>>>>>> a346fd5e
    cout << mapGroup["CenterLatitude"] << endl;
    cout << mapGroup["CenterLongitude"] << endl;
    cout << "EquatorialRadius = " << p2->EquatorialRadius() << endl;
    cout << "PolarRadius = " << p2->PolarRadius() << endl;
    cout << "Eccentricity = " << p2->Eccentricity() << endl;
    cout << "TrueScaleLatitude = " << p2->TrueScaleLatitude() << endl << endl;
    cout << "\t\t\t\t/-----------------------------------------/" << endl;
    cout << endl;
    cout << "    Testing SetGround(-20, 100) from Snyder pages 332-333" << endl;
    p2->SetGround(-20, 100);
    cout << "Latitude:            " << p2->Latitude() << endl;
    cout << "Longitude:           " << p2->Longitude() << endl;
    cout << "XCoord:              " << p2->XCoord() << endl;
    cout << "YCoord:              " << p2->YCoord() << endl;
    // we do not have relative scale factor methods in Projection as of 06/2012
    // so these need to be tested with a LambertAzimuthalEqualArea object
    // specifically.  The following values were calculated by hand to verify.
    LambertAzimuthalEqualArea lam2(lab);
    lam2.SetGround(-20, 100);
    cout << "RelativeScaleLatitude:  " << lam2.relativeScaleFactorLatitude() << endl;
    cout << "RelativeScaleLongitude: " << lam2.relativeScaleFactorLongitude() << endl;
    cout << endl;
    cout << "\t\t\t\t/-----------------------------------------/" << endl;
    cout << endl;
    cout << "    Testing SetCoordinate(-4.2339303, 4.0257775) from Snyder "
            "pages 332-333" << endl;
    p2->SetCoordinate(-4.2339303, 4.0257775);
    cout << "Latitude:            " << p2->Latitude() << endl;
    cout << "Longitude:           " << p2->Longitude() << endl;
    cout << "XCoord:              " << p2->XCoord() << endl;
    cout << "YCoord:              " << p2->YCoord() << endl;
    cout << endl;
    cout << "\t\t\t\t/-----------------------------------------/" << endl;
    cout << endl;
    cout << "    Testing projection to origin and back\n"
            "    SetGround(40, -100)" << endl;
    p2->SetGround(40.0, -100.0);
    cout << "Latitude:              " << p2->Latitude() << endl;
    cout << "Longitude:           " << p2->Longitude() << endl;
    cout << "XCoord:                 " << p2->XCoord() << endl;
    cout << "YCoord:                 " << p2->YCoord() << endl;
    cout << "    SetCoordinate(0, 0)" << endl;
    p2->SetCoordinate(0.0, 0.0);
    cout << "Latitude:              " << p2->Latitude() << endl;
    cout << "Longitude:           " << p2->Longitude() << endl;
    cout << "XCoord:                 " << p2->XCoord() << endl;
    cout << "YCoord:                 " << p2->YCoord() << endl;
    cout << endl;
    cout << "\t\t\t\t/-----------------------------------------/" << endl;
    cout << endl;   
    cout << "    Testing projection to north pole and back\n"
            "    SetGround(90, 0)" << endl;
    p2->SetGround(90.0, 0.0);
    cout << "Latitude:            " << p2->Latitude() << endl;
    cout << "Longitude:            " << p2->Longitude() << endl;
    cout << "XCoord:               " << p2->XCoord() << endl;
    cout << "YCoord:               " << p2->YCoord() << endl;
    cout << "    SetCoordinate(0, 2.5357096)" << endl;
    p2->SetCoordinate(0.0, 2.5357096);
    cout << "Latitude:            " << p2->Latitude() << endl;
    cout << "Longitude:           " << p2->Longitude() << endl;
    cout << "XCoord:               " << p2->XCoord() << endl;
    cout << "YCoord:               " << p2->YCoord() << endl;
    cout << endl;
    cout << "\t\t\t\t/-----------------------------------------/" << endl;
    cout << endl;   
    // CHECKING OTHER KNOWN POINTS
<<<<<<< HEAD
    //rad = mapGroup.FindKeyword("EquatorialRadius");
    rad = p2->LocalRadius(mapGroup.FindKeyword("CenterLatitude"));
=======
    //rad = mapGroup.findKeyword("EquatorialRadius");
    rad = p2.LocalRadius(mapGroup.findKeyword("CenterLatitude"));
>>>>>>> a346fd5e
    cout << "    Testing other known points..." << endl;
    cout << endl;   
    cout << "        Comparison Values" << endl;
    cout << "        SphRad (Spherical Radius) = " << rad << endl;
    cout << "        sqrt2*SphRad              = " << rad*sqrt(2) << endl;
    cout << endl;
    // points on circle sqrt(2)*ER in diameter (hemisphere map)
    cout << "    Check known values on hemispherical map" << endl;
    cout << "        FORWARD" << endl;
    p2->SetGround(0, -10);
    cout << "            SetGround(0, -10) returns ";
    cout << "(x,y) = (" << p2->XCoord() << ", " << p2->YCoord() << ")"<< endl;
    p2->SetGround(50, 80);
    cout << "            SetGround(50, 80) returns ";
    cout << "(x,y) = (" << p2->XCoord() << ", " << p2->YCoord() << ")"<< endl;
    p2->SetGround(0, -190);
    cout << "            SetGround(0, -190) returns ";
    cout << "(x,y) = (" << p2->XCoord() << ", " << p2->YCoord() << ")"<< endl;
    p2->SetGround(-50, -100);
    cout << "            SetGround(-50, -100) returns ";
    cout << "(x,y) = (" << p2->XCoord() << ", " << p2->YCoord() << ")"<< endl;
    cout << "        BACKWARD" << endl;
    cout << std::setprecision(5);
    p2->SetCoordinate(rad*sqrt(2), 0);
    cout << "            SetCoordinate(sqrt2*SphRad, 0) returns ";
    cout << "lat/lon = " << p2->Latitude() 
                             << " / " << p2->Longitude() << endl;
    p2->SetCoordinate(0, rad*sqrt(2));
    cout << "            SetCoordinate(0, sqrt2*SphRad) returns ";
    cout << "lat/lon = " << p2->Latitude() 
                             << " / " << p2->Longitude() << endl;
    p2->SetCoordinate(-rad*sqrt(2), 0);
    cout << "            SetCoordinate(-sqrt2*SphRad, 0) returns ";
    cout << "lat/lon = " << p2->Latitude() 
                             << " / " << p2->Longitude() << endl;
    p2->SetCoordinate(0, -rad*sqrt(2));
    cout << "            SetCoordinate(0, -sqrt2*SphRad) returns ";
    cout << "lat/lon = " << p2->Latitude() 
                             << " / " << p2->Longitude() << endl;
    cout << endl;
    cout << endl;

    // points on circle 2*ER in diameter (whole planet map)
    cout << "    Check known values on (almost) whole planet map" << endl;
    // The following was removed due to roundoff errors on prog8 (mac)
    // cout << " FORWARD - Project to opposite side of planet " << endl;
    // p2->SetGround(-40, 79.99999);
    // p2->SetGround(-40,-279.99999);
    // p2->SetGround(-39.99999, 80);
    cout << "        BACKWARD - Project from opposite side of planet " << endl;
    cout << "        For each of these, expect a value near" << endl;
    cout << "            - centerLatitude / centerLongitude+180 "
            "= -40 / 80" << endl;
    cout << std::setprecision(5);
    p2->SetCoordinate(rad*2, 0);
    
    cout << "            SetCoordinate(2*SphRad, 0) returns ";
    cout << "lat/lon = " << p2->Latitude() 
                             << " / " << p2->Longitude() << endl;
    p2->SetCoordinate(0, rad*2);
    cout << "            SetCoordinate(0, 2*SphRad) returns ";
    cout << "lat/lon = " << p2->Latitude() 
                             << " / " << p2->Longitude() << endl;
    p2->SetCoordinate(-rad*2, 0);
    cout << "            SetCoordinate(-2*SphRad, 0) returns ";
    cout << "lat/lon = " << p2->Latitude() 
                             << " / " << p2->Longitude() << endl;
    p2->SetCoordinate(0, -rad*2);
    cout << "            SetCoordinate(0, -2*SphRad) returns ";
    cout << "lat/lon = " << p2->Latitude() 
                             << " / " << p2->Longitude() << endl;
    cout << endl;
    cout << "\t\t\t\t/-----------------------------------------/" << endl;
    cout << "    Testing XYRange method" << endl;
    cout << endl;
    cout << "Given: " << endl;
    cout << std::setprecision(7);
    cout << "    Minimum Latitude:  " << p2->MinimumLatitude() << endl;
    cout << "    Maximum Latitude:  " << p2->MaximumLatitude() << endl;
    cout << "    Minimum Longitude: " << p2->MinimumLongitude() << endl;
    cout << "    Maximum Longitude: " << p2->MaximumLongitude() << endl << endl;
    minX=0; maxX=0; minY=0; maxY=0;
    p2->XYRange(minX, maxX, minY, maxY);
    cout << "XYRange method returns" << endl;
    cout << "    Minimum X:  " << minX << endl;
    cout << "    Maximum X:  " << maxX << endl;
    cout << "    Minimum Y:  " << minY << endl;
    cout << "    Maximum Y:  " << maxY << endl;
    cout << endl;
    p2->SetCoordinate(maxX,0);
    cout << std::setprecision(3);
    cout << "            SetCoordinate(maxX,0) returns lat/lon = " 
         << p2->Latitude() << " / " << p2->Longitude()  << endl;
    p2->SetCoordinate(0, maxY);
    cout << "            SetCoordinate(0,maxY) returns lat/lon = " << 
         p2->Latitude() << " / " << p2->Longitude()  << endl;
    p2->SetCoordinate(minX,0);
    cout << "            SetCoordinate(minX,0) returns lat/lon = " 
         << p2->Latitude() << " / " << p2->Longitude()  << endl;
    p2->SetCoordinate(0, minY);
    cout << "            SetCoordinate(0,minY) returns lat/lon = " 
         << p2->Latitude() << " / " << p2->Longitude()  << endl;
    cout << endl;
    cout << endl;
<<<<<<< HEAD
    mapGroup.FindKeyword("MinimumLongitude").SetValue("-110.0");
    mapGroup.FindKeyword("MaximumLongitude").SetValue("70.0");
    TProjection *p2a = (TProjection *) ProjectionFactory::Create(lab);
=======
    mapGroup.findKeyword("MinimumLongitude").setValue("-110.0");
    mapGroup.findKeyword("MaximumLongitude").setValue("70.0");
    Projection &p2a = *ProjectionFactory::Create(lab);
>>>>>>> a346fd5e
    cout << std::setprecision(7);
    cout << "Given: " << endl;
    cout << "    Minimum Latitude:  " << p2a->MinimumLatitude() << endl;
    cout << "    Maximum Latitude:  " << p2a->MaximumLatitude() << endl;
    cout << "    Minimum Longitude: " << p2a->MinimumLongitude() << endl;
    cout << "    Maximum Longitude: " << p2a->MaximumLongitude() << endl << endl;
    minX=0; maxX=0; minY=0; maxY=0;
    p2a->XYRange(minX, maxX, minY, maxY);
    cout << "XYRange method returns" << endl;
    cout << "    Minimum X:  " << minX << endl;
    cout << "    Maximum X:  " << maxX << endl;
    cout << "    Minimum Y:  " << minY << endl;
    cout << "    Maximum Y:  " << maxY << endl;
    cout << endl;
    p2a->SetCoordinate(maxX,0);
    cout << "            SetCoordinate(maxX,0) returns lat/lon = " 
         << p2a->Latitude() << " / " << p2a->Longitude()  << endl;
    p2a->SetCoordinate(0, maxY);
    cout << "            SetCoordinate(0,maxY) returns lat/lon = " << 
         p2a->Latitude() << " / " << p2a->Longitude()  << endl;
    p2a->SetCoordinate(minX,0);
    cout << "            SetCoordinate(minX,0) returns lat/lon = " 
         << p2a->Latitude() << " / " << p2a->Longitude()  << endl;
    p2a->SetCoordinate(0, minY);
    cout << "            SetCoordinate(0,minY) returns lat/lon = " 
         << p2a->Latitude() << " / " << p2a->Longitude()  << endl;
    cout << endl;
    cout << endl;
    cout << endl;
    cout << endl;
    //||||||||||||||||||||||||||||||||||||||||||||||||||||||||||||||||||||||||||
    cout << border << endl;
    cout << "\t\t\t SPHERICAL-PLANETOGRAPHIC-POSITIVEEAST-SOUTH POLAR-180" << endl;
    cout << border << endl << endl;
    //||||||||||||||||||||||||||||||||||||||||||||||||||||||||||||||||||||||||||
<<<<<<< HEAD
    mapGroup.FindKeyword("CenterLatitude").SetValue("-90.0");
    mapGroup.FindKeyword("CenterLongitude").SetValue("-96.0");
    mapGroup.FindKeyword("LongitudeDomain").SetValue("180");
    TProjection *p3 = (TProjection *) ProjectionFactory::Create(lab);
=======
    mapGroup.findKeyword("CenterLatitude").setValue("-90.0");
    mapGroup.findKeyword("CenterLongitude").setValue("-96.0");
    mapGroup.findKeyword("LongitudeDomain").setValue("180");
    Projection &p3 = *ProjectionFactory::Create(lab);
>>>>>>> a346fd5e
    cout << mapGroup["CenterLatitude"] << endl;
    cout << mapGroup["CenterLongitude"] << endl;
    cout << "EquatorialRadius = " << p3->EquatorialRadius() << endl;
    cout << "PolarRadius = " << p3->PolarRadius() << endl;
    cout << "Eccentricity = " << p3->Eccentricity() << endl;
    cout << "TrueScaleLatitude = " << p3->TrueScaleLatitude() << endl << endl;
    cout << "\t\t\t\t/-----------------------------------------/" << endl;
    cout << endl;
    cout << "    Testing SetGround(-20, 100) from hand calculation" << endl;
    p3->SetGround(-20, 100);
    cout << "Latitude:            " << p3->Latitude() << endl;
    cout << "Longitude:           " << p3->Longitude() << endl;
    cout << "XCoord:              " << p3->XCoord() << endl;
    cout << "YCoord:              " << p3->YCoord() << endl;
    // we do not have relative scale factor methods in Projection as of 06/2012
    // so these need to be tested with a LambertAzimuthalEqualArea object
    // specifically.  The following values were calculated by hand to verify.
    LambertAzimuthalEqualArea lam3(lab);
    lam3.SetGround(-20, 100);
    cout << "RelativeScaleLatitude:  " << lam3.relativeScaleFactorLatitude() << endl;
    cout << "RelativeScaleLongitude: " << lam3.relativeScaleFactorLongitude() << endl;
    cout << endl;
    cout << "\t\t\t\t/-----------------------------------------/" << endl;
    cout << endl;
    cout << "    Testing SetCoordinate(-0.9485946, -3.3081423)" << endl;
    p3->SetCoordinate(-0.9485946, -3.3081423);
    cout << "Latitude:            " << p3->Latitude() << endl;
    cout << "Longitude:           " << p3->Longitude() << endl;
    cout << "XCoord:              " << p3->XCoord() << endl;
    cout << "YCoord:              " << p3->YCoord() << endl;
    cout << endl;
    cout << "\t\t\t\t/-----------------------------------------/" << endl;
    cout << endl;
    cout << "    Testing projection to origin and back\n"
            "    SetGround(-90, -96)" << endl;
    p3->SetGround(-90.0, -96.0);
    cout << "Latitude:            " << p3->Latitude() << endl;
    cout << "Longitude:           " << p3->Longitude() << endl;
    cout << "XCoord:                " << p3->XCoord() << endl;
    cout << "YCoord:                " << p3->YCoord() << endl;
    cout << "    SetCoordinate(0, 0)" << endl;
    p3->SetCoordinate(0.0, 0.0);
    cout << "Latitude:            " << p3->Latitude() << endl;
    cout << "Longitude:           " << p3->Longitude() << endl;
    cout << "XCoord:                " << p3->XCoord() << endl;
    cout << "YCoord:                " << p3->YCoord() << endl;
    cout << endl;
    cout << "\t\t\t\t/-----------------------------------------/" << endl;
    cout << endl;   
    cout << "    Testing projection to north pole and back\n"
            "    SetGround(90, 0)" << endl;
    p3->SetGround(90.0, 0.0);
    cout << "Latitude:            " << p3->Latitude() << endl;
    cout << "Longitude:            " << p3->Longitude() << endl;
    cout << "XCoord:               " << p3->XCoord() << endl;
    cout << "YCoord:              " << p3->YCoord() << endl;
    cout << "    SetCoordinate(2*sphRad, -0.6271708)" << endl;
    p3->SetCoordinate(6.0, -0.6271708);
    cout << "Latitude:            " << p3->Latitude() << endl;
    cout << "Longitude:            " << p3->Longitude() << endl;
    cout << "XCoord:               " << p3->XCoord() << endl;
    cout << "YCoord:              " << p3->YCoord() << endl;
    cout << endl;
    cout << "\t\t\t\t/-----------------------------------------/" << endl;
    cout << endl;   
    // CHECKING OTHER KNOWN POINTS
<<<<<<< HEAD
    //rad = mapGroup.FindKeyword("EquatorialRadius");
    rad = p3->LocalRadius(mapGroup.FindKeyword("CenterLatitude"));
=======
    //rad = mapGroup.findKeyword("EquatorialRadius");
    rad = p3.LocalRadius(mapGroup.findKeyword("CenterLatitude"));
>>>>>>> a346fd5e
    cout << "    Testing other known points..." << endl;
    cout << endl;   
    cout << "        Comparison Values" << endl;
    cout << "        SphRad (Spherical Radius) = " << rad << endl;
    cout << "        sqrt2*SphRad              = " << rad*sqrt(2)   << endl;
    cout << "        sqrt2*SphRad*sqrt3/2      = " << rad*sqrt(6)/2 << endl;
    cout << "        sqrt2*SphRad/2            = " << rad*sqrt(2)/2 << endl;
    cout << endl;
    // points on circle sqrt(2)*ER in diameter (hemisphere map)
    cout << "    Check known values on hemispherical map" << endl;
    cout << "        FORWARD" << endl;
    p3->SetGround(0, -6);
    cout << "            SetGround(0, -6) returns ";
    cout << "(x,y) = (" << p3->XCoord() << ", " << p3->YCoord() << ")"<< endl;
    p3->SetGround(0, -96);
    cout << "            SetGround(0, -96) returns ";
    cout << "(x,y) = (" << p3->XCoord() << ", " << p3->YCoord() << ")"<< endl;
    p3->SetGround(0, -186);
    cout << "            SetGround(0, -186) returns ";
    cout << "(x,y) = (" << p3->XCoord() << ", " << p3->YCoord() << ")"<< endl;
    p3->SetGround(0, 84);
    cout << "            SetGround(0, 84) returns ";
    cout << "(x,y) = (" << p3->XCoord() << ", " << p3->YCoord() << ")"<< endl;
    p3->SetGround(0, -36);
    cout << "            SetGround(0, -36) returns ";
    cout << "(x,y) = (" << p3->XCoord() << ", " << p3->YCoord() << ")"<< endl;
    p3->SetGround(0, 129);
    cout << "            SetGround(0, 129) returns ";
    cout << "(x,y) = (" << p3->XCoord() << ", " << p3->YCoord() << ")"<< endl;
    cout << "        BACKWARD" << endl;
    cout << std::setprecision(5);
    p3->SetCoordinate(rad*sqrt(2), 0);
    cout << "            SetCoordinate(sqrt2*SphRad, 0) returns ";
    cout << "lat/lon = " << p3->Latitude()  
                             << " / " << p3->Longitude() << endl;
    p3->SetCoordinate(0, rad*sqrt(2));
    cout << "            SetCoordinate(0, sqrt2*SphRad) returns ";
    cout << "lat/lon = " << p3->Latitude() 
                             << " / " << p3->Longitude() << endl;
    p3->SetCoordinate(-rad*sqrt(2), 0);
    cout << "            SetCoordinate(-sqrt2*SphRad, 0) returns ";
    cout << "lat/lon = " << p3->Latitude() 
                             << " / " << p3->Longitude() << endl;
    p3->SetCoordinate(0, -rad*sqrt(2));
    cout << "            SetCoordinate(0, -sqrt2*SphRad) returns ";
    cout << "lat/lon = " << p3->Latitude() 
                             << " / " << p3->Longitude() << endl;
    p3->SetCoordinate(rad*sqrt(6)/2, rad*sqrt(2)/2);
    cout << "            SetCoordinate(SphRad*sqrt6/2, SphRad*sqrt2/2)"
            " returns lat/lon=" << p3->Latitude() 
                              << " / " << p3->Longitude() << endl;
    p3->SetCoordinate(-3, -3);
    cout << "            SetCoordinate(-SphRad, -SphRad) returns ";
    cout << "lat/lon = " << p3->Latitude() 
                             << " / " << p3->Longitude() << endl;
    cout << endl;
    cout << endl;
    // points on circle 2*ER in diameter (whole planet map)
    cout << "        Comparison Values" << endl;
    cout << std::setprecision(7);
    cout << "        SphRad (Spherical Radius) = " << rad << endl;
    cout << "        2*SphRad*sqrt3/2          = " << rad*sqrt(3)   << endl;
    cout << "        2*SphRad*sqrt2/2          = " << rad*sqrt(2)   << endl;
    cout << endl;
    cout << "    Check known values on whole planet map" << endl;
    cout << "        FORWARD - Project to opposite side of planet " << endl;
    p3->SetGround(90, -6);
    cout << "            SetGround(90, -6) returns ";
    cout << "(x,y) = (" << p3->XCoord() << ", " << p3->YCoord() << ")"<< endl;
    p3->SetGround(90, -96);
    cout << "            SetGround(90, -96) returns ";
    cout << "(x,y) = (" << p3->XCoord() << ", " << p3->YCoord() << ")"<< endl;
    p3->SetGround(90, 174);
    cout << "            SetGround(90, 174) returns ";
    cout << "(x,y) = (" << p3->XCoord() << ", " << p3->YCoord() << ")"<< endl;
    p3->SetGround(90, 84);
    cout << "            SetGround(90, 84) returns ";
    cout << "(x,y) = (" << p3->XCoord() << ", " << p3->YCoord() << ")"<< endl;
    p3->SetGround(90, -36);
    cout << "            SetGround(90, -36) returns ";
    cout << "(x,y) = (" << p3->XCoord() << ", " << p3->YCoord() << ")"<< endl;
    p3->SetGround(90, 129);
    cout << "            SetGround(90, 129) returns ";
    cout << "(x,y) = (" << p3->XCoord() << ", " << p3->YCoord() << ")"<< endl;
    cout << "        BACKWARD - Project from opposite side of planet " << endl;
    cout << std::setprecision(5);
    p3->SetCoordinate(rad*2, 0);
    cout << "            SetCoordinate(2*SphRad, 0) returns ";
    cout << "lat/lon = " << p3->Latitude() 
                             << " / " << p3->Longitude() << endl;
    p3->SetCoordinate(0, rad*2);
    cout << "            SetCoordinate(0, 2*SphRad) returns ";
    cout << "lat/lon = " << p3->Latitude() 
                             << " / " << p3->Longitude() << endl;
    p3->SetCoordinate(-rad*2, 0);
    cout << "            SetCoordinate(-2*SphRad, 0) returns ";
    cout << "lat/lon = " << p3->Latitude() 
                             << " / " << p3->Longitude() << endl;
    p3->SetCoordinate(0, -rad*2);
    cout << "            SetCoordinate(0, -2*SphRad) returns ";
    cout << "lat/lon = " << p3->Latitude() << " / " << p3->Longitude() << endl;
    p3->SetCoordinate(rad*sqrt(3), rad);
    cout << "            SetCoordinate(2*SphRad*sqrt3/2, 2*SphRad*1/2) "
            "returns lat/lon=" << p3->Latitude() 
                             << " / " << p3->Longitude() << endl;
    p3->SetCoordinate(-rad*sqrt(2), -rad*sqrt(2));
    cout << "            SetCoordinate(-SphRad*sqrt2, -SphRad*sqrt2) "
            "returns lat/lon = " << p3->Latitude() 
                             << " / " << p3->Longitude() << endl;
    cout << endl;
    cout << "\t\t\t\t/-----------------------------------------/" << endl;
    cout << endl;
    cout << "    Testing XYRange method" << endl;
    cout << "Given: " << endl;
    cout << std::setprecision(7);
    cout << "    Minimum Latitude:  " << p3->MinimumLatitude() << endl;
    cout << "    Maximum Latitude:  " << p3->MaximumLatitude() << endl;
    cout << "    Minimum Longitude: " << p3->MinimumLongitude() << endl;
    cout << "    Maximum Longitude: " << p3->MaximumLongitude() << endl << endl;
    minX=0; maxX=0; minY=0; maxY=0;
    p3->XYRange(minX, maxX, minY, maxY);
    cout << "XYRange method returns" << endl;
    cout << "    Minimum X:  " << minX << endl;
    cout << "    Maximum X:  " << maxX << endl;
    cout << "    Minimum Y:  " << minY << endl;
    cout << "    Maximum Y:  " << maxY << endl;
    cout << endl;
    p3->SetCoordinate(maxX,0);
    cout << "            SetCoordinate(maxX,0) returns lat/lon = " 
         << p3->Latitude() << " / " << p3->Longitude()  << endl;
    p3->SetCoordinate(0, maxY);
    cout << "            SetCoordinate(0,maxY) returns lat/lon = " 
         << p3->Latitude() << " / " << p3->Longitude()  << endl;
    p3->SetCoordinate(minX,0);
    cout << "            SetCoordinate(minX,0) returns lat/lon = " 
         << p3->Latitude() << " / " << p3->Longitude()  << endl;
    p3->SetCoordinate(0, minY);
    cout << "            SetCoordinate(0,minY) returns lat/lon = " 
         << p3->Latitude() << " / " << p3->Longitude()  << endl;
    p3->SetGround(90, 90);
    cout << "To check MinimumX: SetGround(90, 90) returns ";
    cout << "(x,y) = (" << p3->XCoord() << ", " << p3->YCoord() << ")"<< endl;
    p3->SetGround(90, -90);
    cout << "To check MaximumY: SetGround(90, -90) returns ";
    cout << "(x,y) = (" << p3->XCoord() << ", " << p3->YCoord() << ")"<< endl;
    cout << endl;
    cout << endl;
<<<<<<< HEAD
    mapGroup.FindKeyword("MinimumLatitude").SetValue("-90.0");
    mapGroup.FindKeyword("MaximumLatitude").SetValue("0.0");
    mapGroup.FindKeyword("MinimumLongitude").SetValue("-336.0");//24
    mapGroup.FindKeyword("MaximumLongitude").SetValue("-66.0");//294
    TProjection *p3a = (TProjection *) ProjectionFactory::Create(lab);
=======
    mapGroup.findKeyword("MinimumLatitude").setValue("-90.0");
    mapGroup.findKeyword("MaximumLatitude").setValue("0.0");
    mapGroup.findKeyword("MinimumLongitude").setValue("-336.0");//24
    mapGroup.findKeyword("MaximumLongitude").setValue("-66.0");//294
    Projection &p3a = *ProjectionFactory::Create(lab);
>>>>>>> a346fd5e
    cout << "Given: " << endl;
    cout << "    Minimum Latitude:  " << p3a->MinimumLatitude() << endl;
    cout << "    Maximum Latitude:  " << p3a->MaximumLatitude() << endl;
    cout << "    Minimum Longitude: " << p3a->MinimumLongitude() << endl;
    cout << "    Maximum Longitude: " << p3a->MaximumLongitude() << endl << endl;
    minX=0; maxX=0; minY=0; maxY=0;
    p3a->XYRange(minX, maxX, minY, maxY);
    cout << "XYRange method returns" << endl;
    cout << "    Minimum X:  " << minX << endl;
    cout << "    Maximum X:  " << maxX << endl;
    cout << "    Minimum Y:  " << minY << endl;
    cout << "    Maximum Y:  " << maxY << endl;
    cout << endl;
    cout << "        Comparison Values" << endl;
    cout << "        SphRad (Spherical Radius) = " << rad << endl;
    cout << "        maxX:    sqrt2*SphRad*sqrt3/2  = " << rad*sqrt(6)/2 << endl;
    cout << "        others:  sqrt2*SphRad          = " << rad*sqrt(2) << endl;
    cout << endl;
    cout << "        For y = -sqrt2*SphRad/2 = " 
         << -rad*sqrt(2)/2 << endl;
    p3a->SetCoordinate(maxX,-sqrt(2*rad*rad-maxX*maxX));
    cout << "            SetCoordinate(maxX, y) returns lat/lon = " 
         << p3a->Latitude() << " / " << p3a->Longitude()  << endl;
    p3a->SetCoordinate(0, maxY);
    cout << "            SetCoordinate(0,maxY) returns lat/lon = " << 
         p3a->Latitude() << " / " << p3a->Longitude()  << endl;
    p3a->SetCoordinate(minX,0);
    cout << "            SetCoordinate(minX,0) returns lat/lon = " 
         << p3a->Latitude() << " / " << p3a->Longitude()  << endl;
    p3a->SetCoordinate(0, minY);
    cout << "            SetCoordinate(0,minY) returns lat/lon = " 
         << p3a->Latitude() << " / " << p3a->Longitude()  << endl;
    cout << endl;
    cout << endl;
<<<<<<< HEAD
    mapGroup.FindKeyword("MinimumLongitude").SetValue("-66.0");
    mapGroup.FindKeyword("MaximumLongitude").SetValue("-51.0");
    TProjection *p3b = (TProjection *) ProjectionFactory::Create(lab);
=======
    mapGroup.findKeyword("MinimumLongitude").setValue("-66.0");
    mapGroup.findKeyword("MaximumLongitude").setValue("-51.0");
    Projection &p3b = *ProjectionFactory::Create(lab);
>>>>>>> a346fd5e
    cout << "Given: " << endl;
    cout << "    Minimum Latitude:  " << p3b->MinimumLatitude() << endl;
    cout << "    Maximum Latitude:  " << p3b->MaximumLatitude() << endl;
    cout << "    Minimum Longitude: " << p3b->MinimumLongitude() << endl;
    cout << "    Maximum Longitude: " << p3b->MaximumLongitude() << endl << endl;
    minX=0; maxX=0; minY=0; maxY=0;
    p3b->XYRange(minX, maxX, minY, maxY);
    cout << "XYRange method returns" << endl;
    cout << "    Minimum X:  " << minX << endl;
    cout << "    Maximum X:  " << maxX << endl;
    cout << "    Minimum Y:  " << minY << endl;
    cout << "    Maximum Y:  " << maxY << endl;
    cout << endl;
    cout << "        Comparison Values" << endl;
    cout << "        SphRad (Spherical Radius)   = " << rad << endl;
    cout << "        maxX:  sqrt2*SphRad*sqrt2/2 = " << rad << endl;
    cout << "        maxY:  sqrt2*SphRad*sqrt3/2 = " << rad*sqrt(6)/2 << endl;
    cout << endl;
    p3b->SetCoordinate(maxX,rad);
    cout << "            SetCoordinate(maxX, SphRad) returns lat/lon = " 
         << p3b->Latitude() << " / " << p3b->Longitude()  << endl;
    cout << "For x = sqrt2*SphRad/2 = " 
         << rad*sqrt(2)/2 << endl;
    p3b->SetCoordinate(rad*sqrt(2)/2, maxY);
    cout << "            SetCoordinate(0,maxY) returns lat/lon = " << 
         p3b->Latitude() << " / " << p3b->Longitude()  << endl;
    p3b->SetCoordinate(minX,0);
    cout << "            SetCoordinate(minX,0) returns lat/lon = " 
         << p3b->Latitude() << " / " << p3b->Longitude()  << endl;
    p3b->SetCoordinate(0, minY);
    cout << "            SetCoordinate(0,minY) returns lat/lon = " 
         << p3b->Latitude() << " / " << p3b->Longitude()  << endl;
    cout << endl;
    cout << endl;
    cout << endl;
    cout << endl;
    //||||||||||||||||||||||||||||||||||||||||||||||||||||||||||||||||||||||||||
    cout << border << endl;
    cout << "\t\t\t SPHERICAL-PLANETOCENTRIC-POSITIVEWEST-NORTH POLAR-180" << endl;
    cout << border << endl << endl;
    //||||||||||||||||||||||||||||||||||||||||||||||||||||||||||||||||||||||||||
<<<<<<< HEAD
    mapGroup.FindKeyword("CenterLatitude").SetValue("90.0");
    mapGroup.FindKeyword("LatitudeType").SetValue("Planetocentric");
    mapGroup.FindKeyword("LongitudeDirection").SetValue("PositiveWest");
    mapGroup.FindKeyword("MinimumLatitude").SetValue("-89.99999");
    mapGroup.FindKeyword("MaximumLatitude").SetValue("0.0");
    mapGroup.FindKeyword("MinimumLongitude").SetValue("-51.0");
    mapGroup.FindKeyword("MaximumLongitude").SetValue("129.0");
    TProjection *p4 = (TProjection *) ProjectionFactory::Create(lab);
=======
    mapGroup.findKeyword("CenterLatitude").setValue("90.0");
    mapGroup.findKeyword("LatitudeType").setValue("Planetocentric");
    mapGroup.findKeyword("LongitudeDirection").setValue("PositiveWest");
    mapGroup.findKeyword("MinimumLatitude").setValue("-89.99999");
    mapGroup.findKeyword("MaximumLatitude").setValue("0.0");
    mapGroup.findKeyword("MinimumLongitude").setValue("-51.0");
    mapGroup.findKeyword("MaximumLongitude").setValue("129.0");
    Projection &p4 = *ProjectionFactory::Create(lab);
>>>>>>> a346fd5e
    cout << mapGroup["CenterLatitude"] << endl;
    cout << mapGroup["CenterLongitude"] << endl;
    cout << "EquatorialRadius = " << p4->EquatorialRadius() << endl;
    cout << "PolarRadius = " << p4->PolarRadius() << endl;
    cout << "Eccentricity = " << p4->Eccentricity() << endl;
    cout << "TrueScaleLatitude = " << p4->TrueScaleLatitude() << endl << endl;
    cout << "\t\t\t\t/-----------------------------------------/" << endl;
    cout << endl;
    cout << "    Testing SetGround(-20, 100) hand calculation" << endl;
    p4->SetGround(-20, 100);
    cout << "Latitude:            " << p4->Latitude() << endl;
    cout << "Longitude:           " << p4->Longitude() << endl;
    cout << "XCoord:              " << p4->XCoord() << endl;
    cout << "YCoord:              " << p4->YCoord() << endl;
    LambertAzimuthalEqualArea lam4(lab);
    lam4.SetGround(-20, 100);
    // we do not have relative scale factor methods in Projection as of 06/2012
    // so these need to be tested with a LambertAzimuthalEqualArea object
    // specifically.  The following values were calculated by hand to verify.
    cout << "RelativeScaleLatitude:  " << lam4.relativeScaleFactorLatitude() << endl;
    cout << "RelativeScaleLongitude: " << lam4.relativeScaleFactorLongitude() << endl;
    cout << endl;
    cout << "\t\t\t\t/-----------------------------------------/" << endl;
    cout << endl;
    cout << "    Testing SetCoordinate(1.3547334, 4.7245169)" << endl;
    p4->SetCoordinate(1.3547334, 4.7245169);
    cout << "Latitude:            " << p4->Latitude() << endl;
    cout << "Longitude:           " << p4->Longitude() << endl;
    cout << "XCoord:              " << p4->XCoord() << endl;
    cout << "YCoord:              " << p4->YCoord() << endl;
    cout << endl;
    cout << "\t\t\t\t/-----------------------------------------/" << endl;
    cout << endl;
    cout << "    Testing projection to origin and back\n"
            "    SetGround(90, -96)" << endl;
    p4->SetGround(90.0, -96.0);
    cout << "Latitude:             " << p4->Latitude() << endl;
    cout << "Longitude:           " << p4->Longitude() << endl;
    cout << "XCoord:               " << p4->XCoord() << endl;
    cout << "YCoord:                " << p4->YCoord() << endl;
    cout << "    SetCoordinate(0, 0)" << endl;
    p4->SetCoordinate(0.0, 0.0);
    cout << "Latitude:             " << p4->Latitude() << endl;
    cout << "Longitude:           " << p4->Longitude() << endl;
    cout << "XCoord:                " << p4->XCoord() << endl;
    cout << "YCoord:                " << p4->YCoord() << endl;
    cout << endl;
    cout << "\t\t\t\t/-----------------------------------------/" << endl;
    cout << endl;   
    cout << "    Testing projection to south pole and back\n"
            "    SetGround(-90, 0)" << endl;
    p4->SetGround(-90.0, 0.0);
    cout << "Latitude:            " << p4->Latitude() << endl;
    cout << "Longitude:             " << p4->Longitude() << endl;
    cout << "XCoord:               " << p4->XCoord() << endl;
    cout << "YCoord:                " << p4->YCoord() << endl;
    cout << "    SetCoordinate(-2*sphRad, -0.6271708)" << endl;
    p4->SetCoordinate(6.0, -0.6271708);
    cout << "Latitude:            " << p4->Latitude() << endl;
    cout << "Longitude:             " << p4->Longitude() << endl;
    cout << "XCoord:                " << p4->XCoord() << endl;
    cout << "YCoord:               " << p4->YCoord() << endl;
    cout << endl;
    cout << "\t\t\t\t/-----------------------------------------/" << endl;
    cout << endl;   
    // CHECKING OTHER KNOWN POINTS
<<<<<<< HEAD
    //rad = mapGroup.FindKeyword("EquatorialRadius");
    rad = p4->LocalRadius(mapGroup.FindKeyword("CenterLatitude"));
=======
    //rad = mapGroup.findKeyword("EquatorialRadius");
    rad = p4.LocalRadius(mapGroup.findKeyword("CenterLatitude"));
>>>>>>> a346fd5e
    cout << "    Testing other known points..." << endl;
    cout << endl;   
    cout << "        Comparison Values" << endl;
    cout << "        SphRad (Spherical Radius) = " << rad << endl;
    cout << "        sqrt2*SphRad              = " << rad*sqrt(2) << endl;
    cout << endl;
    // points on circle sqrt(2)*ER in diameter (hemisphere map)
    cout << "    Check known values on hemispherical map" << endl;
    cout << "        FORWARD" << endl;
    p4->SetGround(0, -186);
    cout << "            SetGround(0, -186) returns ";
    cout << "(x,y) = (" << p4->XCoord() << ", " << p4->YCoord() << ")"<< endl;
    p4->SetGround(0, 84);
    cout << "            SetGround(0, 84) returns ";
    cout << "(x,y) = (" << p4->XCoord() << ", " << p4->YCoord() << ")"<< endl;
    p4->SetGround(0, -6);
    cout << "            SetGround(0, -6) returns ";
    cout << "(x,y) = (" << p4->XCoord() << ", " << p4->YCoord() << ")"<< endl;
    p4->SetGround(0, -96);
    cout << "            SetGround(0, -96) returns ";
    cout << "(x,y) = (" << p4->XCoord() << ", " << p4->YCoord() << ")"<< endl;
    p4->SetGround(0, 129);
    cout << "            SetGround(0, 129) returns ";
    cout << "(x,y) = (" << p4->XCoord() << ", " << p4->YCoord() << ")"<< endl;
    cout << "        BACKWARD" << endl;
    cout << std::setprecision(5);
    p4->SetCoordinate(rad*sqrt(2), 0);
    cout << "            SetCoordinate(sqrt2*SphRad, 0) returns ";
    cout << "lat/lon = " << p4->Latitude() 
                             << " / " << p4->Longitude() << endl;
    p4->SetCoordinate(0, rad*sqrt(2));
    cout << "            SetCoordinate(0, sqrt2*SphRad) returns ";
    cout << "lat/lon = " << p4->Latitude() 
                             << " / " << p4->Longitude() << endl;
    p4->SetCoordinate(-rad*sqrt(2), 0);
    cout << "            SetCoordinate(-sqrt2*SphRad, 0) returns ";
    cout << "lat/lon = " << p4->Latitude() 
                             << " / " << p4->Longitude() << endl;
    p4->SetCoordinate(0, -rad*sqrt(2));
    cout << "            SetCoordinate(0, -sqrt2*SphRad) returns ";
    cout << "lat/lon = " << p4->Latitude() 
                             << " / " << p4->Longitude() << endl;
    p4->SetCoordinate(rad, rad);
    cout << "            SetCoordinate(SphRad, SphRad) returns ";
    cout << "lat/lon = " << p4->Latitude() 
                             << " / " << p4->Longitude() << endl;
    cout << endl;
    cout << endl;
    // points on circle 2*ER in diameter (whole planet map)
    cout << "        Comparison Values" << endl;
    cout << std::setprecision(7);
    cout << "        SphRad (Spherical Radius) = " << rad << endl;
    cout << "        2*SphRad*sqrt3/2          = " << rad*sqrt(3)   << endl;
    cout << endl;
    cout << "    Check known values on whole planet map" << endl;
    cout << "        FORWARD - Project to opposite side of planet " << endl;
    p4->SetGround(-90, 174);
    cout << "            SetGround(-90, 174) returns ";
    cout << "(x,y) = (" << p4->XCoord() << ", " << p4->YCoord() << ")"<< endl;
    p4->SetGround(-90, 84);
    cout << "            SetGround(-90, 84) returns ";
    cout << "(x,y) = (" << p4->XCoord() << ", " << p4->YCoord() << ")"<< endl;
    p4->SetGround(-90, -6);
    cout << "            SetGround(-90, -6) returns ";
    cout << "(x,y) = (" << p4->XCoord() << ", " << p4->YCoord() << ")"<< endl;
    p4->SetGround(-90, -96);
    cout << "            SetGround(-90, -96) returns ";
    cout << "(x,y) = (" << p4->XCoord() << ", " << p4->YCoord() << ")"<< endl;
    p4->SetGround(-90, -126);
    cout << "            SetGround(-90, -126) returns ";
    cout << "(x,y) = (" << p4->XCoord() << ", " << p4->YCoord() << ")"<< endl;
    cout << "        BACKWARD - Project from opposite side of planet " << endl;
    cout << std::setprecision(5);
    p4->SetCoordinate(rad*2, 0);
    cout << "            SetCoordinate(2*SphRad, 0) returns ";
    cout << "lat/lon = " << p4->Latitude() 
                             << " / " << p4->Longitude() << endl;
    p4->SetCoordinate(0, rad*2);
    cout << "            SetCoordinate(0, 2*SphRad) returns ";
    cout << "lat/lon = " << p4->Latitude() 
                             << " / " << p4->Longitude() << endl;
    p4->SetCoordinate(-rad*2, 0);
    cout << "            SetCoordinate(-2*SphRad, 0) returns ";
    cout << "lat/lon = " << p4->Latitude() 
                             << " / " << p4->Longitude() << endl;
    p4->SetCoordinate(0, -rad*2);
    cout << "            SetCoordinate(0, -2*SphRad) returns ";
    cout << "lat/lon = " << p4->Latitude() 
                             << " / " << p4->Longitude() << endl;
    p4->SetCoordinate(rad, -rad*sqrt(3));
    cout << "            SetCoordinate(SphRad, -SphRad*sqrt3) returns ";
    cout << "lat/lon = " << p4->Latitude() 
                             << " / " << p4->Longitude() << endl;
    cout << endl;
    cout << "\t\t\t\t/-----------------------------------------/" << endl;
    cout << endl;
    cout << "    Testing XYRange method " << endl;
    cout << "Given: " << endl;
    cout << std::setprecision(7);// so all of the 9's are visible for minlat
    cout << "    Minimum Latitude:  " << p4->MinimumLatitude() << endl;
    cout << "    Maximum Latitude:  " << p4->MaximumLatitude() << endl;
    cout << "    Minimum Longitude: " << p4->MinimumLongitude() << endl;
    cout << "    Maximum Longitude: " << p4->MaximumLongitude() << endl << endl;
    minX=0; maxX=0; minY=0; maxY=0;
    p4->XYRange(minX, maxX, minY, maxY);
    cout << "XYRange method returns" << endl;
    cout << "    Minimum X:  " << minX << endl;
    cout << "    Maximum X:  " << maxX << endl;
    cout << "    Minimum Y:  " << minY << endl;
    cout << "    Maximum Y:  " << maxY << endl;
    cout << endl;
    cout << "        Comparison Values" << endl;
    cout << "        SphRad (Spherical Radius)  = " << rad << endl;
    cout << "        maxX, -minY:  sqrt2*SphRad = " << rad*sqrt(2) << endl;
    cout << "        -minX, maxY:  2*SphRad     = " << 2*rad << endl;
    cout << endl;   
    cout << std::setprecision(5);
    p4->SetCoordinate(maxX,maxX);
    cout << "            SetCoordinate(maxX,sqrt2*SphRad) returns lat/lon = " 
         << p4->Latitude() << " / " << p4->Longitude()  << endl;
    p4->SetCoordinate(0, maxY);
    cout << "            SetCoordinate(0,maxY) returns lat/lon = " 
         << p4->Latitude() << " / " << p4->Longitude()  << endl;
    p4->SetCoordinate(minX,0);
    cout << "            SetCoordinate(minX,0) returns lat/lon = " << 
         p4->Latitude() << " / " << p4->Longitude()  << endl;
    p4->SetCoordinate(minY, minY);
    cout << "            SetCoordinate(sqrt2*SphRad,minY) returns lat/lon = " << 
         p4->Latitude() << " / " << p4->Longitude()  << endl;
    p4->SetGround(-90, 90);
    cout << endl;
    cout << endl;
<<<<<<< HEAD
    mapGroup.FindKeyword("MinimumLongitude").SetValue("-6.0");
    mapGroup.FindKeyword("MaximumLongitude").SetValue("24.0");
    TProjection *p4a = (TProjection *) ProjectionFactory::Create(lab);
=======
    mapGroup.findKeyword("MinimumLongitude").setValue("-6.0");
    mapGroup.findKeyword("MaximumLongitude").setValue("24.0");
    Projection &p4a = *ProjectionFactory::Create(lab);
>>>>>>> a346fd5e
    cout << "Given: " << endl;
    cout << std::setprecision(7);// so all of the 9's are visible for minlat
    cout << "    Minimum Latitude:  " << p4a->MinimumLatitude() << endl;
    cout << "    Maximum Latitude:  " << p4a->MaximumLatitude() << endl;
    cout << "    Minimum Longitude: " << p4a->MinimumLongitude() << endl;
    cout << "    Maximum Longitude: " << p4a->MaximumLongitude() << endl << endl;
    minX=0; maxX=0; minY=0; maxY=0;
    p4a->XYRange(minX, maxX, minY, maxY);
    cout << "XYRange method returns" << endl;
    cout << "    Minimum X:  " << minX << endl;
    cout << "    Maximum X:  " << maxX << endl;
    cout << "    Minimum Y:  " << minY << endl;
    cout << "    Maximum Y:  " << maxY << endl;
    cout << endl;
    cout << "        Comparison Values" << endl;
    cout << "        SphRad (Spherical Radius)    = " << rad << endl;
    cout << "        maxX:  -sqrt2*SphRad*sqrt3/2 = " << -rad*sqrt(6)/2 << endl;
    cout << "        maxY:  2*SphRad/2            = " << rad << endl;
    cout << "        minX:  -2*SphRad             = " << -2*rad << endl;
    cout << endl;
    cout << std::setprecision(5);
    p4a->SetCoordinate(maxX,sqrt(2)*rad/2);
    double lat = p4a->Latitude();
    if (lat <= 1E-13) {
      lat = 0.0;
    }
    cout << "            SetCoordinate(maxX, sqrt2*SphRad/2) returns lat/lon = " 
         << lat << " / " << p4a->Longitude()  << endl;
    p4a->SetCoordinate(-rad*sqrt(3), maxY);
    cout << "            SetCoordinate(-2*SphRad*sqrt3/2, maxY) returns lat/lon = " << 
         p4a->Latitude() << " / " << p4a->Longitude()  << endl;
    p4a->SetCoordinate(minX,0);
    cout << "            SetCoordinate(minX,0) returns lat/lon = " 
         << p4a->Latitude() << " / " << p4a->Longitude()  << endl;
    p4a->SetCoordinate(0, minY);
    cout << "            SetCoordinate(0,minY) returns lat/lon = " 
         << p4a->Latitude() << " / " << p4a->Longitude()  << endl;
    cout << endl;
    cout << endl;
<<<<<<< HEAD
    mapGroup.FindKeyword("MinimumLatitude").SetValue("-90.0");
    TProjection *p4b = (TProjection *) ProjectionFactory::Create(lab);
=======
    mapGroup.findKeyword("MinimumLatitude").setValue("-90.0");
    Projection &p4b = *ProjectionFactory::Create(lab);
>>>>>>> a346fd5e
    cout << "Given: " << endl;
    cout << std::setprecision(7);
    cout << "    Minimum Latitude:  " << p4b->MinimumLatitude() << endl;
    cout << "    Maximum Latitude:  " << p4b->MaximumLatitude() << endl;
    cout << "    Minimum Longitude: " << p4b->MinimumLongitude() << endl;
    cout << "    Maximum Longitude: " << p4b->MaximumLongitude() << endl << endl;
    minX=0; maxX=0; minY=0; maxY=0;
    p4b->XYRange(minX, maxX, minY, maxY);
    cout << "XYRange method returns" << endl;
    cout << "    Minimum X:  " << minX << endl;
    cout << "    Maximum X:  " << maxX << endl;
    cout << "    Minimum Y:  " << minY << endl;
    cout << "    Maximum Y:  " << maxY << endl;
    cout << endl;
    cout << "        Comparison Values" << endl;
    cout << "        2*SphRad (Spherical Radius)    = " << 2*rad << endl;
    cout << endl;
    cout << std::setprecision(5);
    p4b->SetCoordinate(maxX, 0);
    cout << "            SetCoordinate(maxX, 0) returns lat/lon = " 
         << p4b->Latitude() << " / " << p4b->Longitude()  << endl;
    p4b->SetCoordinate(0, maxY);
    cout << "            SetCoordinate(0, maxY) returns lat/lon = " << 
         p4b->Latitude() << " / " << p4b->Longitude()  << endl;
    p4b->SetCoordinate(minX, 0);
    cout << "            SetCoordinate(minX, 0) returns lat/lon = " 
         << p4b->Latitude() << " / " << p4b->Longitude()  << endl;
    p4b->SetCoordinate(0, minY);
    cout << "            SetCoordinate(0, minY) returns lat/lon = " 
         << p4b->Latitude() << " / " << p4b->Longitude()  << endl;
    cout << endl;
    cout << endl;
    cout << endl;
    cout << endl;
    //||||||||||||||||||||||||||||||||||||||||||||||||||||||||||||||||||||||||||
    cout << border << endl;
    cout << "\t\t \t ELLIPSOIDAL-PLANETOGRAPHIC-POSITIVEEAST-NORTH POLAR-180" <<endl;
    cout << border << endl << endl;
    //||||||||||||||||||||||||||||||||||||||||||||||||||||||||||||||||||||||||||
    mapGroup.findKeyword("LatitudeType").setValue("Planetographic");
    mapGroup.findKeyword("LongitudeDirection").setValue("PositiveEast");
    mapGroup.deleteKeyword("EquatorialRadius");
    mapGroup += PvlKeyword("EquatorialRadius", "6378388.0");
    mapGroup.findKeyword("PolarRadius").setValue(toString(6378388.0*sqrt(1-.00672267)));
    mapGroup.findKeyword("MinimumLatitude").setValue("-89.99999");
    mapGroup.findKeyword("CenterLongitude").setValue("-100.0");
    mapGroup.findKeyword("MinimumLongitude").setValue("-100.0");        
    mapGroup.findKeyword("MaximumLongitude").setValue("215.0");         
    // we do not have relative scale factor methods in Projection as of 06/2012
    // so these need to be tested with a LambertAzimuthalEqualArea object
    // specifically.  The following values were compared to the table in Snyder
    LambertAzimuthalEqualArea p5Lamb(lab);
    cout << std::setprecision(6);
    cout << endl;
    cout << "\t\t\t\t/-----------------------------------------/" << endl;
    cout << endl;
    cout << "    Testing SetGround method to find the relative scale factors "
            "along the latitudes (k) and along the longitudes (h)."
            "\nThis table also includes a radius value that represents radius "
            "on the projected disk at the computed point. That is, the "
            "distance from the pole (center latitude) to the (x,y) coordinate."
            "\nSee Snyder Table 29, page 190" << endl;

    cout << "Latitude" << "\t" << "Projection Radius" << "\t" << "h" << "\t\t\t" << "k" << endl;
    p5Lamb.SetGround(90, -100);
    double projDiskRadius = sqrt(p5Lamb.XCoord()*p5Lamb.XCoord() 
                                 + p5Lamb.YCoord()*p5Lamb.YCoord());
    cout << std::setprecision(1);
    cout << IString(90.0) << "\t\t\t " << projDiskRadius ;
    cout << std::setprecision(6);
    cout << "\t\t\t" << p5Lamb.relativeScaleFactorLongitude()
         << "\t" << p5Lamb.relativeScaleFactorLatitude() << endl;
    for (double lat = 89; lat >= 70; lat-=1) {
      p5Lamb.SetGround(lat, 0);
      projDiskRadius = sqrt(p5Lamb.XCoord()*p5Lamb.XCoord() 
                                   + p5Lamb.YCoord()*p5Lamb.YCoord());
      cout << std::setprecision(1);
      cout << IString(lat) << "\t\t" << projDiskRadius ;
      cout << std::setprecision(6);
      cout << "\t\t\t" << p5Lamb.relativeScaleFactorLongitude()
           << "\t" << p5Lamb.relativeScaleFactorLatitude() << endl;
    }
    cout << endl;
    cout << "\t\t\t\t/-----------------------------------------/" << endl;
    cout << endl;
    //||||||||||||||||||||||||||||||||||||||||||||||||||||||||||||||||||||||||||
    //||||||||||||||||||||||||||||||||||||||||||||||||||||||||||||||||||||||||||
    TProjection *p5 = (TProjection *) ProjectionFactory::Create(lab);
    cout << std::setprecision(7);
    cout << mapGroup["CenterLatitude"] << endl;
    cout << mapGroup["CenterLongitude"] << endl;
    cout << "EquatorialRadius = " << p5->EquatorialRadius() << endl;
    cout << "PolarRadius = " << p5->PolarRadius() << endl;
    cout << "Eccentricity = " << p5->Eccentricity() << endl;
    cout << "TrueScaleLatitude = " << p5->TrueScaleLatitude() << endl << endl;
    cout << "\t\t\t\t/-----------------------------------------/" << endl;
    cout << endl;
    cout << "    Testing SetGround(80, 5) from Snyder pages 334-335" << endl;
    p5->SetGround(80, 5);
    cout << "Latitude:            " << p5->Latitude() << endl;
    cout << "Longitude:           " << p5->Longitude() << endl;
    cout << "XCoord:              " << p5->XCoord() << endl;
    cout << "YCoord:              " << p5->YCoord() << endl;
    LambertAzimuthalEqualArea lam5(lab);
    lam5.SetGround(80, 5);
    cout << "RelativeScaleLatitude:  " << lam5.relativeScaleFactorLatitude() << endl;
    cout << "RelativeScaleLongitude: " << lam5.relativeScaleFactorLongitude() << endl;
    cout << endl;
    cout << "\t\t\t\t/-----------------------------------------/" << endl;
    cout << endl;
    cout << "    Testing SetCoordinate(1077459.7, 288704.5) "
            "from Snyder pages 336-337" << endl;
    p5->SetCoordinate(1077459.7, 288704.5);
    cout << "Latitude:            " << p5->Latitude() << endl;
    cout << "Longitude:           " << p5->Longitude() << endl;
    cout << "XCoord:              " << p5->XCoord() << endl;
    cout << "YCoord:              " << p5->YCoord() << endl;
    cout << endl;
    cout << "\t\t\t\t/-----------------------------------------/" << endl;
    cout << endl;
    cout << "    Testing projection to origin and back\n"
            "    SetGround(90, -100)" << endl;
    p5->SetGround(90.0, -100.0);
    cout << "Latitude:              " << p5->Latitude() << endl;
    cout << "Longitude:           " << p5->Longitude() << endl;
    cout << "XCoord:                 " << p5->XCoord() << endl;
    cout << "YCoord:                " << p5->YCoord() << endl;
    cout << "    SetCoordinate(0, 0)" << endl;
    p5->SetCoordinate(0.0, 0.0);
    cout << "Latitude:              " << p5->Latitude() << endl;
    cout << "Longitude:             " << p5->Longitude() << endl;
    cout << "XCoord:                 " << p5->XCoord() << endl;
    cout << "YCoord:                 " << p5->YCoord() << endl;
    cout << endl;
    cout << "\t\t\t\t/-----------------------------------------/" << endl;
    cout << endl;   
    cout << "    Testing projection to south pole and back\n"
            "    SetGround(-90, 0)" << endl;
    p5->SetGround(-90.0, 0.0);
    cout << "Latitude:                 " << p5->Latitude() << endl;
    cout << "Longitude:                  " << p5->Longitude() << endl;
    cout << "XCoord:              " << p5->XCoord() << endl;
    cout << "YCoord:               " << p5->YCoord() << endl;
    cout << "    SetCoordinate(12548868.8927037, 2212704.1631568)" << endl;
    p5->SetCoordinate(12548868.8927037, 2212704.1631568);
    cout << "Latitude:                 " << p5->Latitude() << endl;
    cout << "Longitude:                 " << p5->Longitude() << endl;
    cout << "XCoord:              " << p5->XCoord() << endl;
    cout << "YCoord:               " << p5->YCoord() << endl;
    cout << endl;
    cout << "\t\t\t\t/-----------------------------------------/" << endl;
    cout << endl;   
    // CHECKING OTHER KNOWN POINTS
    // dist to equator = sqrt(ER^2 + PR^2)
    // This ellipsoidal projection estimates:
    //     d = sqrt(ER^2 + PR^2*factor)
    //     where factor = ln( (1+e) / (1-e) ) / (2e)
    double poleToEquator = sqrt(p5->EquatorialRadius() * p5->EquatorialRadius()
                                + p5->PolarRadius() * p5->PolarRadius()
                                  *1/(2*p5->Eccentricity())
                                  *log((1+p5->Eccentricity())
                                        /(1-p5->Eccentricity())));
    rad = p5->PolarRadius();
    cout << "    Testing other known points..." << endl;
    cout << endl;   
    cout << "        Comparison Values" << endl;
    cout << "        poleToEquator = " << poleToEquator << endl;
    cout << endl;   
    // points on circle sqrt(2)*ER in diameter (hemisphere map)
    cout << "    Check known values on hemispherical map" << endl;
    cout << "        FORWARD" << endl;
    p5->SetGround(0, -10);
    cout << "            SetGround(0, -10) returns ";
    cout << "(x,y) = (" << p5->XCoord() << ", " << p5->YCoord() << ")"<< endl;
    p5->SetGround(0, 80);
    cout << "            SetGround(0, 80) returns ";
    cout << "(x,y) = (" << p5->XCoord() << ", " << p5->YCoord() << ")"<< endl;
    p5->SetGround(0, -190);
    cout << "            SetGround(0, -190) returns ";
    cout << "(x,y) = (" << p5->XCoord() << ", " << p5->YCoord() << ")"<< endl;
    p5->SetGround(0, -100);
    cout << "            SetGround(0, -100) returns ";
    cout << "(x,y) = (" << p5->XCoord() << ", " << p5->YCoord() << ")"<< endl;
    cout << "        BACKWARD" << endl;
    p5->SetCoordinate(poleToEquator, 0);
    cout << "            SetCoordinate(poleToEquator, 0) returns ";
    cout << "lat/lon = " << p5->Latitude() << " / " << p5->Longitude() << endl;
    p5->SetCoordinate(0, poleToEquator);
    cout << "            SetCoordinate(0, poleToEquator) returns ";
    cout << "lat/lon = " << p5->Latitude() << " / " << p5->Longitude() << endl;
    p5->SetCoordinate(-poleToEquator, 0);
    cout << "            SetCoordinate(-poleToEquator, 0) returns ";
    cout << "lat/lon = " << p5->Latitude() << " / " << p5->Longitude() << endl;
    p5->SetCoordinate(0, -poleToEquator);
    cout << "            SetCoordinate(0, -poleToEquator) returns ";
    cout << "lat/lon = " << p5->Latitude() << " / " << p5->Longitude() << endl;
    cout << endl;
    // points on whole planet map
    double poleToPole = poleToEquator*sqrt(2);
    cout << "    Check known values on whole planet map" << endl;
    cout << endl;
    cout << "        Comparison Values" << endl;
    cout << "        poleToOppositePole = " << poleToPole << endl;
    cout << endl;
    cout << "        FORWARD - Project to opposite side of planet " << endl;
    p5->SetGround(-90, 80);
    cout << "            SetGround(-90, 80) returns ";
    cout << "(x,y) = (" << p5->XCoord() << ", " << p5->YCoord() << ")"<< endl;
    p5->SetGround(-90, -280);
    cout << "            SetGround(-90, -280) returns ";
    cout << "(x,y) = (" << p5->XCoord() << ", " << p5->YCoord() << ")"<< endl;
    cout << "        BACKWARD - Project from opposite side of planet " << endl;
    p5->SetCoordinate(poleToPole, 0);
    cout << "            SetCoordinate(poleToOppositePole, 0) returns ";
    cout << "lat/lon = " << p5->Latitude() << " / " << p5->Longitude() << endl;
    p5->SetCoordinate(0, poleToPole);
    cout << "            SetCoordinate(0, poleToOppositePole) returns ";
    cout << "lat/lon = " << p5->Latitude() << " / " << p5->Longitude() << endl;
    p5->SetCoordinate(-poleToPole, 0);
    cout << "            SetCoordinate(-poleToOppositePole, 0) returns ";
    cout << "lat/lon = " << p5->Latitude() << " / " << p5->Longitude() << endl;
    p5->SetCoordinate(0, -poleToPole);
    cout << "            SetCoordinate(0, -poleToOppositePole) returns ";
    cout << "lat/lon = " << p5->Latitude() << " / " << p5->Longitude() << endl;
    cout << endl;
    cout << "\t\t\t\t/-----------------------------------------/" << endl;
    cout << endl;
    cout << "    Testing XYRange method " << endl;
    cout << endl;
    cout << "Given: " << endl;
    cout << std::setprecision(7);// so all of the 9's are visible for minlat
    cout << "    Minimum Latitude:  " << p5->MinimumLatitude() << endl;
    cout << "    Maximum Latitude:  " << p5->MaximumLatitude() << endl;
    cout << "    Minimum Longitude: " << p5->MinimumLongitude() << endl;
    cout << "    Maximum Longitude: " << p5->MaximumLongitude() << endl << endl;
    minX=0; maxX=0; minY=0; maxY=0;
    p5->XYRange(minX, maxX, minY, maxY);
    cout << "XYRange method returns" << endl;
    cout << "    Minimum X:  " << minX << endl;
    cout << "    Maximum X:  " << maxX << endl;
    cout << "    Minimum Y:  " << minY << endl;
    cout << "    Maximum Y:  " << maxY << endl;
    cout << endl;
    cout << "        Comparison Values" << endl;
    cout << "        sqrt2*poleToEquator = poleToOppositePole = " 
         << poleToPole << endl;
    cout << endl;   
    cout << std::setprecision(5);
    p5->SetCoordinate(maxX, 0);
    cout << "            SetCoordinate(maxX, 0) returns lat/lon = " 
         << p5->Latitude() << " / " << p5->Longitude()  << endl;
    p5->SetCoordinate(0, maxY);
    cout << "            SetCoordinate(0,maxY) returns lat/lon = " 
         << p5->Latitude() << " / " << p5->Longitude()  << endl;
    p5->SetCoordinate(minX,0);
    cout << "            SetCoordinate(minX,0) returns lat/lon = " << 
         p5->Latitude() << " / " << p5->Longitude()  << endl;
    p5->SetCoordinate(0, minY);
    cout << "            SetCoordinate(0,minY) returns lat/lon = " << 
         p5->Latitude() << " / " << p5->Longitude()  << endl;
    cout << endl;
    cout << endl;
<<<<<<< HEAD
    mapGroup.FindKeyword("MinimumLongitude").SetValue("-55.0");
    mapGroup.FindKeyword("MaximumLongitude").SetValue("-10.0");
    TProjection *p5a = (TProjection *) ProjectionFactory::Create(lab);
=======
    mapGroup.findKeyword("MinimumLongitude").setValue("-55.0");
    mapGroup.findKeyword("MaximumLongitude").setValue("-10.0");
    Projection &p5a = *ProjectionFactory::Create(lab);
>>>>>>> a346fd5e
    cout << "Given: " << endl;
    cout << std::setprecision(7);// so all of the 9's are visible for minlat
    cout << "    Minimum Latitude:  " << p5a->MinimumLatitude() << endl;
    cout << "    Maximum Latitude:  " << p5a->MaximumLatitude() << endl;
    cout << "    Minimum Longitude: " << p5a->MinimumLongitude() << endl;
    cout << "    Maximum Longitude: " << p5a->MaximumLongitude() << endl << endl;
    minX=0; maxX=0; minY=0; maxY=0;
    p5a->XYRange(minX, maxX, minY, maxY);
    cout << "XYRange method returns" << endl;
    cout << "    Minimum X:  " << minX << endl;
    cout << "    Maximum X:  " << maxX << endl;
    cout << "    Minimum Y:  " << minY << endl;
    cout << "    Maximum Y:  " << maxY << endl;
    cout << endl;
    cout << "        Comparison Values" << endl;
    cout << "        maxX:  poleToOppositePole          = " 
         << poleToPole << endl;
    cout << "        minX:  poleToEquator*sqrt2/2       = " 
         << poleToEquator*sqrt(2)/2 << endl;
    cout << "        minY:  -poleToOppositePole*sqrt2/2 = " 
         << -poleToPole*sqrt(2)/2 << endl;
    cout << endl;
    cout << std::setprecision(7);
    p5a->SetCoordinate(maxX,0);
    cout << "            SetCoordinate(maxX, 0) returns lat/lon = " 
         << p5a->Latitude() << " / " << p5a->Longitude()  << endl;
    p5a->SetCoordinate(poleToEquator, maxY);
    cout << "            SetCoordinate(poleToEquator, maxY) returns lat/lon = "
         << p5a->Latitude() << " / " << p5a->Longitude()  << endl;
    p5a->SetCoordinate(minX,-poleToEquator*sqrt(2)/2);
    cout << "            SetCoordinate(minX,-poleToEquator*sqrt2/2) returns lat/lon = " 
         << p5a->Latitude() << " / " << p5a->Longitude()  << endl;
    p5a->SetCoordinate(poleToPole*sqrt(2)/2, minY);
    cout << "            SetCoordinate(poleToOppositePole*sqrt(2)/2,minY) returns lat/lon = " 
         << p5a->Latitude() << " / " << p5a->Longitude()  << endl;
    cout << endl;
    cout << endl;
    cout << endl;
    cout << endl;
    cout << endl;
    //||||||||||||||||||||||||||||||||||||||||||||||||||||||||||||||||||||||||||
    cout << border << endl;
    cout << "\t\t \t ELLIPSOIDAL-PLANETOGRAPHIC-POSITIVEEAST-SOUTH POLAR-180" <<endl;
    cout << border << endl << endl;
    //||||||||||||||||||||||||||||||||||||||||||||||||||||||||||||||||||||||||||
<<<<<<< HEAD
    mapGroup.FindKeyword("CenterLatitude").SetValue("-90.0");
    TProjection *p6 = (TProjection *) ProjectionFactory::Create(lab);
=======
    mapGroup.findKeyword("CenterLatitude").setValue("-90.0");
    Projection &p6 = *ProjectionFactory::Create(lab);
>>>>>>> a346fd5e
    cout << std::setprecision(7);
    cout << mapGroup["CenterLatitude"] << endl;
    cout << mapGroup["CenterLongitude"] << endl;
    cout << "EquatorialRadius = " << p6->EquatorialRadius() << endl;
    cout << "PolarRadius = " << p6->PolarRadius() << endl;
    cout << "Eccentricity = " << p6->Eccentricity() << endl;
    cout << "TrueScaleLatitude = " << p6->TrueScaleLatitude() << endl << endl;
    cout << "\t\t\t\t/-----------------------------------------/" << endl;
    cout << endl;
    cout << "    Testing SetGround(-80, -25)" << endl;
    p6->SetGround(-80, -25);
    cout << "Latitude:            " << p6->Latitude() << endl;
    cout << "Longitude:           " << p6->Longitude() << endl;
    cout << "XCoord:              " << p6->XCoord() << endl;
    cout << "YCoord:              " << p6->YCoord() << endl;
    LambertAzimuthalEqualArea lam6(lab);
    lam6.SetGround(-80, -25);
    cout << "RelativeScaleLatitude:  " << lam6.relativeScaleFactorLatitude() << endl;
    cout << "RelativeScaleLongitude: " << lam6.relativeScaleFactorLongitude() << endl;
    cout << endl;
    cout << "\t\t\t\t/-----------------------------------------/" << endl;
    cout << endl;
    cout << "    Testing SetCoordinate(1077459.7, 288704.5)" << endl;
    p6->SetCoordinate(1077459.7, 288704.5);
    cout << "Latitude:            " << p6->Latitude() << endl;
    cout << "Longitude:           " << p6->Longitude() << endl;
    cout << "XCoord:              " << p6->XCoord() << endl;
    cout << "YCoord:              " << p6->YCoord() << endl;
    cout << endl;
    cout << "\t\t\t\t/-----------------------------------------/" << endl;
    cout << endl;
    cout << "    Testing projection to origin and back\n"
            "    SetGround(-90, -100)" << endl;
    p6->SetGround(-90.0, -100.0);
    cout << "Latitude:             " << p6->Latitude() << endl;
    cout << "Longitude:           " << p6->Longitude() << endl;
    cout << "XCoord:                 " << p6->XCoord() << endl;
    cout << "YCoord:                 " << p6->YCoord() << endl;
    cout << "    SetCoordinate(0, 0)" << endl;
    p6->SetCoordinate(0.0, 0.0);
    cout << "Latitude:               " << p6->Latitude() << endl;
    cout << "Longitude:             " << p6->Longitude() << endl;
    cout << "XCoord:                   " << p6->XCoord() << endl;
    cout << "YCoord:                   " << p6->YCoord() << endl;
    cout << endl;
    cout << "\t\t\t\t/-----------------------------------------/" << endl;
    cout << endl;   
    cout << "    Testing projection to north pole and back\n"
            "    SetGround(90, -100)" << endl;
    p6->SetGround(90.0, -100.0);
    cout << "Latitude:                  " << p6->Latitude() << endl;
    cout << "Longitude:               " << p6->Longitude() << endl;
    cout << "XCoord:                     " << p6->XCoord() << endl;
    cout << "YCoord:              " << p6->YCoord() << endl;
    cout << "    SetCoordinate(0, 2*eqRad)" << endl;
    p6->SetCoordinate(0, 2*p6->EquatorialRadius());
    cout << "Latitude:                  " << p6->Latitude() << endl;
    cout << "Longitude:               " << p6->Longitude() << endl;
    cout << "XCoord:                     " << p6->XCoord() << endl;
    cout << "YCoord:              " << p6->YCoord() << endl;
    cout << endl;
    cout << "\t\t\t\t/-----------------------------------------/" << endl;
    cout << endl;   
    // CHECKING OTHER KNOWN POINTS
    // dist to equator = sqrt(ER^2 + PR^2)
    // This ellipsoidal projection estimates:
    //     d = sqrt(ER^2 + PR^2*factor)
    //     where factor = ln( (1+e) / (1-e) ) / (2e)
    poleToEquator = sqrt(p6->EquatorialRadius() * p6->EquatorialRadius()
                                + p6->PolarRadius() * p6->PolarRadius()
                                  *1/(2*p6->Eccentricity())
                                  *log((1+p6->Eccentricity())
                                        /(1-p6->Eccentricity())));
    rad = p6->PolarRadius();
    cout << "    Testing other known points..." << endl;
    cout << endl;   
    cout << "        Comparison Values" << endl;
    cout << "        poleToEquator = " << poleToEquator << endl;
    cout << endl;   
    // points on circle sqrt(2)*ER in diameter (hemisphere map)
    cout << "    Check known values on hemispherical map" << endl;
    cout << "        FORWARD" << endl;
    p6->SetGround(0, -10);
    cout << "            SetGround(0, -10) returns ";
    cout << "(x,y) = (" << p6->XCoord() << ", " << p6->YCoord() << ")"<< endl;
    p6->SetGround(0, -100);
    cout << "            SetGround(0, 80) returns ";
    cout << "(x,y) = (" << p6->XCoord() << ", " << p6->YCoord() << ")"<< endl;
    p6->SetGround(0, -190);
    cout << "            SetGround(0, -190) returns ";
    cout << "(x,y) = (" << p6->XCoord() << ", " << p6->YCoord() << ")"<< endl;
    p6->SetGround(0, 80);
    cout << "            SetGround(0, -100) returns ";
    cout << "(x,y) = (" << p6->XCoord() << ", " << p6->YCoord() << ")"<< endl;
    cout << "        BACKWARD" << endl;
    p6->SetCoordinate(poleToEquator, 0);
    cout << "            SetCoordinate(poleToEquator, 0) returns ";
    cout << "lat/lon = " << p6->Latitude() << " / " << p6->Longitude() << endl;
    p6->SetCoordinate(0, poleToEquator);
    cout << "            SetCoordinate(0, poleToEquator) returns ";
    cout << "lat/lon = " << p6->Latitude() << " / " << p6->Longitude() << endl;
    p6->SetCoordinate(-poleToEquator, 0);
    cout << "            SetCoordinate(-poleToEquator, 0) returns ";
    cout << "lat/lon = " << p6->Latitude() << " / " << p6->Longitude() << endl;
    p6->SetCoordinate(0, -poleToEquator);
    cout << "            SetCoordinate(0, -poleToEquator) returns ";
    cout << "lat/lon = " << p6->Latitude() << " / " << p6->Longitude() << endl;
    cout << endl;
    // points on whole planet map
    poleToPole = poleToEquator*sqrt(2);
    cout << "    Check known values on whole planet map" << endl;
    cout << endl;
    cout << "        Comparison Values" << endl;
    cout << "        poleToOppositePole = " << poleToPole << endl;
    cout << endl;
    cout << "        FORWARD - Project to opposite side of planet " << endl;
    p6->SetGround(90, 80);
    cout << "            SetGround(-90, 80) returns ";
    cout << "(x,y) = (" << p6->XCoord() << ", " << p6->YCoord() << ")"<< endl;
    p6->SetGround(90, -280);
    cout << "            SetGround(-90, -280) returns ";
    cout << "(x,y) = (" << p6->XCoord() << ", " << p6->YCoord() << ")"<< endl;
    cout << "        BACKWARD - Project from opposite side of planet " << endl;
    p6->SetCoordinate(poleToPole, 0);
    cout << "            SetCoordinate(poleToOppositePole, 0) returns ";
    cout << "lat/lon = " << p6->Latitude() << " / " << p6->Longitude() << endl;
    p6->SetCoordinate(0, poleToPole);
    cout << "            SetCoordinate(0, poleToOppositePole) returns ";
    cout << "lat/lon = " << p6->Latitude() << " / " << p6->Longitude() << endl;
    p6->SetCoordinate(-poleToPole, 0);
    cout << "            SetCoordinate(-poleToOppositePole, 0) returns ";
    cout << "lat/lon = " << p6->Latitude() << " / " << p6->Longitude() << endl;
    p6->SetCoordinate(0, -poleToPole);
    cout << "            SetCoordinate(0, -poleToOppositePole) returns ";
    cout << "lat/lon = " << p6->Latitude() << " / " << p6->Longitude() << endl;
    cout << endl;
    cout << "\t\t\t\t/-----------------------------------------/" << endl;
    cout << endl;
    cout << "    Testing XYRange method " << endl;
    cout << endl;
    cout << "Given: " << endl;
    cout << std::setprecision(7);// so all of the 9's are visible for minlat
    cout << "    Minimum Latitude:  " << p6->MinimumLatitude() << endl;
    cout << "    Maximum Latitude:  " << p6->MaximumLatitude() << endl;
    cout << "    Minimum Longitude: " << p6->MinimumLongitude() << endl;
    cout << "    Maximum Longitude: " << p6->MaximumLongitude() << endl << endl;
    minX=0; maxX=0; minY=0; maxY=0;
    p6->XYRange(minX, maxX, minY, maxY);
    cout << "XYRange method returns" << endl;
    cout << "    Minimum X:  " << minX << endl;
    cout << "    Maximum X:  " << maxX << endl;
    cout << "    Minimum Y:  " << minY << endl;
    cout << "    Maximum Y:  " << maxY << endl;
    cout << endl;
    cout << "        Comparison Values" << endl;
    cout << "        poleToEquator = " << poleToEquator << endl;
    cout << "        sqrt(2)/2 * poleToEquator = " << sqrt(2)/2 * poleToEquator << endl;
    cout << endl;   
    cout << std::setprecision(5);
    p6->SetCoordinate(maxX, 0);
    cout << "            SetCoordinate(maxX, 0) returns lat/lon = " 
         << p6->Latitude() << " / " << p6->Longitude()  << endl;
    p6->SetCoordinate(maxY, maxY);
    cout << "            SetCoordinate(maxY,maxY) returns lat/lon = " 
         << p6->Latitude() << " / " << p6->Longitude()  << endl;
    p6->SetCoordinate(minX,0);
    cout << "            SetCoordinate(minX,0) returns lat/lon = " << 
         p6->Latitude() << " / " << p6->Longitude()  << endl;
    p6->SetCoordinate(0, minY);
    cout << "            SetCoordinate(0,minY) returns lat/lon = " << 
         p6->Latitude() << " / " << p6->Longitude()  << endl;
    cout << endl;
    cout << endl;
    cout << endl;
    cout << endl;
    //||||||||||||||||||||||||||||||||||||||||||||||||||||||||||||||||||||||||||
    cout << border << endl;
    cout << "\t\t\t ELLIPSOIDAL-PLANETOGRAPHIC-POSITIVEEAST-OBLIQUE-180" << endl;
    cout << border << endl << endl;
    //||||||||||||||||||||||||||||||||||||||||||||||||||||||||||||||||||||||||||
    mapGroup.deleteKeyword("EquatorialRadius");
    mapGroup += PvlKeyword("EquatorialRadius", "6378206.4");
    mapGroup.findKeyword("PolarRadius").setValue(toString(6378206.4*sqrt(1-.00676866)));  
    mapGroup.findKeyword("CenterLatitude").setValue("40.0");                      
    mapGroup.findKeyword("CenterLongitude").setValue("-100.0");                   
    mapGroup.findKeyword("MinimumLatitude").setValue("-50");
    mapGroup.findKeyword("MaximumLatitude").setValue("90.0");
    mapGroup.findKeyword("MinimumLongitude").setValue("-190.0");
    mapGroup.findKeyword("MaximumLongitude").setValue("-10.0");
    cout << std::setprecision(7);
    TProjection *p7 = (TProjection *) ProjectionFactory::Create(lab);                           
    cout << mapGroup["CenterLatitude"] << endl;                                 
    cout << mapGroup["CenterLongitude"] << endl;                                
    cout << "EquatorialRadius = " << p7->EquatorialRadius() << endl;             
    cout << "PolarRadius = " << p7->PolarRadius() << endl;                       
    cout << "Eccentricity = " << p7->Eccentricity() << endl;                     
    cout << "TrueScaleLatitude = " << p7->TrueScaleLatitude() << endl << endl;   
    cout << "\t\t\t\t/-----------------------------------------/" << endl;
    cout << endl;                                                               
    cout << "    Testing SetGround(30, -110) from Snyder pages 333-334" << endl;   
    p7->SetGround(30, -110);                                                     
    cout << "Latitude:            " << p7->Latitude() << endl;                  
    cout << "Longitude:           " << p7->Longitude() << endl;                 
    cout << "XCoord:              " << p7->XCoord() << endl;                    
    cout << "YCoord:              " << p7->YCoord() << endl;                    
    cout << endl;                                                               
    cout << "\t\t\t\t/-----------------------------------------/" << endl;
    cout << endl;                                                               
    cout << "    Testing SetCoordinate(-965932.1, -1056814.9) "                    
            "from Snyder pages 335-336" << endl;                                
    p7->SetCoordinate(-965932.1, -1056814.9);                                    
    cout << "Latitude:            " << p7->Latitude() << endl;                  
    cout << "Longitude:           " << p7->Longitude() << endl;                 
    cout << "XCoord:              " << p7->XCoord() << endl;                    
    cout << "YCoord:              " << p7->YCoord() << endl;                    
    cout << endl;                                                               
    cout << "\t\t\t\t/-----------------------------------------/" << endl;
    cout << endl;
    cout << "    Testing projection to origin and back\n"
            "    SetGround(40, -100)" << endl;
    p7->SetGround(40.0, -100.0);
    cout << "Latitude:              " << p7->Latitude() << endl;
    cout << "Longitude:           " << p7->Longitude() << endl;
    cout << "XCoord:                 " << p7->XCoord() << endl;
    cout << "YCoord:                 " << p7->YCoord() << endl;
    cout << "    SetCoordinate(0, 0)" << endl;
    p7->SetCoordinate(0.0, 0.0);
    cout << "Latitude:              " << p7->Latitude() << endl;
    cout << "Longitude:           " << p7->Longitude() << endl;
    cout << "XCoord:                 " << p7->XCoord() << endl;
    cout << "YCoord:                 " << p7->YCoord() << endl;
    cout << endl;
    cout << "\t\t\t\t/-----------------------------------------/" << endl;
    cout << endl;   
    cout << "    Testing projection to north pole and back\n"
            "    SetGround(90, 0)" << endl;
    p7->SetGround(90.0, 0.0);
    cout << "Latitude:                 " << p7->Latitude() << endl;
    cout << "Longitude:                 " << p7->Longitude() << endl;
    cout << "XCoord:                    " << p7->XCoord() << endl;
    cout << "YCoord:              " << p7->YCoord() << endl;
    cout << "    SetCoordinate(0, 5394277.8222559)" << endl;
    p7->SetCoordinate(0.0, 5394277.8222559);
    cout << "Latitude:                 " << p7->Latitude() << endl;
    cout << "Longitude:                " << p7->Longitude() << endl;
    cout << "XCoord:                    " << p7->XCoord() << endl;
    cout << "YCoord:              " << p7->YCoord() << endl;
    cout << endl;
    cout << "\t\t\t\t/-----------------------------------------/" << endl;
    cout << endl;   
    // CHECKING OTHER KNOWN POINTS
    double a = p7->LocalRadius(0);                                              
    double c = p7->LocalRadius(mapGroup["CenterLatitude"]);                      
    double distToSide = sqrt(a*a + c*c);
    double a2 = p7->LocalRadius(50);
    double c2 = p7->LocalRadius(mapGroup["CenterLatitude"]);
    double distToTop = sqrt(a2*a2 + c2*c2);
    double a3 = p7->LocalRadius(-50);
    double c3 = p7->LocalRadius(mapGroup["CenterLatitude"]);
    double distToBottom = sqrt(a3*a3+c3*c3);
    rad = p7->LocalRadius();
    cout << "    Testing other known points..." << endl;
    cout << endl;
    cout << "        Comparison Values" << endl;
    cout << "        DistanceToSide              = " << distToSide << endl;
    cout << "        DistanceToTop               = " << distToTop << endl;
    cout << "        DistanceToBottom            = " << distToBottom << endl;
    cout << endl;
    // points on circle sqrt(2)*ER in diameter (hemisphere map)
    cout << "    Check known values on hemispherical map" << endl;
    cout << "        FORWARD" << endl;
    p7->SetGround(0, -10);
    cout << "            SetGround(0, -10) returns ";                       
    cout << "(x,y) = (" << p7->XCoord() << ", " << p7->YCoord() << ")"<< endl;
    p7->SetGround(50, 80);                                                   
    cout << "            SetGround(50, 80) returns ";                       
    cout << "(x,y) = (" << p7->XCoord() << ", " << p7->YCoord() << ")"<< endl;
    p7->SetGround(0, -190);                                                  
    cout << "            SetGround(0, -190) returns ";                      
    cout << "(x,y) = (" << p7->XCoord() << ", " << p7->YCoord() << ")"<< endl;
    p7->SetGround(-50, -100);                                                
    cout << "            SetGround(-50, -100) returns ";                    
    cout << "(x,y) = (" << p7->XCoord() << ", " << p7->YCoord() << ")"<< endl;
    cout << "        BACKWARD" << endl;                                     
    p7->SetCoordinate(distToSide, 0);                                        
    cout << "            SetCoordinate(DistanceToSide, 0) returns ";        
    cout << "lat/lon = " << p7->Latitude()                                   
                             << " / " << p7->Longitude() << endl;            
    p7->SetCoordinate(0, distToTop);                                         
    cout << "            SetCoordinate(0, DistanceToTop) returns ";         
    cout << "lat/lon = " << p7->Latitude() << " / "                          
                             << p7->Longitude() << endl;                     
    p7->SetCoordinate(-distToSide, 0);                                       
    cout << "            SetCoordinate(-DistanceToSide, 0) returns ";       
    cout << "lat/lon = " << p7->Latitude()                                   
                             << " / " << p7->Longitude() << endl;            
    p7->SetCoordinate(0, -distToBottom);                                     
    cout << "            SetCoordinate(0, -DistanceToBottom) returns ";     
    cout << "lat/lon = " << p7->Latitude()                                   
                             << " / " << p7->Longitude() << endl;            
    cout << endl;                                                           
    cout << "\t\t\t\t/-----------------------------------------/" << endl;
    cout << endl;
    cout << "    Testing XYRange method " << endl;
    cout << "Given: " << endl;
    cout << "    Minimum Latitude:  " << p7->MinimumLatitude() << endl;
    cout << "    Maximum Latitude:  " << p7->MaximumLatitude() << endl;
    cout << "    Minimum Longitude: " << p7->MinimumLongitude() << endl;
    cout << "    Maximum Longitude: " << p7->MaximumLongitude() << endl << endl;
    minX=0; maxX=0; minY=0; maxY=0;
    p7->XYRange(minX, maxX, minY, maxY);
    cout << "XYRange method returns" << endl;
    cout << "    Minimum X:  " << minX << endl;
    cout << "    Maximum X:  " << maxX << endl;
    cout << "    Minimum Y:  " << minY << endl;
    cout << "    Maximum Y:  " << maxY << endl;
    cout << endl;
    p7->SetGround(90, -100);                                                 
    cout << "            SetGround(90, -100) returns ";                     
    cout << "(x,y) = (" << p7->XCoord() << ", " << p7->YCoord() << ")"<< endl;
    p7->SetGround(-50, -100);                                               
    cout << "            SetGround(-50, -100) returns ";                    
    cout << "(x,y) = (" << p7->XCoord() << ", " << p7->YCoord() << ")"<< endl;
    cout << endl;



    p7->SetGround(50, 80);                                               
    cout << "            SetGround(50, 80) returns ";                       
    cout << "(x,y) = (" << p7->XCoord() << ", " << p7->YCoord() << ")"<< endl;
    cout << endl;



    p7->SetGround(0, -190);                                                 
    cout << "            SetGround(0, -190) returns ";                      
    cout << "(x,y) = (" << p7->XCoord() << ", " << p7->YCoord() << ")"<< endl;
    p7->SetGround(0, -10);                                                  
    cout << "            SetGround(0, -10) returns ";                       
    cout << "(x,y) = (" << p7->XCoord() << ", " << p7->YCoord() << ")"<< endl;
    p7->SetGround(-40, -190);                                               
    cout << "            SetGround(-40, -190) returns ";                    
    cout << "(x,y) = (" << p7->XCoord() << ", " << p7->YCoord() << ")"<< endl;
    p7->SetGround(-40, -10);                                                
    cout << "            SetGround(-40, -10) returns ";                     
    cout << "(x,y) = (" << p7->XCoord() << ", " << p7->YCoord() << ")"<< endl;
    cout << endl;
    p7->SetGround(-20, -190);                                               
    cout << "            SetGround(-20, -190) returns ";                    
    cout << "(x,y) = (" << p7->XCoord() << ", " << p7->YCoord() << ")"<< endl;
    p7->SetGround(-20, -10);                                                
    cout << "            SetGround(-20, -10) returns ";                     
    cout << "(x,y) = (" << p7->XCoord() << ", " << p7->YCoord() << ")"<< endl;
    p7->SetGround(-21.5, -190);                                              
    cout << "            SetGround(-21.5, -190) returns ";                  
    cout << "(x,y) = (" << p7->XCoord() << ", " << p7->YCoord() << ")"<< endl;
    p7->SetGround(-21.5, -10);                                               
    cout << "            SetGround(-21.5, -10) returns ";                   
    cout << "(x,y) = (" << p7->XCoord() << ", " << p7->YCoord() << ")"<< endl;
    cout << endl;
    p7->SetCoordinate(maxX, -2882473.6383627);                               
    cout << "            SetCoordinate(maxX,-2882473.6383627) returns lat/lon = "
         << p7->Latitude() << " / " << p7->Longitude()  << endl;                   
    p7->SetCoordinate(0, maxY);                                                  
    cout << "            SetCoordinate(0,maxY) returns lat/lon = "               
         << p7->Latitude() << " / " << p7->Longitude()  << endl;                   
    p7->SetCoordinate(minX, -2882473.6383627);                                    
    cout << "            SetCoordinate(minX,-2882473.6383627) returns lat/lon = "
         << p7->Latitude() << " / " << p7->Longitude()  << endl;                   
    p7->SetCoordinate(0, minY);                                                  
    cout << "            SetCoordinate(0,minY) returns lat/lon = "               
         << p7->Latitude() << " / " << p7->Longitude()  << endl;                   
    cout << endl;
    cout << endl;
    cout << endl;
    cout << endl;
    //||||||||||||||||||||||||||||||||||||||||||||||||||||||||||||||||||||||||||
    cout << border << endl;
    cout << "\t\t\t ELLIPSOIDAL-PLANETOGRAPHIC-POSITIVEEAST-EQUATORIAL-180" << endl;
    cout << border << endl << endl;
    //||||||||||||||||||||||||||||||||||||||||||||||||||||||||||||||||||||||||||
<<<<<<< HEAD
    mapGroup.FindKeyword("CenterLatitude").SetValue("0");
    mapGroup.FindKeyword("CenterLongitude").SetValue("0");
    mapGroup.FindKeyword("MinimumLatitude").SetValue("-90");
    mapGroup.FindKeyword("MaximumLatitude").SetValue("90.0");
    mapGroup.FindKeyword("MinimumLongitude").SetValue("-90.0");
    TProjection *p8 = (TProjection *) ProjectionFactory::Create(lab);
=======
    mapGroup.findKeyword("CenterLatitude").setValue("0");
    mapGroup.findKeyword("CenterLongitude").setValue("0");
    mapGroup.findKeyword("MinimumLatitude").setValue("-90");
    mapGroup.findKeyword("MaximumLatitude").setValue("90.0");
    mapGroup.findKeyword("MinimumLongitude").setValue("-90.0");
    Projection &p8 = *ProjectionFactory::Create(lab);
>>>>>>> a346fd5e
    cout << mapGroup["CenterLatitude"] << endl;
    cout << mapGroup["CenterLongitude"] << endl << endl;
    cout << "EquatorialRadius = " << p8->EquatorialRadius() << endl;
    cout << "PolarRadius = " << p8->PolarRadius() << endl;
    cout << "Eccentricity = " << p8->Eccentricity() << endl;
    cout << "TrueScaleLatitude = " << p8->TrueScaleLatitude() << endl << endl;
    cout << "\t\t\t\t/-----------------------------------------/" << endl;   
    cout << endl;                                                            
    cout << "    Testing SetGround(30, -110)" << endl;                       
    p8->SetGround(30, -110);                                                  
    cout << "Latitude:            " << p8->Latitude() << endl;               
    cout << "Longitude:           " << p8->Longitude() << endl;              
    cout << "XCoord:              " << p8->XCoord() << endl;                 
    cout << "YCoord:              " << p8->YCoord() << endl;                 
    cout << "TrueScaleLat:           " << p8->TrueScaleLatitude() << endl;    
    cout << endl;                                                            
    cout << "\t\t\t\t/-----------------------------------------/" << endl;   
    cout << endl;                                                            
    cout << "    Testing SetCoordinate"
            "(-8761895.7861122, 5346904.00797488)" << endl;
    // choose output from forward direction to make sure we get lat=30, lon=-110
    p8->SetCoordinate(-8761895.7861122, 5346904.00797488);                       
    cout << "Latitude:            " << p8->Latitude() << endl;                   
    cout << "Longitude:           " << p8->Longitude() << endl;                  
    cout << "XCoord:              " << p8->XCoord() << endl;                     
    cout << "YCoord:              " << p8->YCoord() << endl;                     
    cout << endl;                                                               
    cout << "\t\t\t\t/-----------------------------------------/" << endl;      
    cout << endl;
    cout << "    Testing projection to origin and back\n"
            "    SetGround(0, 0)" << endl;
    p8->SetGround(0.0, 0.0);
    cout << "Latitude:            " << p8->Latitude() << endl;
    cout << "Longitude:           " << p8->Longitude() << endl;
    cout << "XCoord:              " << p8->XCoord() << endl;
    cout << "YCoord:              " << p8->YCoord() << endl;
    cout << "    SetCoordinate(0, 0)" << endl;
    p8->SetCoordinate(0.0, 0.0);
    cout << "Latitude:            " << p8->Latitude() << endl;
    cout << "Longitude:           " << p8->Longitude() << endl;
    cout << "XCoord:              " << p8->XCoord() << endl;
    cout << "YCoord:              " << p8->YCoord() << endl;
    cout << endl;
    cout << "\t\t\t\t/-----------------------------------------/" << endl;
    cout << endl;   
    cout << "    Testing projection to north pole and back\n"
            "    SetGround(90, 0)" << endl;
    p8->SetGround(90.0, 0.0);
    cout << "Latitude:                 " << p8->Latitude() << endl;
    cout << "Longitude:                 " << p8->Longitude() << endl;
    cout << "XCoord:                    " << p8->XCoord() << endl;
    cout << "YCoord:              " << p8->YCoord() << endl;
    cout << "    SetCoordinate(0, distFromEquatorToPole)" << endl;
    p8->SetCoordinate(0.0, 8999766.9300905);
    cout << "Latitude:                 " << p8->Latitude() << endl;
    cout << "Longitude:               " << p8->Longitude() << endl;
    cout << "XCoord:                    " << p8->XCoord() << endl;
    cout << "YCoord:              " << p8->YCoord() << endl;
    cout << endl;
    cout << "\t\t\t\t/-----------------------------------------/" << endl;
    cout << endl;   
        // CHECKING OTHER KNOWN POINTS
    // dist from equator to pole = sqrt(ER^2 + PR^2)
    // This ellipsoidal projection estimates:
    //     d = sqrt( (ER^2 + PR^2*factor) * (qp/2) )
    //     where factor = ln( (1+e) / (1-e) ) / (2e)
    //     and qp = 1 + (1 - e^2)*factor
    rad = p8->EquatorialRadius();
    // double pRad = p8->PolarRadius();                                             
    // double distToPole = sqrt(rad*rad + pRad*pRad);                              
    double equatorToPole = sqrt(2)/2 
                           * rad 
                           * (1 - log((1 - p8->Eccentricity())
                                       /(1 + p8->Eccentricity()))
                                  * (1 - p8->Eccentricity() * p8->Eccentricity())
                                  / (2 * p8->Eccentricity()));
    // double factor = log( (1 + p8->Eccentricity()) / (1 - p8->Eccentricity()) ) / (2 * p8->Eccentricity());
    // poleToEquator = sqrt(rad*rad + pRad*pRad*factor);     
    // double qp = 1 + (1 - p8->Eccentricity() * p8->Eccentricity()) * factor;
    // double eTp = poleToEquator*sqrt( qp / 2 );
    cout << "    Testing other known points..." << endl;                                    
    cout << endl;                                                                           
    cout << "        Comparison Values" << endl;                                            
    cout << "        sqrt2*EquatorialRadius (EquatorToEquator) = " 
         << rad*sqrt(2) << endl;                        
    // cout << "        DistanceToPole = " << distToPole << endl;
    cout << "        EquatorToPole                             = " 
         << equatorToPole<< endl;
    cout << endl;                                               
    // points on circle sqrt(2)*ER in diameter (hemisphere map) 
    cout << "    Check known values on hemispherical map" << endl;
    cout << "        FORWARD" << endl;                            
                                                                  
    p8->SetGround(0, 90);                                          
    cout << "            SetGround(0, 90) returns ";              
    cout << "(x,y) = (" << p8->XCoord() << ", " << p8->YCoord() << ")"<< endl;
    p8->SetGround(90, 0);                                                    
    cout << "            SetGround(90, 0) returns ";                        
    cout << "(x,y) = (" << p8->XCoord() << ", " << p8->YCoord() << ")"<< endl;
    p8->SetGround(0, -90);                                                   
    cout << "            SetGround(0, -90) returns ";                       
    cout << "(x,y) = (" << p8->XCoord() << ", " << p8->YCoord() << ")"<< endl;
    p8->SetGround(-90, 0);                                                   
    cout << "            SetGround(-90, 0) returns ";                       
    cout << "(x,y) = (" << p8->XCoord() << ", " << p8->YCoord() << ")"<< endl;
    cout << endl;                                                           
    cout << "\t\t\t\t/-----------------------------------------/" << endl;  
    cout << endl;
    cout << "    Testing XYRange method " << endl;
    cout << endl;
    cout << "Given: " << endl;
    cout << std::setprecision(7);
    cout << "    Minimum Latitude:  " << p8->MinimumLatitude() << endl;
    cout << "    Maximum Latitude:  " << p8->MaximumLatitude() << endl;
    cout << "    Minimum Longitude: " << p8->MinimumLongitude() << endl;
    cout << "    Maximum Longitude: " << p8->MaximumLongitude() << endl << endl;
    minX=0; maxX=0; minY=0; maxY=0;
    p8->XYRange(minX, maxX, minY, maxY);
    cout << "XYRange method returns" << endl;
    cout << "    Minimum X:  " << minX << endl;
    cout << "    Maximum X:  " << maxX << endl;
    cout << "    Minimum Y:  " << minY << endl;
    cout << "    Maximum Y:  " << maxY << endl;
    p8->SetCoordinate(maxX,0);
    cout << "            SetCoordinate(maxX,0) returns lat/lon = " 
         << p8->Latitude() << " / " << p8->Longitude()  << endl;
    p8->SetCoordinate(0, maxY);
    cout << "            SetCoordinate(0,maxY) returns lat/lon = " 
         << p8->Latitude() << " / " << p8->Longitude()  << endl;
    p8->SetCoordinate(minX,0);
    cout << "            SetCoordinate(minX,0) returns lat/lon = " 
         << p8->Latitude() << " / " << p8->Longitude()  << endl;
    p8->SetCoordinate(0, minY);
    cout << "            SetCoordinate(0,minY) returns lat/lon = " 
         << p8->Latitude() << " / " << p8->Longitude()  << endl;
    cout << endl;
<<<<<<< HEAD
    mapGroup.FindKeyword("MaximumLongitude").SetValue("90.0");
    TProjection *p8a = (TProjection *) ProjectionFactory::Create(lab);
=======
    mapGroup.findKeyword("MaximumLongitude").setValue("90.0");
    Projection &p8a = *ProjectionFactory::Create(lab);
>>>>>>> a346fd5e
    cout << "\t\t\t\t/-----------------------------------------/" << endl;  
    cout << endl;
    cout << "    Testing XYRange method " << endl;
    cout << endl;
    cout << "Given: " << endl;
    cout << std::setprecision(7);
    cout << "    Minimum Latitude:  " << p8a->MinimumLatitude() << endl;
    cout << "    Maximum Latitude:  " << p8a->MaximumLatitude() << endl;
    cout << "    Minimum Longitude: " << p8a->MinimumLongitude() << endl;
    cout << "    Maximum Longitude: " << p8a->MaximumLongitude() << endl << endl;
    minX=0; maxX=0; minY=0; maxY=0;
    p8a->XYRange(minX, maxX, minY, maxY);
    cout << "XYRange method returns" << endl;
    cout << "    Minimum X:  " << minX << endl;
    cout << "    Maximum X:  " << maxX << endl;
    cout << "    Minimum Y:  " << minY << endl;
    cout << "    Maximum Y:  " << maxY << endl;
    p8a->SetCoordinate(maxX,0);
    cout << "            SetCoordinate(maxX,0) returns lat/lon = " 
         << p8a->Latitude() << " / " << p8a->Longitude()  << endl;
    p8a->SetCoordinate(0, maxY);
    cout << "            SetCoordinate(0,maxY) returns lat/lon = " 
         << p8a->Latitude() << " / " << p8a->Longitude()  << endl;
    p8a->SetCoordinate(minX,0);
    cout << "            SetCoordinate(minX,0) returns lat/lon = " 
         << p8a->Latitude() << " / " << p8a->Longitude()  << endl;
    p8a->SetCoordinate(0, minY);
    cout << "            SetCoordinate(0,minY) returns lat/lon = " 
         << p8a->Latitude() << " / " << p8a->Longitude()  << endl;
    cout << endl;
    cout << endl;
    cout << endl;
    cout << endl;
    //||||||||||||||||||||||||||||||||||||||||||||||||||||||||||||||||||||||||||
    cout << border << endl;
    cout << "\t\t\t\t\t TESTING OTHER METHODS          " << endl;
    cout << border << endl << endl;
    //||||||||||||||||||||||||||||||||||||||||||||||||||||||||||||||||||||||||||
<<<<<<< HEAD
    mapGroup.FindKeyword("PolarRadius").SetValue(toString(p8->EquatorialRadius()));
    TProjection *p9 = (TProjection *) ProjectionFactory::Create(lab);
    TProjection *s = p1;
=======
    mapGroup.findKeyword("PolarRadius").setValue(toString(p8.EquatorialRadius()));
    Projection &p9 = *ProjectionFactory::Create(lab);
    Projection *s = &p1;
>>>>>>> a346fd5e
    cout << "Name:                       " << s->Name() << endl;
    cout << "Version:                    " << p1->Version() << endl;
    cout << "Rotation:                   " << p1->Rotation() << endl;
    cout << "TrueScaleLatitude:          " << p1->TrueScaleLatitude() << endl;
    cout << "Testing operator==  (True): " << (*s == *s) << endl;
    cout << "Testing operator==  (True): " << (*s == proj) << endl;
    // different lat/lon range, all other properties the same
    cout << "Testing operator==  (True): " << (*p1 == *p1a) << endl;
    // different CenterLatitude
    cout << "Testing operator==  (False-different CenterLatitude):   " << (p3 == p4) << endl;
    // same CenterLatitude, different CenterLongitude
    cout << "Testing operator==  (False-different CenterLongitude):  " << (p4 == p5) << endl;
    // same CenterLatitude/CenterLongitude, different EquatorialRadius
    cout << "Testing operator==  (False-different EquatorialRadius): " << (p2 == p7) << endl;
    // same CenterLatitude/CenterLongitude/EquatorialRadius, different eccentricity
    cout << "Testing operator==  (False-different Eccentricity):     " << (p8 == p9) << endl;
    cout << endl;
    cout << "\t\t\t\t/-----------------------------------------/" << endl;
    cout << endl;
    cout << "Testing default computations of CenterLatitude and CenterLongitude by Constructor" << endl;
    mapGroup.deleteKeyword("CenterLongitude");
    mapGroup.deleteKeyword("CenterLatitude");
    LambertAzimuthalEqualArea allowDefaultsTrue(lab, true);
    cout << lab << endl;
    cout << endl;
    cout << "\t\t\t\t/-----------------------------------------/" << endl;
    cout << endl;
    cout << "Testing Mapping() methods" << endl;
    Pvl tmp1;
    Pvl tmp2;
    Pvl tmp3;
<<<<<<< HEAD
    tmp1.AddGroup(p1->Mapping());
    tmp2.AddGroup(p1->MappingLatitudes());
    tmp3.AddGroup(p1->MappingLongitudes());
=======
    tmp1.addGroup(p1.Mapping());
    tmp2.addGroup(p1.MappingLatitudes());
    tmp3.addGroup(p1.MappingLongitudes());
>>>>>>> a346fd5e
    cout << "Mapping() = " << endl;
    cout << tmp1 << endl;
    cout << "MappingLatitudes() = " << endl;
    cout << tmp2 << endl;
    cout << "MappingLongitudes() = " << endl;
    cout << tmp3 << endl;
    cout << endl;
    cout << endl;
    cout << endl;
    cout << endl;

    //||||||||||||||||||||||||||||||||||||||||||||||||||||||||||||||||||||||||||
    cout << border << endl;
    cout << "\t\t\t\t\t\t\t\t\t TESTING    GOOD = FALSE" << endl;
    cout << border << endl << endl;
    //||||||||||||||||||||||||||||||||||||||||||||||||||||||||||||||||||||||||||
    cout << "Set Ground using invalid Latitude/Longitude value" << endl;
    cout << "SetGround(-91, 0):     " << p1->SetGround(-91.0,  0.0) << endl;
    cout << "SetGround(Null, 0):    " << p1->SetGround( Null,  0.0) << endl;
    cout << "SetGround(0, Null):    " << p1->SetGround( 0.0,  Null) << endl;
    cout << "Antipodal point for center lat/lon = 0/0:" << endl;
    cout << "SetGround(0, 180):     " << p1->SetGround( 0.0,   180) << endl;
    cout << "SetGround(0, -180):    " << p1->SetGround( 0.0,  -180) << endl;
    cout << "SetGround(0, 180):     " << p8->SetGround( 0.0,   180) << endl;
    cout << "SetGround(0, -180):    " << p8->SetGround( 0.0,  -180) << endl;
    cout << "Antipodal point for center lat/lon = 40/-100:" << endl;
    cout << "SetGround(-40,   80):     " << p2->SetGround(-40.0,   80) << endl;
    cout << "SetGround(-40, -280):     " << p2->SetGround(-40.0, -280) << endl;
    cout << "SetGround(-40,   80):     " << p7->SetGround(-40.0,   80) << endl;
    cout << "SetGround(-40, -280):     " << p7->SetGround(-40.0, -280) << endl;
    cout << "Set Coordinate using invalid x/y value" << endl;
    cout << "SetCoordinate(Null, 0):    " << p1->SetCoordinate(Null, 0.0) << endl;
    cout << "SetCoordinate(0, Null):    " << p1->SetCoordinate(0.0,  Null) << endl;
    cout << "Set Coordinate using x/y value off the planet" << endl;
    cout << "SetCoordinate(100, 0):    " << p1->SetCoordinate(100,  0) << endl;
    cout << "SetCoordinate(0, -100):   " << p1->SetCoordinate(0, -100) << endl;
    cout << endl;
    cout << "\t\t\t\t/-----------------------------------------/" << endl;
    cout << endl;

    //||||||||||||||||||||||||||||||||||||||||||||||||||||||||||||||||||||||||||
    cout << border << endl;
    cout << "\t\t\t\t\t\t\t\t\t TESTING ERRORS                     " << endl;
    cout << border << endl << endl;
    //||||||||||||||||||||||||||||||||||||||||||||||||||||||||||||||||||||||||||
    mapGroup.deleteKeyword("CenterLongitude");
    cout << "Error check: Missing center longitude keyword" << endl;
    try {
      LambertAzimuthalEqualArea p(lab);
    }
    catch(IException &e) {
      e.print();
      mapGroup += PvlKeyword("CenterLongitude", "180");
    }
    cout << endl;
    cout << "\t\t\t\t/-----------------------------------------/" << endl;
    cout << endl;
    mapGroup.deleteKeyword("CenterLatitude");
    cout << "Error check: Missing center latitude keyword" << endl;
    try {
      LambertAzimuthalEqualArea p(lab);
    }
    catch(IException &e) {
      e.print();
      mapGroup += PvlKeyword("CenterLatitude","0");
    }
    cout << endl;
    cout << "\t\t\t\t/-----------------------------------------/" << endl;
    cout << endl;
    cout << "Error check: MinimumLongitude more than 360 degrees "
            "from CenterLongitude" << endl;
    try {
      mapGroup.findKeyword("MinimumLongitude").setValue("-181.0");
      mapGroup.findKeyword("MaximumLongitude").setValue("270.0");
      LambertAzimuthalEqualArea p(lab);
    }
    catch(IException &e) {
      e.print();
      mapGroup.findKeyword("MinimumLongitude").setValue("-180.0");
    }
    cout << endl;
    cout << "\t\t\t\t/-----------------------------------------/" << endl;
    cout << endl;
    cout << "Error check: MaximumLongitude more than 360 degrees "
            "from CenterLongitude" << endl;
    try {
      mapGroup.findKeyword("MaximumLongitude").setValue("541.0");
      LambertAzimuthalEqualArea p(lab);
    }
    catch(IException &e) {
      e.print();
      mapGroup.findKeyword("MaximumLongitude").setValue("270.0");
    }
    cout << endl;
    cout << "\t\t\t\t/-----------------------------------------/" << endl;
    cout << endl;
    cout << "Error check: Longitude min/max range greater than 360" << endl;
    try {
      LambertAzimuthalEqualArea p(lab);
    }
    catch(IException &e) {
      e.print();
      mapGroup.findKeyword("MinimumLongitude").setValue("90.0");
    }
    cout << endl;
    cout << "\t\t\t\t/-----------------------------------------/" << endl;
    cout << endl;
    cout << "Error check: Center longitude out of valid range" << endl;
    try {
      mapGroup.findKeyword("CenterLongitude").setValue("361.0");
      LambertAzimuthalEqualArea p(lab);
    }
    catch(IException &e) {
      e.print();
      mapGroup.findKeyword("CenterLongitude").setValue("180.0");
    }
    cout << endl;
    cout << "\t\t\t\t/-----------------------------------------/" << endl;
    cout << endl;
    cout << "Error check: Center latitude out of valid range" << endl;
    try {
      mapGroup.findKeyword("CenterLatitude").setValue("-91.0");
      LambertAzimuthalEqualArea p(lab);
    }
    catch(IException &e) {
      e.print();
      mapGroup.findKeyword("CenterLatitude").setValue("0.0");
    }
    cout << endl;
    cout << "\t\t\t\t/-----------------------------------------/" << endl;
    cout << endl;
    cout << "Error check: Invalid Latitude and Longitude range. Can't project "
            "antipodal point for equatorial projections." << endl;
    try {
      // non-polar, clat = 0 (equatorial)
      mapGroup.findKeyword("CenterLatitude").setValue("0");
      // minlat(-90) <= -clat <= maxlat(90)
      mapGroup.findKeyword("MinimumLatitude").setValue("-90");
      mapGroup.findKeyword("MaximumLatitude").setValue("90.0");
      // minlon(-180) <= clon-180 <= maxlon(90)
      mapGroup.findKeyword("CenterLongitude").setValue("0");
      mapGroup.findKeyword("MinimumLongitude").setValue("-180.0");
      mapGroup.findKeyword("MaximumLongitude").setValue("90.0");
      LambertAzimuthalEqualArea p(lab);
    }
    catch(IException &e) {
      e.print();
    }
    cout << endl;
    cout << "\t\t\t\t/-----------------------------------------/" << endl;
    cout << endl;
    cout << "Error check: Invalid Latitude and Longitude range. Can't project "
            "antipodal point for oblique projections." << endl;
    try {
      // non-polar, clat = 10 (oblique)
      mapGroup.findKeyword("CenterLatitude").setValue("10");
      // minlat(-20) <= -clat(-10) <= maxlat(0)
      mapGroup.findKeyword("MinimumLatitude").setValue("-20");
      mapGroup.findKeyword("MaximumLatitude").setValue("0");
      // minlon(180) <= clon+180(190) <= maxlon(200)
      mapGroup.findKeyword("CenterLongitude").setValue("10");
      mapGroup.findKeyword("MinimumLongitude").setValue("180.0");
      mapGroup.findKeyword("MaximumLongitude").setValue("200.0");
      LambertAzimuthalEqualArea p(lab);
    }
    catch(IException &e) {
      e.print();
      mapGroup.findKeyword("MaximumLongitude").setValue("189.0");
    }
    cout << endl;
    cout << "\t\t\t\t/-----------------------------------------/" << endl;
    cout << endl;
    cout << "Error check: Relative scale factor. "
            "Uncomputed or failed projection." << endl;
    LambertAzimuthalEqualArea p(lab);
    try {
      p.relativeScaleFactorLongitude();
    }
    catch(IException &e) {
      e.print();
    }
    p.SetCoordinate(0,0);
    cout << endl;
    cout << "\t\t\t\t/-----------------------------------------/" << endl;
    cout << endl;
    cout << "Error check: Relative scale factor. Null value." << endl;
    try {
      p.relativeScaleFactorLatitude();
    }
    catch(IException &e) {
      e.print();
    }
    cout << endl;
    cout << "\t\t\t\t/-----------------------------------------/" << endl;
    cout << endl;
    mapGroup.findKeyword("EquatorialRadius").setValue("2.0");
    mapGroup.findKeyword("PolarRadius").setValue("1.0");
    cout << "Error check: Relative scale factor. "
            "Ellipsoidal oblique aspect projection." << endl;
    LambertAzimuthalEqualArea pp(lab);
    pp.SetGround(10,10);
    try {
      pp.relativeScaleFactorLongitude();
    }
    catch(IException &e) {
      e.print();
    }
    cout << endl;
    cout << "\t\t\t\t/-----------------------------------------/" << endl;
    cout << endl;
    cout << "Error check: Relative scale factor. "
            "Polar aspect projection projected at opposite pole." << endl;
    mapGroup.findKeyword("CenterLatitude").setValue("90");
    LambertAzimuthalEqualArea nPole(lab);
    nPole.SetGround(-90,0);
    try {
      nPole.relativeScaleFactorLongitude();
    }
    catch(IException &e) {
      e.print();
    }
    mapGroup.findKeyword("CenterLatitude").setValue("-90");
    LambertAzimuthalEqualArea sPole(lab);
    sPole.SetGround(90,0);
    try {
      sPole.relativeScaleFactorLatitude();
    }
    catch(IException &e) {
      e.print();
    }
    cout << endl;
    cout << endl;
    cout << endl;
    cout << endl;
    cout << border << endl;
    cout << "Much of this unit test was obtained from:" << endl << endl;
    cout << "  Map Projections - A Working Manual" << endl;
    cout << "  USGS Professional Paper 1395 by John P. Snyder" << endl;
    cout << "  pages 188-190, 332-337" << endl;
    cout << border << endl;
  }
  catch(IException &e) {
    e.print();
  }
}

<|MERGE_RESOLUTION|>--- conflicted
+++ resolved
@@ -129,11 +129,7 @@
     cout << "\t\t\t\t/-----------------------------------------/" << endl;
     cout << endl;   
     // CHECKING OTHER KNOWN POINTS
-<<<<<<< HEAD
     double rad = p1->LocalRadius(mapGroup.FindKeyword("CenterLatitude"));
-=======
-    double rad = p1.LocalRadius(mapGroup.findKeyword("CenterLatitude"));
->>>>>>> a346fd5e
     cout << "    Testing other known points..." << endl;
     cout << endl;   
     cout << "        Comparison Values" << endl;
@@ -286,19 +282,11 @@
     cout << "(x,y) = (" << p1->XCoord() << ", " << p1->YCoord() << ")"<< endl;
     cout << endl;
     cout << endl;
-<<<<<<< HEAD
-    mapGroup.FindKeyword("MinimumLatitude").SetValue("-90.0");
-    mapGroup.FindKeyword("MaximumLatitude").SetValue("90.0");
-    mapGroup.FindKeyword("MinimumLongitude").SetValue("-179.99999");
-    mapGroup.FindKeyword("MaximumLongitude").SetValue("179.99999");
-    TProjection *p1a = (TProjection *) ProjectionFactory::Create(lab);
-=======
     mapGroup.findKeyword("MinimumLatitude").setValue("-90.0");
     mapGroup.findKeyword("MaximumLatitude").setValue("90.0");
     mapGroup.findKeyword("MinimumLongitude").setValue("-179.99999");
     mapGroup.findKeyword("MaximumLongitude").setValue("179.99999");
-    Projection &p1a = *ProjectionFactory::Create(lab);
->>>>>>> a346fd5e
+    TProjection *p1a = (TProjection *) ProjectionFactory::Create(lab);
     cout << "Given: " << endl;
     cout << "    Minimum Latitude:  " << p1a->MinimumLatitude() << endl;
     cout << "    Maximum Latitude:  " << p1a->MaximumLatitude() << endl;
@@ -322,15 +310,9 @@
          << p1a->Latitude() << " / " << p1a->Longitude()  << endl;
     p1a->SetCoordinate(0, minY);
     cout << "            SetCoordinate(0,minY) returns lat/lon = " 
-<<<<<<< HEAD
          << p1a->Latitude() << " / " << p1a->Longitude()  << endl;
-    mapGroup.FindKeyword("MinimumLongitude").SetValue("-90.0");
-    mapGroup.FindKeyword("MaximumLongitude").SetValue("90.0");
-=======
-         << p1a.Latitude() << " / " << p1a.Longitude()  << endl;
     mapGroup.findKeyword("MinimumLongitude").setValue("-90.0");
     mapGroup.findKeyword("MaximumLongitude").setValue("90.0");
->>>>>>> a346fd5e
     cout << "Given: " << endl;
     TProjection *p1b = (TProjection *) ProjectionFactory::Create(lab);
     cout << "    Minimum Latitude:  " << p1b->MinimumLatitude() << endl;
@@ -367,23 +349,13 @@
     //||||||||||||||||||||||||||||||||||||||||||||||||||||||||||||||||||||||||||
     mapGroup.deleteKeyword("EquatorialRadius");
     mapGroup += PvlKeyword("EquatorialRadius", "3.0");
-<<<<<<< HEAD
-    mapGroup.FindKeyword("PolarRadius").SetValue("3.0");
-    mapGroup.FindKeyword("CenterLatitude").SetValue("40.0");
-    mapGroup.FindKeyword("CenterLongitude").SetValue("-100.0");
-    mapGroup.FindKeyword("MinimumLongitude").SetValue("-279.99999");
-    mapGroup.FindKeyword("MaximumLongitude").SetValue("79.99999");
-    mapGroup.FindKeyword("LongitudeDomain").SetValue("360");
-    TProjection *p2 = (TProjection *) ProjectionFactory::Create(lab);
-=======
     mapGroup.findKeyword("PolarRadius").setValue("3.0");
     mapGroup.findKeyword("CenterLatitude").setValue("40.0");
     mapGroup.findKeyword("CenterLongitude").setValue("-100.0");
     mapGroup.findKeyword("MinimumLongitude").setValue("-279.99999");
     mapGroup.findKeyword("MaximumLongitude").setValue("79.99999");
     mapGroup.findKeyword("LongitudeDomain").setValue("360");
-    Projection &p2 = *ProjectionFactory::Create(lab);
->>>>>>> a346fd5e
+    TProjection *p2 = (TProjection *) ProjectionFactory::Create(lab);
     cout << mapGroup["CenterLatitude"] << endl;
     cout << mapGroup["CenterLongitude"] << endl;
     cout << "EquatorialRadius = " << p2->EquatorialRadius() << endl;
@@ -451,13 +423,8 @@
     cout << "\t\t\t\t/-----------------------------------------/" << endl;
     cout << endl;   
     // CHECKING OTHER KNOWN POINTS
-<<<<<<< HEAD
     //rad = mapGroup.FindKeyword("EquatorialRadius");
     rad = p2->LocalRadius(mapGroup.FindKeyword("CenterLatitude"));
-=======
-    //rad = mapGroup.findKeyword("EquatorialRadius");
-    rad = p2.LocalRadius(mapGroup.findKeyword("CenterLatitude"));
->>>>>>> a346fd5e
     cout << "    Testing other known points..." << endl;
     cout << endl;   
     cout << "        Comparison Values" << endl;
@@ -562,15 +529,9 @@
          << p2->Latitude() << " / " << p2->Longitude()  << endl;
     cout << endl;
     cout << endl;
-<<<<<<< HEAD
-    mapGroup.FindKeyword("MinimumLongitude").SetValue("-110.0");
-    mapGroup.FindKeyword("MaximumLongitude").SetValue("70.0");
-    TProjection *p2a = (TProjection *) ProjectionFactory::Create(lab);
-=======
     mapGroup.findKeyword("MinimumLongitude").setValue("-110.0");
     mapGroup.findKeyword("MaximumLongitude").setValue("70.0");
-    Projection &p2a = *ProjectionFactory::Create(lab);
->>>>>>> a346fd5e
+    TProjection *p2a = (TProjection *) ProjectionFactory::Create(lab);
     cout << std::setprecision(7);
     cout << "Given: " << endl;
     cout << "    Minimum Latitude:  " << p2a->MinimumLatitude() << endl;
@@ -606,17 +567,10 @@
     cout << "\t\t\t SPHERICAL-PLANETOGRAPHIC-POSITIVEEAST-SOUTH POLAR-180" << endl;
     cout << border << endl << endl;
     //||||||||||||||||||||||||||||||||||||||||||||||||||||||||||||||||||||||||||
-<<<<<<< HEAD
-    mapGroup.FindKeyword("CenterLatitude").SetValue("-90.0");
-    mapGroup.FindKeyword("CenterLongitude").SetValue("-96.0");
-    mapGroup.FindKeyword("LongitudeDomain").SetValue("180");
-    TProjection *p3 = (TProjection *) ProjectionFactory::Create(lab);
-=======
     mapGroup.findKeyword("CenterLatitude").setValue("-90.0");
     mapGroup.findKeyword("CenterLongitude").setValue("-96.0");
     mapGroup.findKeyword("LongitudeDomain").setValue("180");
-    Projection &p3 = *ProjectionFactory::Create(lab);
->>>>>>> a346fd5e
+    TProjection *p3 = (TProjection *) ProjectionFactory::Create(lab);
     cout << mapGroup["CenterLatitude"] << endl;
     cout << mapGroup["CenterLongitude"] << endl;
     cout << "EquatorialRadius = " << p3->EquatorialRadius() << endl;
@@ -683,13 +637,8 @@
     cout << "\t\t\t\t/-----------------------------------------/" << endl;
     cout << endl;   
     // CHECKING OTHER KNOWN POINTS
-<<<<<<< HEAD
     //rad = mapGroup.FindKeyword("EquatorialRadius");
     rad = p3->LocalRadius(mapGroup.FindKeyword("CenterLatitude"));
-=======
-    //rad = mapGroup.findKeyword("EquatorialRadius");
-    rad = p3.LocalRadius(mapGroup.findKeyword("CenterLatitude"));
->>>>>>> a346fd5e
     cout << "    Testing other known points..." << endl;
     cout << endl;   
     cout << "        Comparison Values" << endl;
@@ -837,19 +786,11 @@
     cout << "(x,y) = (" << p3->XCoord() << ", " << p3->YCoord() << ")"<< endl;
     cout << endl;
     cout << endl;
-<<<<<<< HEAD
-    mapGroup.FindKeyword("MinimumLatitude").SetValue("-90.0");
-    mapGroup.FindKeyword("MaximumLatitude").SetValue("0.0");
-    mapGroup.FindKeyword("MinimumLongitude").SetValue("-336.0");//24
-    mapGroup.FindKeyword("MaximumLongitude").SetValue("-66.0");//294
-    TProjection *p3a = (TProjection *) ProjectionFactory::Create(lab);
-=======
     mapGroup.findKeyword("MinimumLatitude").setValue("-90.0");
     mapGroup.findKeyword("MaximumLatitude").setValue("0.0");
     mapGroup.findKeyword("MinimumLongitude").setValue("-336.0");//24
     mapGroup.findKeyword("MaximumLongitude").setValue("-66.0");//294
-    Projection &p3a = *ProjectionFactory::Create(lab);
->>>>>>> a346fd5e
+    TProjection *p3a = (TProjection *) ProjectionFactory::Create(lab);
     cout << "Given: " << endl;
     cout << "    Minimum Latitude:  " << p3a->MinimumLatitude() << endl;
     cout << "    Maximum Latitude:  " << p3a->MaximumLatitude() << endl;
@@ -884,15 +825,9 @@
          << p3a->Latitude() << " / " << p3a->Longitude()  << endl;
     cout << endl;
     cout << endl;
-<<<<<<< HEAD
-    mapGroup.FindKeyword("MinimumLongitude").SetValue("-66.0");
-    mapGroup.FindKeyword("MaximumLongitude").SetValue("-51.0");
-    TProjection *p3b = (TProjection *) ProjectionFactory::Create(lab);
-=======
     mapGroup.findKeyword("MinimumLongitude").setValue("-66.0");
     mapGroup.findKeyword("MaximumLongitude").setValue("-51.0");
-    Projection &p3b = *ProjectionFactory::Create(lab);
->>>>>>> a346fd5e
+    TProjection *p3b = (TProjection *) ProjectionFactory::Create(lab);
     cout << "Given: " << endl;
     cout << "    Minimum Latitude:  " << p3b->MinimumLatitude() << endl;
     cout << "    Maximum Latitude:  " << p3b->MaximumLatitude() << endl;
@@ -934,16 +869,6 @@
     cout << "\t\t\t SPHERICAL-PLANETOCENTRIC-POSITIVEWEST-NORTH POLAR-180" << endl;
     cout << border << endl << endl;
     //||||||||||||||||||||||||||||||||||||||||||||||||||||||||||||||||||||||||||
-<<<<<<< HEAD
-    mapGroup.FindKeyword("CenterLatitude").SetValue("90.0");
-    mapGroup.FindKeyword("LatitudeType").SetValue("Planetocentric");
-    mapGroup.FindKeyword("LongitudeDirection").SetValue("PositiveWest");
-    mapGroup.FindKeyword("MinimumLatitude").SetValue("-89.99999");
-    mapGroup.FindKeyword("MaximumLatitude").SetValue("0.0");
-    mapGroup.FindKeyword("MinimumLongitude").SetValue("-51.0");
-    mapGroup.FindKeyword("MaximumLongitude").SetValue("129.0");
-    TProjection *p4 = (TProjection *) ProjectionFactory::Create(lab);
-=======
     mapGroup.findKeyword("CenterLatitude").setValue("90.0");
     mapGroup.findKeyword("LatitudeType").setValue("Planetocentric");
     mapGroup.findKeyword("LongitudeDirection").setValue("PositiveWest");
@@ -951,8 +876,7 @@
     mapGroup.findKeyword("MaximumLatitude").setValue("0.0");
     mapGroup.findKeyword("MinimumLongitude").setValue("-51.0");
     mapGroup.findKeyword("MaximumLongitude").setValue("129.0");
-    Projection &p4 = *ProjectionFactory::Create(lab);
->>>>>>> a346fd5e
+    TProjection *p4 = (TProjection *) ProjectionFactory::Create(lab);
     cout << mapGroup["CenterLatitude"] << endl;
     cout << mapGroup["CenterLongitude"] << endl;
     cout << "EquatorialRadius = " << p4->EquatorialRadius() << endl;
@@ -1019,13 +943,8 @@
     cout << "\t\t\t\t/-----------------------------------------/" << endl;
     cout << endl;   
     // CHECKING OTHER KNOWN POINTS
-<<<<<<< HEAD
     //rad = mapGroup.FindKeyword("EquatorialRadius");
     rad = p4->LocalRadius(mapGroup.FindKeyword("CenterLatitude"));
-=======
-    //rad = mapGroup.findKeyword("EquatorialRadius");
-    rad = p4.LocalRadius(mapGroup.findKeyword("CenterLatitude"));
->>>>>>> a346fd5e
     cout << "    Testing other known points..." << endl;
     cout << endl;   
     cout << "        Comparison Values" << endl;
@@ -1158,15 +1077,9 @@
     p4->SetGround(-90, 90);
     cout << endl;
     cout << endl;
-<<<<<<< HEAD
-    mapGroup.FindKeyword("MinimumLongitude").SetValue("-6.0");
-    mapGroup.FindKeyword("MaximumLongitude").SetValue("24.0");
-    TProjection *p4a = (TProjection *) ProjectionFactory::Create(lab);
-=======
     mapGroup.findKeyword("MinimumLongitude").setValue("-6.0");
     mapGroup.findKeyword("MaximumLongitude").setValue("24.0");
-    Projection &p4a = *ProjectionFactory::Create(lab);
->>>>>>> a346fd5e
+    TProjection *p4a = (TProjection *) ProjectionFactory::Create(lab);
     cout << "Given: " << endl;
     cout << std::setprecision(7);// so all of the 9's are visible for minlat
     cout << "    Minimum Latitude:  " << p4a->MinimumLatitude() << endl;
@@ -1206,13 +1119,8 @@
          << p4a->Latitude() << " / " << p4a->Longitude()  << endl;
     cout << endl;
     cout << endl;
-<<<<<<< HEAD
-    mapGroup.FindKeyword("MinimumLatitude").SetValue("-90.0");
+    mapGroup.findKeyword("MinimumLatitude").setValue("-90.0");
     TProjection *p4b = (TProjection *) ProjectionFactory::Create(lab);
-=======
-    mapGroup.findKeyword("MinimumLatitude").setValue("-90.0");
-    Projection &p4b = *ProjectionFactory::Create(lab);
->>>>>>> a346fd5e
     cout << "Given: " << endl;
     cout << std::setprecision(7);
     cout << "    Minimum Latitude:  " << p4b->MinimumLatitude() << endl;
@@ -1475,15 +1383,9 @@
          p5->Latitude() << " / " << p5->Longitude()  << endl;
     cout << endl;
     cout << endl;
-<<<<<<< HEAD
-    mapGroup.FindKeyword("MinimumLongitude").SetValue("-55.0");
-    mapGroup.FindKeyword("MaximumLongitude").SetValue("-10.0");
-    TProjection *p5a = (TProjection *) ProjectionFactory::Create(lab);
-=======
     mapGroup.findKeyword("MinimumLongitude").setValue("-55.0");
     mapGroup.findKeyword("MaximumLongitude").setValue("-10.0");
-    Projection &p5a = *ProjectionFactory::Create(lab);
->>>>>>> a346fd5e
+    TProjection *p5a = (TProjection *) ProjectionFactory::Create(lab);
     cout << "Given: " << endl;
     cout << std::setprecision(7);// so all of the 9's are visible for minlat
     cout << "    Minimum Latitude:  " << p5a->MinimumLatitude() << endl;
@@ -1529,13 +1431,8 @@
     cout << "\t\t \t ELLIPSOIDAL-PLANETOGRAPHIC-POSITIVEEAST-SOUTH POLAR-180" <<endl;
     cout << border << endl << endl;
     //||||||||||||||||||||||||||||||||||||||||||||||||||||||||||||||||||||||||||
-<<<<<<< HEAD
-    mapGroup.FindKeyword("CenterLatitude").SetValue("-90.0");
+    mapGroup.findKeyword("CenterLatitude").setValue("-90.0");
     TProjection *p6 = (TProjection *) ProjectionFactory::Create(lab);
-=======
-    mapGroup.findKeyword("CenterLatitude").setValue("-90.0");
-    Projection &p6 = *ProjectionFactory::Create(lab);
->>>>>>> a346fd5e
     cout << std::setprecision(7);
     cout << mapGroup["CenterLatitude"] << endl;
     cout << mapGroup["CenterLongitude"] << endl;
@@ -1917,21 +1814,12 @@
     cout << "\t\t\t ELLIPSOIDAL-PLANETOGRAPHIC-POSITIVEEAST-EQUATORIAL-180" << endl;
     cout << border << endl << endl;
     //||||||||||||||||||||||||||||||||||||||||||||||||||||||||||||||||||||||||||
-<<<<<<< HEAD
-    mapGroup.FindKeyword("CenterLatitude").SetValue("0");
-    mapGroup.FindKeyword("CenterLongitude").SetValue("0");
-    mapGroup.FindKeyword("MinimumLatitude").SetValue("-90");
-    mapGroup.FindKeyword("MaximumLatitude").SetValue("90.0");
-    mapGroup.FindKeyword("MinimumLongitude").SetValue("-90.0");
-    TProjection *p8 = (TProjection *) ProjectionFactory::Create(lab);
-=======
     mapGroup.findKeyword("CenterLatitude").setValue("0");
     mapGroup.findKeyword("CenterLongitude").setValue("0");
     mapGroup.findKeyword("MinimumLatitude").setValue("-90");
     mapGroup.findKeyword("MaximumLatitude").setValue("90.0");
     mapGroup.findKeyword("MinimumLongitude").setValue("-90.0");
-    Projection &p8 = *ProjectionFactory::Create(lab);
->>>>>>> a346fd5e
+    TProjection *p8 = (TProjection *) ProjectionFactory::Create(lab);
     cout << mapGroup["CenterLatitude"] << endl;
     cout << mapGroup["CenterLongitude"] << endl << endl;
     cout << "EquatorialRadius = " << p8->EquatorialRadius() << endl;
@@ -2068,13 +1956,8 @@
     cout << "            SetCoordinate(0,minY) returns lat/lon = " 
          << p8->Latitude() << " / " << p8->Longitude()  << endl;
     cout << endl;
-<<<<<<< HEAD
-    mapGroup.FindKeyword("MaximumLongitude").SetValue("90.0");
+    mapGroup.findKeyword("MaximumLongitude").setValue("90.0");
     TProjection *p8a = (TProjection *) ProjectionFactory::Create(lab);
-=======
-    mapGroup.findKeyword("MaximumLongitude").setValue("90.0");
-    Projection &p8a = *ProjectionFactory::Create(lab);
->>>>>>> a346fd5e
     cout << "\t\t\t\t/-----------------------------------------/" << endl;  
     cout << endl;
     cout << "    Testing XYRange method " << endl;
@@ -2113,15 +1996,9 @@
     cout << "\t\t\t\t\t TESTING OTHER METHODS          " << endl;
     cout << border << endl << endl;
     //||||||||||||||||||||||||||||||||||||||||||||||||||||||||||||||||||||||||||
-<<<<<<< HEAD
     mapGroup.FindKeyword("PolarRadius").SetValue(toString(p8->EquatorialRadius()));
     TProjection *p9 = (TProjection *) ProjectionFactory::Create(lab);
     TProjection *s = p1;
-=======
-    mapGroup.findKeyword("PolarRadius").setValue(toString(p8.EquatorialRadius()));
-    Projection &p9 = *ProjectionFactory::Create(lab);
-    Projection *s = &p1;
->>>>>>> a346fd5e
     cout << "Name:                       " << s->Name() << endl;
     cout << "Version:                    " << p1->Version() << endl;
     cout << "Rotation:                   " << p1->Rotation() << endl;
@@ -2153,15 +2030,9 @@
     Pvl tmp1;
     Pvl tmp2;
     Pvl tmp3;
-<<<<<<< HEAD
     tmp1.AddGroup(p1->Mapping());
     tmp2.AddGroup(p1->MappingLatitudes());
     tmp3.AddGroup(p1->MappingLongitudes());
-=======
-    tmp1.addGroup(p1.Mapping());
-    tmp2.addGroup(p1.MappingLatitudes());
-    tmp3.addGroup(p1.MappingLongitudes());
->>>>>>> a346fd5e
     cout << "Mapping() = " << endl;
     cout << tmp1 << endl;
     cout << "MappingLatitudes() = " << endl;
