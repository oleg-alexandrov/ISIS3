Testing ProcessMosaic Class ... 
Create output mosaic with Tracking set to True
1. Drop a small area into the middle of the output

a. SUCCESS - Track Table Exists
FileName		SerialNumber	
isisTruth2.cub	MGS/561812335:32/MOC-WA/RED


***  Input Image  ***  
Stats  1 ,  1 ,  1 ,  5 ,  5 ,  1
( "1" , "1" , "1" )= "-2147483648"
( "1" , "2" , "1" )= "164"
( "1" , "3" , "1" )= "-2147483648"
( "1" , "4" , "1" )= "163"
( "1" , "5" , "1" )= "-2147483648"

( "2" , "1" , "1" )= "164"
( "2" , "2" , "1" )= "162"
( "2" , "3" , "1" )= "163"
( "2" , "4" , "1" )= "162"
( "2" , "5" , "1" )= "162"

( "3" , "1" , "1" )= "164"
( "3" , "2" , "1" )= "161"
( "3" , "3" , "1" )= "162"
( "3" , "4" , "1" )= "162"
( "3" , "5" , "1" )= "160"

( "4" , "1" , "1" )= "-2147483648"
( "4" , "2" , "1" )= "161"
( "4" , "3" , "1" )= "162"
( "4" , "4" , "1" )= "159"
( "4" , "5" , "1" )= "-2147483648"

( "5" , "1" , "1" )= "162"
( "5" , "2" , "1" )= "160"
( "5" , "3" , "1" )= "161"
( "5" , "4" , "1" )= "159"
( "5" , "5" , "1" )= "160"



***  Mosaic Image  ***  
Start Stats  "2" ,  "2" ,  "1"
Total Bands= "2"
( "1" , "1" , "1" )= "-2147483648"
( "1" , "2" , "1" )= "-2147483648"
( "1" , "3" , "1" )= "-2147483648"
( "1" , "4" , "1" )= "-2147483648"
( "1" , "5" , "1" )= "-2147483648"

( "2" , "1" , "1" )= "-2147483648"
( "2" , "2" , "1" )= "-2147483648"
( "2" , "3" , "1" )= "164"
( "2" , "4" , "1" )= "-2147483648"
( "2" , "5" , "1" )= "163"

( "3" , "1" , "1" )= "-2147483648"
( "3" , "2" , "1" )= "164"
( "3" , "3" , "1" )= "162"
( "3" , "4" , "1" )= "163"
( "3" , "5" , "1" )= "162"

( "4" , "1" , "1" )= "-2147483648"
( "4" , "2" , "1" )= "164"
( "4" , "3" , "1" )= "161"
( "4" , "4" , "1" )= "162"
( "4" , "5" , "1" )= "162"

( "5" , "1" , "1" )= "-2147483648"
( "5" , "2" , "1" )= "-2147483648"
( "5" , "3" , "1" )= "161"
( "5" , "4" , "1" )= "162"
( "5" , "5" , "1" )= "159"


( "1" , "1" , "2" )= "-8388613" ,  0
( "1" , "2" , "2" )= "-8388613" ,  0
( "1" , "3" , "2" )= "-8388613" ,  0
( "1" , "4" , "2" )= "-8388613" ,  0
( "1" , "5" , "2" )= "-8388613" ,  0

( "2" , "1" , "2" )= "-8388613" ,  0
( "2" , "2" , "2" )= "-16777215" ,  1
( "2" , "3" , "2" )= "-16777215" ,  1
( "2" , "4" , "2" )= "-16777215" ,  1
( "2" , "5" , "2" )= "-16777215" ,  1

( "3" , "1" , "2" )= "-8388613" ,  0
( "3" , "2" , "2" )= "-16777215" ,  1
( "3" , "3" , "2" )= "-16777215" ,  1
( "3" , "4" , "2" )= "-16777215" ,  1
( "3" , "5" , "2" )= "-16777215" ,  1

( "4" , "1" , "2" )= "-8388613" ,  0
( "4" , "2" , "2" )= "-16777215" ,  1
( "4" , "3" , "2" )= "-16777215" ,  1
( "4" , "4" , "2" )= "-16777215" ,  1
( "4" , "5" , "2" )= "-16777215" ,  1

( "5" , "1" , "2" )= "-8388613" ,  0
( "5" , "2" , "2" )= "-16777215" ,  1
( "5" , "3" , "2" )= "-16777215" ,  1
( "5" , "4" , "2" )= "-16777215" ,  1
( "5" , "5" , "2" )= "-16777215" ,  1


***********************************************************************************
2. Drop 2,2,1 into the lower right corner of band 2
Tracking is set to False

***  Input Image  ***  
Stats  2 ,  2 ,  1 ,  5 ,  5 ,  1
( "2" , "2" , "1" )= "162"
( "2" , "3" , "1" )= "163"
( "2" , "4" , "1" )= "162"
( "2" , "5" , "1" )= "162"
( "2" , "6" , "1" )= "163"

( "3" , "2" , "1" )= "161"
( "3" , "3" , "1" )= "162"
( "3" , "4" , "1" )= "162"
( "3" , "5" , "1" )= "160"
( "3" , "6" , "1" )= "163"

( "4" , "2" , "1" )= "161"
( "4" , "3" , "1" )= "162"
( "4" , "4" , "1" )= "159"
( "4" , "5" , "1" )= "-2147483648"
( "4" , "6" , "1" )= "162"

( "5" , "2" , "1" )= "160"
( "5" , "3" , "1" )= "161"
( "5" , "4" , "1" )= "159"
( "5" , "5" , "1" )= "160"
( "5" , "6" , "1" )= "161"

( "6" , "2" , "1" )= "159"
( "6" , "3" , "1" )= "159"
( "6" , "4" , "1" )= "160"
( "6" , "5" , "1" )= "161"
( "6" , "6" , "1" )= "162"



***  Mosaic Image  ***  
Start Stats  "4" ,  "4" ,  "1"
Total Bands= "2"
( "1" , "1" , "1" )= "-2147483648"
( "1" , "2" , "1" )= "-2147483648"
( "1" , "3" , "1" )= "-2147483648"
( "1" , "4" , "1" )= "-2147483648"
( "1" , "5" , "1" )= "-2147483648"

( "2" , "1" , "1" )= "-2147483648"
( "2" , "2" , "1" )= "-2147483648"
( "2" , "3" , "1" )= "-2147483648"
( "2" , "4" , "1" )= "-2147483648"
( "2" , "5" , "1" )= "-2147483648"

( "3" , "1" , "1" )= "-2147483648"
( "3" , "2" , "1" )= "-2147483648"
( "3" , "3" , "1" )= "-2147483648"
( "3" , "4" , "1" )= "-2147483648"
( "3" , "5" , "1" )= "-2147483648"

( "4" , "1" , "1" )= "-2147483648"
( "4" , "2" , "1" )= "-2147483648"
( "4" , "3" , "1" )= "-2147483648"
( "4" , "4" , "1" )= "-2147483648"
( "4" , "5" , "1" )= "-2147483648"

( "5" , "1" , "1" )= "-2147483648"
( "5" , "2" , "1" )= "-2147483648"
( "5" , "3" , "1" )= "-2147483648"
( "5" , "4" , "1" )= "-2147483648"
( "5" , "5" , "1" )= "-2147483648"


( "1" , "1" , "2" )= "-2147483648"
( "1" , "2" , "2" )= "-2147483648"
( "1" , "3" , "2" )= "-2147483648"
( "1" , "4" , "2" )= "-2147483648"
( "1" , "5" , "2" )= "-2147483648"

( "2" , "1" , "2" )= "-2147483648"
( "2" , "2" , "2" )= "-2147483648"
( "2" , "3" , "2" )= "-2147483648"
( "2" , "4" , "2" )= "-2147483648"
( "2" , "5" , "2" )= "-2147483648"

( "3" , "1" , "2" )= "-2147483648"
( "3" , "2" , "2" )= "-2147483648"
( "3" , "3" , "2" )= "-2147483648"
( "3" , "4" , "2" )= "-2147483648"
( "3" , "5" , "2" )= "-2147483648"

( "4" , "1" , "2" )= "-2147483648"
( "4" , "2" , "2" )= "-2147483648"
( "4" , "3" , "2" )= "-2147483648"
( "4" , "4" , "2" )= "162"
( "4" , "5" , "2" )= "163"

( "5" , "1" , "2" )= "-2147483648"
( "5" , "2" , "2" )= "-2147483648"
( "5" , "3" , "2" )= "-2147483648"
( "5" , "4" , "2" )= "161"
( "5" , "5" , "2" )= "162"


***********************************************************************************
3. Drop 3,3,1 into the upper right corner of band 1

***  Input Image  ***  
Stats  3 ,  3 ,  1 ,  5 ,  5 ,  1
( "3" , "3" , "1" )= "162"
( "3" , "4" , "1" )= "162"
( "3" , "5" , "1" )= "160"
( "3" , "6" , "1" )= "163"
( "3" , "7" , "1" )= "160"

( "4" , "3" , "1" )= "162"
( "4" , "4" , "1" )= "159"
( "4" , "5" , "1" )= "-2147483648"
( "4" , "6" , "1" )= "162"
( "4" , "7" , "1" )= "160"

( "5" , "3" , "1" )= "161"
( "5" , "4" , "1" )= "159"
( "5" , "5" , "1" )= "160"
( "5" , "6" , "1" )= "161"
( "5" , "7" , "1" )= "160"

( "6" , "3" , "1" )= "159"
( "6" , "4" , "1" )= "160"
( "6" , "5" , "1" )= "161"
( "6" , "6" , "1" )= "162"
( "6" , "7" , "1" )= "160"

( "7" , "3" , "1" )= "161"
( "7" , "4" , "1" )= "162"
( "7" , "5" , "1" )= "160"
( "7" , "6" , "1" )= "161"
( "7" , "7" , "1" )= "160"



***  Mosaic Image  ***  
Start Stats  "1" ,  "5" ,  "1"
Total Bands= "2"
( "1" , "1" , "1" )= "-2147483648"
( "1" , "2" , "1" )= "-2147483648"
( "1" , "3" , "1" )= "-2147483648"
( "1" , "4" , "1" )= "-2147483648"
( "1" , "5" , "1" )= "162"

( "2" , "1" , "1" )= "-2147483648"
( "2" , "2" , "1" )= "-2147483648"
( "2" , "3" , "1" )= "-2147483648"
( "2" , "4" , "1" )= "-2147483648"
( "2" , "5" , "1" )= "-2147483648"

( "3" , "1" , "1" )= "-2147483648"
( "3" , "2" , "1" )= "-2147483648"
( "3" , "3" , "1" )= "-2147483648"
( "3" , "4" , "1" )= "-2147483648"
( "3" , "5" , "1" )= "-2147483648"

( "4" , "1" , "1" )= "-2147483648"
( "4" , "2" , "1" )= "-2147483648"
( "4" , "3" , "1" )= "-2147483648"
( "4" , "4" , "1" )= "-2147483648"
( "4" , "5" , "1" )= "-2147483648"

( "5" , "1" , "1" )= "-2147483648"
( "5" , "2" , "1" )= "-2147483648"
( "5" , "3" , "1" )= "-2147483648"
( "5" , "4" , "1" )= "-2147483648"
( "5" , "5" , "1" )= "-2147483648"


( "1" , "1" , "2" )= "-8388613" ,  0
( "1" , "2" , "2" )= "-8388613" ,  0
( "1" , "3" , "2" )= "-8388613" ,  0
( "1" , "4" , "2" )= "-8388613" ,  0
( "1" , "5" , "2" )= "-16777215" ,  1

( "2" , "1" , "2" )= "-8388613" ,  0
( "2" , "2" , "2" )= "-8388613" ,  0
( "2" , "3" , "2" )= "-8388613" ,  0
( "2" , "4" , "2" )= "-8388613" ,  0
( "2" , "5" , "2" )= "-8388613" ,  0

( "3" , "1" , "2" )= "-8388613" ,  0
( "3" , "2" , "2" )= "-8388613" ,  0
( "3" , "3" , "2" )= "-8388613" ,  0
( "3" , "4" , "2" )= "-8388613" ,  0
( "3" , "5" , "2" )= "-8388613" ,  0

( "4" , "1" , "2" )= "-8388613" ,  0
( "4" , "2" , "2" )= "-8388613" ,  0
( "4" , "3" , "2" )= "-8388613" ,  0
( "4" , "4" , "2" )= "-8388613" ,  0
( "4" , "5" , "2" )= "-8388613" ,  0

( "5" , "1" , "2" )= "-8388613" ,  0
( "5" , "2" , "2" )= "-8388613" ,  0
( "5" , "3" , "2" )= "-8388613" ,  0
( "5" , "4" , "2" )= "-8388613" ,  0
( "5" , "5" , "2" )= "-8388613" ,  0


***********************************************************************************
4. Drop the first 3x3x1 to the upper left corner

***  Input Image  ***  
Stats  1 ,  1 ,  1 ,  3 ,  3 ,  1
( "1" , "1" , "1" )= "-2147483648"
( "1" , "2" , "1" )= "164"
( "1" , "3" , "1" )= "-2147483648"

( "2" , "1" , "1" )= "164"
( "2" , "2" , "1" )= "162"
( "2" , "3" , "1" )= "163"

( "3" , "1" , "1" )= "164"
( "3" , "2" , "1" )= "161"
( "3" , "3" , "1" )= "162"



***  Mosaic Image  ***  
Start Stats  "1" ,  "1" ,  "1"
Total Bands= "2"
( "1" , "1" , "1" )= "-2147483648"
( "1" , "2" , "1" )= "164"
( "1" , "3" , "1" )= "-2147483648"
( "1" , "4" , "1" )= "-2147483648"
( "1" , "5" , "1" )= "-2147483648"

( "2" , "1" , "1" )= "164"
( "2" , "2" , "1" )= "162"
( "2" , "3" , "1" )= "163"
( "2" , "4" , "1" )= "-2147483648"
( "2" , "5" , "1" )= "-2147483648"

( "3" , "1" , "1" )= "164"
( "3" , "2" , "1" )= "161"
( "3" , "3" , "1" )= "162"
( "3" , "4" , "1" )= "-2147483648"
( "3" , "5" , "1" )= "-2147483648"

( "4" , "1" , "1" )= "-2147483648"
( "4" , "2" , "1" )= "-2147483648"
( "4" , "3" , "1" )= "-2147483648"
( "4" , "4" , "1" )= "-2147483648"
( "4" , "5" , "1" )= "-2147483648"

( "5" , "1" , "1" )= "-2147483648"
( "5" , "2" , "1" )= "-2147483648"
( "5" , "3" , "1" )= "-2147483648"
( "5" , "4" , "1" )= "-2147483648"
( "5" , "5" , "1" )= "-2147483648"


( "1" , "1" , "2" )= "-16777215" ,  1
( "1" , "2" , "2" )= "-16777215" ,  1
( "1" , "3" , "2" )= "-16777215" ,  1
( "1" , "4" , "2" )= "-8388613" ,  0
( "1" , "5" , "2" )= "-8388613" ,  0

( "2" , "1" , "2" )= "-16777215" ,  1
( "2" , "2" , "2" )= "-16777215" ,  1
( "2" , "3" , "2" )= "-16777215" ,  1
( "2" , "4" , "2" )= "-8388613" ,  0
( "2" , "5" , "2" )= "-8388613" ,  0

( "3" , "1" , "2" )= "-16777215" ,  1
( "3" , "2" , "2" )= "-16777215" ,  1
( "3" , "3" , "2" )= "-16777215" ,  1
( "3" , "4" , "2" )= "-8388613" ,  0
( "3" , "5" , "2" )= "-8388613" ,  0

( "4" , "1" , "2" )= "-8388613" ,  0
( "4" , "2" , "2" )= "-8388613" ,  0
( "4" , "3" , "2" )= "-8388613" ,  0
( "4" , "4" , "2" )= "-8388613" ,  0
( "4" , "5" , "2" )= "-8388613" ,  0

( "5" , "1" , "2" )= "-8388613" ,  0
( "5" , "2" , "2" )= "-8388613" ,  0
( "5" , "3" , "2" )= "-8388613" ,  0
( "5" , "4" , "2" )= "-8388613" ,  0
( "5" , "5" , "2" )= "-8388613" ,  0


***********************************************************************************
5. Test for mosaic priority with existing mosaic

***  Input Image  ***  
Stats  1 ,  1 ,  1 ,  5 ,  5 ,  1
( "1" , "1" , "1" )= "-2147483648"
( "1" , "2" , "1" )= "164"
( "1" , "3" , "1" )= "-2147483648"
( "1" , "4" , "1" )= "163"
( "1" , "5" , "1" )= "-2147483648"

( "2" , "1" , "1" )= "164"
( "2" , "2" , "1" )= "162"
( "2" , "3" , "1" )= "163"
( "2" , "4" , "1" )= "162"
( "2" , "5" , "1" )= "162"

( "3" , "1" , "1" )= "164"
( "3" , "2" , "1" )= "161"
( "3" , "3" , "1" )= "162"
( "3" , "4" , "1" )= "162"
( "3" , "5" , "1" )= "160"

( "4" , "1" , "1" )= "-2147483648"
( "4" , "2" , "1" )= "161"
( "4" , "3" , "1" )= "162"
( "4" , "4" , "1" )= "159"
( "4" , "5" , "1" )= "-2147483648"

( "5" , "1" , "1" )= "162"
( "5" , "2" , "1" )= "160"
( "5" , "3" , "1" )= "161"
( "5" , "4" , "1" )= "159"
( "5" , "5" , "1" )= "160"



***  Mosaic Image  ***  
Start Stats  "2" ,  "1" ,  "1"
Total Bands= "2"
( "1" , "1" , "1" )= "-2147483648"
( "1" , "2" , "1" )= "164"
( "1" , "3" , "1" )= "-2147483648"
( "1" , "4" , "1" )= "-2147483648"
( "1" , "5" , "1" )= "-2147483648"

( "2" , "1" , "1" )= "164"
( "2" , "2" , "1" )= "162"
( "2" , "3" , "1" )= "163"
( "2" , "4" , "1" )= "163"
( "2" , "5" , "1" )= "-2147483648"

( "3" , "1" , "1" )= "164"
( "3" , "2" , "1" )= "161"
( "3" , "3" , "1" )= "162"
( "3" , "4" , "1" )= "162"
( "3" , "5" , "1" )= "162"

( "4" , "1" , "1" )= "164"
( "4" , "2" , "1" )= "161"
( "4" , "3" , "1" )= "162"
( "4" , "4" , "1" )= "162"
( "4" , "5" , "1" )= "160"

( "5" , "1" , "1" )= "-2147483648"
( "5" , "2" , "1" )= "161"
( "5" , "3" , "1" )= "162"
( "5" , "4" , "1" )= "159"
( "5" , "5" , "1" )= "-2147483648"


( "1" , "1" , "2" )= "-16777215" ,  1
( "1" , "2" , "2" )= "-16777215" ,  1
( "1" , "3" , "2" )= "-16777215" ,  1
( "1" , "4" , "2" )= "-8388613" ,  0
( "1" , "5" , "2" )= "-8388613" ,  0

( "2" , "1" , "2" )= "-16777215" ,  1
( "2" , "2" , "2" )= "-16777215" ,  1
( "2" , "3" , "2" )= "-16777215" ,  1
( "2" , "4" , "2" )= "-16777215" ,  1
( "2" , "5" , "2" )= "-16777215" ,  1

( "3" , "1" , "2" )= "-16777215" ,  1
( "3" , "2" , "2" )= "-16777215" ,  1
( "3" , "3" , "2" )= "-16777215" ,  1
( "3" , "4" , "2" )= "-16777215" ,  1
( "3" , "5" , "2" )= "-16777215" ,  1

( "4" , "1" , "2" )= "-16777215" ,  1
( "4" , "2" , "2" )= "-16777215" ,  1
( "4" , "3" , "2" )= "-16777215" ,  1
( "4" , "4" , "2" )= "-16777215" ,  1
( "4" , "5" , "2" )= "-16777215" ,  1

( "5" , "1" , "2" )= "-16777215" ,  1
( "5" , "2" , "2" )= "-16777215" ,  1
( "5" , "3" , "2" )= "-16777215" ,  1
( "5" , "4" , "2" )= "-16777215" ,  1
( "5" , "5" , "2" )= "-16777215" ,  1


***********************************************************************************
6. Test for band priority with Keyname "FilterName" and value "Red" with Criteria "Greater" than in an existing mosaic

***  Input Image  ***  
Stats  3 ,  3 ,  1 ,  1 ,  10 ,  1
( "3" , "3" , "1" )= "162"
( "3" , "4" , "1" )= "162"
( "3" , "5" , "1" )= "160"
( "3" , "6" , "1" )= "163"
( "3" , "7" , "1" )= "160"

( "3" , "8" , "1" )= "160"
( "3" , "9" , "1" )= "158"
( "3" , "10" , "1" )= "156"
( "3" , "11" , "1" )= "-2147483648"
( "3" , "12" , "1" )= "-2147483648"



***  Mosaic Image  ***  
Start Stats  "1" ,  "1" ,  "1"
Total Bands= "2"
( "1" , "1" , "1" )= "162"
( "1" , "2" , "1" )= "162"
( "1" , "3" , "1" )= "160"
( "1" , "4" , "1" )= "163"
( "1" , "5" , "1" )= "160"

( "2" , "1" , "1" )= "164"
( "2" , "2" , "1" )= "162"
( "2" , "3" , "1" )= "163"
( "2" , "4" , "1" )= "163"
( "2" , "5" , "1" )= "-2147483648"

( "3" , "1" , "1" )= "164"
( "3" , "2" , "1" )= "161"
( "3" , "3" , "1" )= "162"
( "3" , "4" , "1" )= "162"
( "3" , "5" , "1" )= "162"

( "4" , "1" , "1" )= "164"
( "4" , "2" , "1" )= "161"
( "4" , "3" , "1" )= "162"
( "4" , "4" , "1" )= "162"
( "4" , "5" , "1" )= "160"

( "5" , "1" , "1" )= "-2147483648"
( "5" , "2" , "1" )= "161"
( "5" , "3" , "1" )= "162"
( "5" , "4" , "1" )= "159"
( "5" , "5" , "1" )= "-2147483648"


( "1" , "1" , "2" )= "-16777215" ,  1
( "1" , "2" , "2" )= "-16777215" ,  1
( "1" , "3" , "2" )= "-16777215" ,  1
( "1" , "4" , "2" )= "-16777215" ,  1
( "1" , "5" , "2" )= "-16777215" ,  1

( "2" , "1" , "2" )= "-16777215" ,  1
( "2" , "2" , "2" )= "-16777215" ,  1
( "2" , "3" , "2" )= "-16777215" ,  1
( "2" , "4" , "2" )= "-16777215" ,  1
( "2" , "5" , "2" )= "-16777215" ,  1

( "3" , "1" , "2" )= "-16777215" ,  1
( "3" , "2" , "2" )= "-16777215" ,  1
( "3" , "3" , "2" )= "-16777215" ,  1
( "3" , "4" , "2" )= "-16777215" ,  1
( "3" , "5" , "2" )= "-16777215" ,  1

( "4" , "1" , "2" )= "-16777215" ,  1
( "4" , "2" , "2" )= "-16777215" ,  1
( "4" , "3" , "2" )= "-16777215" ,  1
( "4" , "4" , "2" )= "-16777215" ,  1
( "4" , "5" , "2" )= "-16777215" ,  1

( "5" , "1" , "2" )= "-16777215" ,  1
( "5" , "2" , "2" )= "-16777215" ,  1
( "5" , "3" , "2" )= "-16777215" ,  1
( "5" , "4" , "2" )= "-16777215" ,  1
( "5" , "5" , "2" )= "-16777215" ,  1


***********************************************************************************
7. Test for band priority for existing mosaic with Keyname "OriginalBand" and value "1" and Criteria "Lesser" than

***  Input Image  ***  
Stats  1 ,  1 ,  1 ,  1 ,  10 ,  1
( "1" , "1" , "1" )= "-2147483648"
( "1" , "2" , "1" )= "164"
( "1" , "3" , "1" )= "-2147483648"
( "1" , "4" , "1" )= "163"
( "1" , "5" , "1" )= "-2147483648"

( "1" , "6" , "1" )= "163"
( "1" , "7" , "1" )= "161"
( "1" , "8" , "1" )= "160"
( "1" , "9" , "1" )= "160"
( "1" , "10" , "1" )= "158"



***  Mosaic Image  ***  
Start Stats  "1" ,  "1" ,  "1"
Total Bands= "2"
( "1" , "1" , "1" )= "162"
( "1" , "2" , "1" )= "162"
( "1" , "3" , "1" )= "160"
( "1" , "4" , "1" )= "163"
( "1" , "5" , "1" )= "160"

( "2" , "1" , "1" )= "164"
( "2" , "2" , "1" )= "162"
( "2" , "3" , "1" )= "163"
( "2" , "4" , "1" )= "163"
( "2" , "5" , "1" )= "-2147483648"

( "3" , "1" , "1" )= "164"
( "3" , "2" , "1" )= "161"
( "3" , "3" , "1" )= "162"
( "3" , "4" , "1" )= "162"
( "3" , "5" , "1" )= "162"

( "4" , "1" , "1" )= "164"
( "4" , "2" , "1" )= "161"
( "4" , "3" , "1" )= "162"
( "4" , "4" , "1" )= "162"
( "4" , "5" , "1" )= "160"

( "5" , "1" , "1" )= "-2147483648"
( "5" , "2" , "1" )= "161"
( "5" , "3" , "1" )= "162"
( "5" , "4" , "1" )= "159"
( "5" , "5" , "1" )= "-2147483648"


( "1" , "1" , "2" )= "-16777215" ,  1
( "1" , "2" , "2" )= "-16777215" ,  1
( "1" , "3" , "2" )= "-16777215" ,  1
( "1" , "4" , "2" )= "-16777215" ,  1
( "1" , "5" , "2" )= "-16777215" ,  1

( "2" , "1" , "2" )= "-16777215" ,  1
( "2" , "2" , "2" )= "-16777215" ,  1
( "2" , "3" , "2" )= "-16777215" ,  1
( "2" , "4" , "2" )= "-16777215" ,  1
( "2" , "5" , "2" )= "-16777215" ,  1

( "3" , "1" , "2" )= "-16777215" ,  1
( "3" , "2" , "2" )= "-16777215" ,  1
( "3" , "3" , "2" )= "-16777215" ,  1
( "3" , "4" , "2" )= "-16777215" ,  1
( "3" , "5" , "2" )= "-16777215" ,  1

( "4" , "1" , "2" )= "-16777215" ,  1
( "4" , "2" , "2" )= "-16777215" ,  1
( "4" , "3" , "2" )= "-16777215" ,  1
( "4" , "4" , "2" )= "-16777215" ,  1
( "4" , "5" , "2" )= "-16777215" ,  1

( "5" , "1" , "2" )= "-16777215" ,  1
( "5" , "2" , "2" )= "-16777215" ,  1
( "5" , "3" , "2" )= "-16777215" ,  1
( "5" , "4" , "2" )= "-16777215" ,  1
( "5" , "5" , "2" )= "-16777215" ,  1


***********************************************************************************
8. Test for band priority with BandNumber set

***  Input Image  ***  
Stats  1 ,  1 ,  1 ,  5 ,  5 ,  1
( "1" , "1" , "1" )= "-2147483648"
( "1" , "2" , "1" )= "164"
( "1" , "3" , "1" )= "-2147483648"
( "1" , "4" , "1" )= "163"
( "1" , "5" , "1" )= "-2147483648"

( "2" , "1" , "1" )= "164"
( "2" , "2" , "1" )= "162"
( "2" , "3" , "1" )= "163"
( "2" , "4" , "1" )= "162"
( "2" , "5" , "1" )= "162"

( "3" , "1" , "1" )= "164"
( "3" , "2" , "1" )= "161"
( "3" , "3" , "1" )= "162"
( "3" , "4" , "1" )= "162"
( "3" , "5" , "1" )= "160"

( "4" , "1" , "1" )= "-2147483648"
( "4" , "2" , "1" )= "161"
( "4" , "3" , "1" )= "162"
( "4" , "4" , "1" )= "159"
( "4" , "5" , "1" )= "-2147483648"

( "5" , "1" , "1" )= "162"
( "5" , "2" , "1" )= "160"
( "5" , "3" , "1" )= "161"
( "5" , "4" , "1" )= "159"
( "5" , "5" , "1" )= "160"



***  Mosaic Image  ***  
Start Stats  "3" ,  "1" ,  "1"
Total Bands= "2"
( "1" , "1" , "1" )= "162"
( "1" , "2" , "1" )= "162"
( "1" , "3" , "1" )= "160"
( "1" , "4" , "1" )= "163"
( "1" , "5" , "1" )= "160"

( "2" , "1" , "1" )= "164"
( "2" , "2" , "1" )= "162"
( "2" , "3" , "1" )= "163"
( "2" , "4" , "1" )= "163"
( "2" , "5" , "1" )= "-2147483648"

( "3" , "1" , "1" )= "-2147483648"
( "3" , "2" , "1" )= "161"
( "3" , "3" , "1" )= "162"
( "3" , "4" , "1" )= "162"
( "3" , "5" , "1" )= "162"

( "4" , "1" , "1" )= "164"
( "4" , "2" , "1" )= "161"
( "4" , "3" , "1" )= "162"
( "4" , "4" , "1" )= "162"
( "4" , "5" , "1" )= "160"

( "5" , "1" , "1" )= "164"
( "5" , "2" , "1" )= "161"
( "5" , "3" , "1" )= "162"
( "5" , "4" , "1" )= "159"
( "5" , "5" , "1" )= "160"


( "1" , "1" , "2" )= "-16777215" ,  1
( "1" , "2" , "2" )= "-16777215" ,  1
( "1" , "3" , "2" )= "-16777215" ,  1
( "1" , "4" , "2" )= "-16777215" ,  1
( "1" , "5" , "2" )= "-16777215" ,  1

( "2" , "1" , "2" )= "-16777215" ,  1
( "2" , "2" , "2" )= "-16777215" ,  1
( "2" , "3" , "2" )= "-16777215" ,  1
( "2" , "4" , "2" )= "-16777215" ,  1
( "2" , "5" , "2" )= "-16777215" ,  1

( "3" , "1" , "2" )= "-16777215" ,  1
( "3" , "2" , "2" )= "-16777215" ,  1
( "3" , "3" , "2" )= "-16777215" ,  1
( "3" , "4" , "2" )= "-16777215" ,  1
( "3" , "5" , "2" )= "-16777215" ,  1

( "4" , "1" , "2" )= "-16777215" ,  1
( "4" , "2" , "2" )= "-16777215" ,  1
( "4" , "3" , "2" )= "-16777215" ,  1
( "4" , "4" , "2" )= "-16777215" ,  1
( "4" , "5" , "2" )= "-16777215" ,  1

( "5" , "1" , "2" )= "-16777215" ,  1
( "5" , "2" , "2" )= "-16777215" ,  1
( "5" , "3" , "2" )= "-16777215" ,  1
( "5" , "4" , "2" )= "-16777215" ,  1
( "5" , "5" , "2" )= "-16777215" ,  1


***********************************************************************************
9. Test for Null flag set with existing mosaic

***  Input Image  ***  
Stats  1 ,  1 ,  1 ,  5 ,  5 ,  1
( "1" , "1" , "1" )= "-2147483648"
( "1" , "2" , "1" )= "164"
( "1" , "3" , "1" )= "-2147483648"
( "1" , "4" , "1" )= "163"
( "1" , "5" , "1" )= "-2147483648"

( "2" , "1" , "1" )= "164"
( "2" , "2" , "1" )= "162"
( "2" , "3" , "1" )= "163"
( "2" , "4" , "1" )= "162"
( "2" , "5" , "1" )= "162"

( "3" , "1" , "1" )= "164"
( "3" , "2" , "1" )= "161"
( "3" , "3" , "1" )= "162"
( "3" , "4" , "1" )= "162"
( "3" , "5" , "1" )= "160"

( "4" , "1" , "1" )= "-2147483648"
( "4" , "2" , "1" )= "161"
( "4" , "3" , "1" )= "162"
( "4" , "4" , "1" )= "159"
( "4" , "5" , "1" )= "-2147483648"

( "5" , "1" , "1" )= "162"
( "5" , "2" , "1" )= "160"
( "5" , "3" , "1" )= "161"
( "5" , "4" , "1" )= "159"
( "5" , "5" , "1" )= "160"



***  Mosaic Image  ***  
Start Stats  "2" ,  "1" ,  "1"
Total Bands= "2"
( "1" , "1" , "1" )= "162"
( "1" , "2" , "1" )= "162"
( "1" , "3" , "1" )= "160"
( "1" , "4" , "1" )= "163"
( "1" , "5" , "1" )= "160"

( "2" , "1" , "1" )= "164"
( "2" , "2" , "1" )= "164"
( "2" , "3" , "1" )= "-2147483648"
( "2" , "4" , "1" )= "163"
( "2" , "5" , "1" )= "-2147483648"

( "3" , "1" , "1" )= "164"
( "3" , "2" , "1" )= "162"
( "3" , "3" , "1" )= "163"
( "3" , "4" , "1" )= "162"
( "3" , "5" , "1" )= "162"

( "4" , "1" , "1" )= "164"
( "4" , "2" , "1" )= "161"
( "4" , "3" , "1" )= "162"
( "4" , "4" , "1" )= "162"
( "4" , "5" , "1" )= "160"

( "5" , "1" , "1" )= "164"
( "5" , "2" , "1" )= "161"
( "5" , "3" , "1" )= "162"
( "5" , "4" , "1" )= "159"
( "5" , "5" , "1" )= "-2147483648"


( "1" , "1" , "2" )= "-16777215" ,  1
( "1" , "2" , "2" )= "-16777215" ,  1
( "1" , "3" , "2" )= "-16777215" ,  1
( "1" , "4" , "2" )= "-16777215" ,  1
( "1" , "5" , "2" )= "-16777215" ,  1

( "2" , "1" , "2" )= "-16777215" ,  1
( "2" , "2" , "2" )= "-16777215" ,  1
( "2" , "3" , "2" )= "-16777215" ,  1
( "2" , "4" , "2" )= "-16777215" ,  1
( "2" , "5" , "2" )= "-16777215" ,  1

( "3" , "1" , "2" )= "-16777215" ,  1
( "3" , "2" , "2" )= "-16777215" ,  1
( "3" , "3" , "2" )= "-16777215" ,  1
( "3" , "4" , "2" )= "-16777215" ,  1
( "3" , "5" , "2" )= "-16777215" ,  1

( "4" , "1" , "2" )= "-16777215" ,  1
( "4" , "2" , "2" )= "-16777215" ,  1
( "4" , "3" , "2" )= "-16777215" ,  1
( "4" , "4" , "2" )= "-16777215" ,  1
( "4" , "5" , "2" )= "-16777215" ,  1

( "5" , "1" , "2" )= "-16777215" ,  1
( "5" , "2" , "2" )= "-16777215" ,  1
( "5" , "3" , "2" )= "-16777215" ,  1
( "5" , "4" , "2" )= "-16777215" ,  1
( "5" , "5" , "2" )= "-16777215" ,  1



10. Test Average Priority

***  Input Image  ***  
Stats  1 ,  1 ,  1 ,  5 ,  5 ,  1
( "1" , "1" , "1" )= "-2147483648"
( "1" , "2" , "1" )= "164"
( "1" , "3" , "1" )= "-2147483648"
( "1" , "4" , "1" )= "163"
( "1" , "5" , "1" )= "-2147483648"

( "2" , "1" , "1" )= "164"
( "2" , "2" , "1" )= "162"
( "2" , "3" , "1" )= "163"
( "2" , "4" , "1" )= "162"
( "2" , "5" , "1" )= "162"

( "3" , "1" , "1" )= "164"
( "3" , "2" , "1" )= "161"
( "3" , "3" , "1" )= "162"
( "3" , "4" , "1" )= "162"
( "3" , "5" , "1" )= "160"

( "4" , "1" , "1" )= "-2147483648"
( "4" , "2" , "1" )= "161"
( "4" , "3" , "1" )= "162"
( "4" , "4" , "1" )= "159"
( "4" , "5" , "1" )= "-2147483648"

( "5" , "1" , "1" )= "162"
( "5" , "2" , "1" )= "160"
( "5" , "3" , "1" )= "161"
( "5" , "4" , "1" )= "159"
( "5" , "5" , "1" )= "160"



***  Mosaic Image  ***  
Start Stats  "1" ,  "1" ,  "1"
Total Bands= "2"
( "1" , "1" , "1" )= "-2147483648"
( "1" , "2" , "1" )= "164"
( "1" , "3" , "1" )= "-2147483648"
( "1" , "4" , "1" )= "163"
( "1" , "5" , "1" )= "-2147483648"

( "2" , "1" , "1" )= "164"
( "2" , "2" , "1" )= "162"
( "2" , "3" , "1" )= "163"
( "2" , "4" , "1" )= "162"
( "2" , "5" , "1" )= "162"

( "3" , "1" , "1" )= "164"
( "3" , "2" , "1" )= "161"
( "3" , "3" , "1" )= "162"
( "3" , "4" , "1" )= "162"
( "3" , "5" , "1" )= "160"

( "4" , "1" , "1" )= "-2147483648"
( "4" , "2" , "1" )= "161"
( "4" , "3" , "1" )= "162"
( "4" , "4" , "1" )= "159"
( "4" , "5" , "1" )= "-2147483648"

( "5" , "1" , "1" )= "162"
( "5" , "2" , "1" )= "160"
( "5" , "3" , "1" )= "161"
( "5" , "4" , "1" )= "159"
( "5" , "5" , "1" )= "160"


( "1" , "1" , "2" )= "0"
( "1" , "2" , "2" )= "1"
( "1" , "3" , "2" )= "0"
( "1" , "4" , "2" )= "1"
( "1" , "5" , "2" )= "0"

( "2" , "1" , "2" )= "1"
( "2" , "2" , "2" )= "1"
( "2" , "3" , "2" )= "1"
( "2" , "4" , "2" )= "1"
( "2" , "5" , "2" )= "1"

( "3" , "1" , "2" )= "1"
( "3" , "2" , "2" )= "1"
( "3" , "3" , "2" )= "1"
( "3" , "4" , "2" )= "1"
( "3" , "5" , "2" )= "1"

( "4" , "1" , "2" )= "0"
( "4" , "2" , "2" )= "1"
( "4" , "3" , "2" )= "1"
( "4" , "4" , "2" )= "1"
( "4" , "5" , "2" )= "0"

( "5" , "1" , "2" )= "1"
( "5" , "2" , "2" )= "1"
( "5" , "3" , "2" )= "1"
( "5" , "4" , "2" )= "1"
( "5" , "5" , "2" )= "1"



***  Mosaic Image  ***  
Start Stats  "1" ,  "1" ,  "1"
Total Bands= "2"
( "1" , "1" , "1" )= "162"
( "1" , "2" , "1" )= "163"
( "1" , "3" , "1" )= "160"
( "1" , "4" , "1" )= "163"
( "1" , "5" , "1" )= "-2147483648"

( "2" , "1" , "1" )= "163"
( "2" , "2" , "1" )= "160"
( "2" , "3" , "1" )= "163"
( "2" , "4" , "1" )= "162"
( "2" , "5" , "1" )= "162"

( "3" , "1" , "1" )= "162"
( "3" , "2" , "1" )= "160"
( "3" , "3" , "1" )= "161"
( "3" , "4" , "1" )= "162"
( "3" , "5" , "1" )= "160"

( "4" , "1" , "1" )= "-2147483648"
( "4" , "2" , "1" )= "161"
( "4" , "3" , "1" )= "162"
( "4" , "4" , "1" )= "159"
( "4" , "5" , "1" )= "-2147483648"

( "5" , "1" , "1" )= "162"
( "5" , "2" , "1" )= "160"
( "5" , "3" , "1" )= "161"
( "5" , "4" , "1" )= "159"
( "5" , "5" , "1" )= "160"


( "1" , "1" , "2" )= "1"
( "1" , "2" , "2" )= "2"
( "1" , "3" , "2" )= "1"
( "1" , "4" , "2" )= "1"
( "1" , "5" , "2" )= "0"

( "2" , "1" , "2" )= "2"
( "2" , "2" , "2" )= "2"
( "2" , "3" , "2" )= "1"
( "2" , "4" , "2" )= "1"
( "2" , "5" , "2" )= "1"

( "3" , "1" , "2" )= "2"
( "3" , "2" , "2" )= "2"
( "3" , "3" , "2" )= "2"
( "3" , "4" , "2" )= "1"
( "3" , "5" , "2" )= "1"

( "4" , "1" , "2" )= "0"
( "4" , "2" , "2" )= "1"
( "4" , "3" , "2" )= "1"
( "4" , "4" , "2" )= "1"
( "4" , "5" , "2" )= "0"

( "5" , "1" , "2" )= "1"
( "5" , "2" , "2" )= "1"
( "5" , "3" , "2" )= "1"
( "5" , "4" , "2" )= "1"
( "5" , "5" , "2" )= "1"


****** End Average **********************
11. Test for band priority with Tracking Off and BandNumber set

***  Input Image  ***  
Stats  1 ,  1 ,  1 ,  5 ,  5 ,  1
( "1" , "1" , "1" )= "-2147483648"
( "1" , "2" , "1" )= "164"
( "1" , "3" , "1" )= "-2147483648"
( "1" , "4" , "1" )= "163"
( "1" , "5" , "1" )= "-2147483648"

( "2" , "1" , "1" )= "164"
( "2" , "2" , "1" )= "162"
( "2" , "3" , "1" )= "163"
( "2" , "4" , "1" )= "162"
( "2" , "5" , "1" )= "162"

( "3" , "1" , "1" )= "164"
( "3" , "2" , "1" )= "161"
( "3" , "3" , "1" )= "162"
( "3" , "4" , "1" )= "162"
( "3" , "5" , "1" )= "160"

( "4" , "1" , "1" )= "-2147483648"
( "4" , "2" , "1" )= "161"
( "4" , "3" , "1" )= "162"
( "4" , "4" , "1" )= "159"
( "4" , "5" , "1" )= "-2147483648"

( "5" , "1" , "1" )= "162"
( "5" , "2" , "1" )= "160"
( "5" , "3" , "1" )= "161"
( "5" , "4" , "1" )= "159"
( "5" , "5" , "1" )= "160"



***  Mosaic Image  ***  
Start Stats  "3" ,  "1" ,  "1"
Total Bands= "2"
( "1" , "1" , "1" )= "-2147483648"
( "1" , "2" , "1" )= "-2147483648"
( "1" , "3" , "1" )= "-2147483648"
( "1" , "4" , "1" )= "-2147483648"
( "1" , "5" , "1" )= "-2147483648"

( "2" , "1" , "1" )= "-2147483648"
( "2" , "2" , "1" )= "-2147483648"
( "2" , "3" , "1" )= "-2147483648"
( "2" , "4" , "1" )= "-2147483648"
( "2" , "5" , "1" )= "-2147483648"

( "3" , "1" , "1" )= "-2147483648"
( "3" , "2" , "1" )= "164"
( "3" , "3" , "1" )= "-2147483648"
( "3" , "4" , "1" )= "163"
( "3" , "5" , "1" )= "-2147483648"

( "4" , "1" , "1" )= "164"
( "4" , "2" , "1" )= "162"
( "4" , "3" , "1" )= "163"
( "4" , "4" , "1" )= "162"
( "4" , "5" , "1" )= "162"

( "5" , "1" , "1" )= "164"
( "5" , "2" , "1" )= "161"
( "5" , "3" , "1" )= "162"
( "5" , "4" , "1" )= "162"
( "5" , "5" , "1" )= "160"


( "1" , "1" , "2" )= "-2147483648"
( "1" , "2" , "2" )= "-2147483648"
( "1" , "3" , "2" )= "-2147483648"
( "1" , "4" , "2" )= "-2147483648"
( "1" , "5" , "2" )= "-2147483648"

( "2" , "1" , "2" )= "-2147483648"
( "2" , "2" , "2" )= "-2147483648"
( "2" , "3" , "2" )= "-2147483648"
( "2" , "4" , "2" )= "-2147483648"
( "2" , "5" , "2" )= "-2147483648"

( "3" , "1" , "2" )= "-2147483648"
( "3" , "2" , "2" )= "-2147483648"
( "3" , "3" , "2" )= "-2147483648"
( "3" , "4" , "2" )= "-2147483648"
( "3" , "5" , "2" )= "-2147483648"

( "4" , "1" , "2" )= "-2147483648"
( "4" , "2" , "2" )= "-2147483648"
( "4" , "3" , "2" )= "-2147483648"
( "4" , "4" , "2" )= "-2147483648"
( "4" , "5" , "2" )= "-2147483648"

( "5" , "1" , "2" )= "-2147483648"
( "5" , "2" , "2" )= "-2147483648"
( "5" , "3" , "2" )= "-2147483648"
( "5" , "4" , "2" )= "-2147483648"
( "5" , "5" , "2" )= "-2147483648"



***  Mosaic Image  ***  
Start Stats  "1" ,  "1" ,  "1"
Total Bands= "2"
( "1" , "1" , "1" )= "-2147483648"
( "1" , "2" , "1" )= "164"
( "1" , "3" , "1" )= "-2147483648"
( "1" , "4" , "1" )= "163"
( "1" , "5" , "1" )= "-2147483648"

( "2" , "1" , "1" )= "164"
( "2" , "2" , "1" )= "162"
( "2" , "3" , "1" )= "163"
( "2" , "4" , "1" )= "162"
( "2" , "5" , "1" )= "162"

( "3" , "1" , "1" )= "164"
( "3" , "2" , "1" )= "161"
( "3" , "3" , "1" )= "162"
( "3" , "4" , "1" )= "162"
( "3" , "5" , "1" )= "160"

( "4" , "1" , "1" )= "-2147483648"
( "4" , "2" , "1" )= "161"
( "4" , "3" , "1" )= "162"
( "4" , "4" , "1" )= "159"
( "4" , "5" , "1" )= "-2147483648"

( "5" , "1" , "1" )= "162"
( "5" , "2" , "1" )= "160"
( "5" , "3" , "1" )= "161"
( "5" , "4" , "1" )= "159"
( "5" , "5" , "1" )= "160"


( "1" , "1" , "2" )= "-2147483648"
( "1" , "2" , "2" )= "-2147483648"
( "1" , "3" , "2" )= "-2147483648"
( "1" , "4" , "2" )= "-2147483648"
( "1" , "5" , "2" )= "-2147483648"

( "2" , "1" , "2" )= "-2147483648"
( "2" , "2" , "2" )= "-2147483648"
( "2" , "3" , "2" )= "-2147483648"
( "2" , "4" , "2" )= "-2147483648"
( "2" , "5" , "2" )= "-2147483648"

( "3" , "1" , "2" )= "-2147483648"
( "3" , "2" , "2" )= "-2147483648"
( "3" , "3" , "2" )= "-2147483648"
( "3" , "4" , "2" )= "-2147483648"
( "3" , "5" , "2" )= "-2147483648"

( "4" , "1" , "2" )= "-2147483648"
( "4" , "2" , "2" )= "-2147483648"
( "4" , "3" , "2" )= "-2147483648"
( "4" , "4" , "2" )= "-2147483648"
( "4" , "5" , "2" )= "-2147483648"

( "5" , "1" , "2" )= "-2147483648"
( "5" , "2" , "2" )= "-2147483648"
( "5" , "3" , "2" )= "-2147483648"
( "5" , "4" , "2" )= "-2147483648"
( "5" , "5" , "2" )= "-2147483648"


********* Test imagePositions() ********
Name:  "ImageLocation"
File:  "isisTruth2.cub"
StartSample:  "1"
StartLine:  "3"
***********************************************************************************

*** Test Error Handling ***
Test multiple input error
**PROGRAMMER ERROR** You must specify exactly one input cube.

Test multiple output error
**PROGRAMMER ERROR** You must specify exactly one output cube.

Test input does not overlap mosaic
**USER ERROR** The input cube does not overlap the mosaic.

Test input does not overlap mosaic
**USER ERROR** The input cube does not overlap the mosaic.

Test no input cube
**PROGRAMMER ERROR** You must specify exactly one input and one output cube.

Test no output cube
**PROGRAMMER ERROR** You must specify exactly one input and one output cube.

Test Band cannot be a priority if Track is not set
Test Band not found with Band as Priority
**USER ERROR** Invalid Band / Key Name, Value.

***********************************************************************************
Test Pvl Group [BandBin] for mismatch between input cube and established mosaic
    Create output mosaic
    Modify Group [BandBin] so it will differ
    Mosaic the same cube to verify proper error is thrown
<<<<<<< HEAD
**USER ERROR** The input cube [/usgs/cpkgs/isis3/data/base/testData/isisTruth2.cub] and the base mosaic values of the Pvl Group [BandBin] for Keyword [OriginalBand] do not match. Base mosaic value at index [0] = 3. Input cube value at index [0] = 1. **Note: use mapmos/automos MatchBandBin = false to override this check**.
=======
unittest: Working
0% Processed
10% Processed
20% Processed
30% Processed
40% Processed
50% Processed
unittest: Working
0% Processed
"**USER ERROR** The input cube [base/testData/isisTruth2.cub] and the base mosaic values of the Pvl Group [BandBin] for Keyword [OriginalBand] do not match. Base mosaic value at index [0] = 3. Input cube value at index [0] = 1. **Note: use mapmos/automos MatchBandBin = false to override this check**."
>>>>>>> b83b9af5
<|MERGE_RESOLUTION|>--- conflicted
+++ resolved
@@ -1240,17 +1240,4 @@
     Create output mosaic
     Modify Group [BandBin] so it will differ
     Mosaic the same cube to verify proper error is thrown
-<<<<<<< HEAD
-**USER ERROR** The input cube [/usgs/cpkgs/isis3/data/base/testData/isisTruth2.cub] and the base mosaic values of the Pvl Group [BandBin] for Keyword [OriginalBand] do not match. Base mosaic value at index [0] = 3. Input cube value at index [0] = 1. **Note: use mapmos/automos MatchBandBin = false to override this check**.
-=======
-unittest: Working
-0% Processed
-10% Processed
-20% Processed
-30% Processed
-40% Processed
-50% Processed
-unittest: Working
-0% Processed
-"**USER ERROR** The input cube [base/testData/isisTruth2.cub] and the base mosaic values of the Pvl Group [BandBin] for Keyword [OriginalBand] do not match. Base mosaic value at index [0] = 3. Input cube value at index [0] = 1. **Note: use mapmos/automos MatchBandBin = false to override this check**."
->>>>>>> b83b9af5
+**USER ERROR** The input cube [base/testData/isisTruth2.cub] and the base mosaic values of the Pvl Group [BandBin] for Keyword [OriginalBand] do not match. Base mosaic value at index [0] = 3. Input cube value at index [0] = 1. **Note: use mapmos/automos MatchBandBin = false to override this check**.
