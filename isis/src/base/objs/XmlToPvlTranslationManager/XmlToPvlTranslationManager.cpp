/**
 * @file
 * $Revision: 1.10 $
 * $Date: 2010/01/04 18:01:31 $
 *
 *   Unless noted otherwise, the portions of Isis written by the USGS are public
 *   domain. See individual third-party library and package descriptions for
 *   intellectual property information,user agreements, and related information.
 *
 *   Although Isis has been used by the USGS, no warranty, expressed or implied,
 *   is made by the USGS as to the accuracy and functioning of such software
 *   and related material nor shall the fact of distribution constitute any such
 *   warranty, and no responsibility is assumed by the USGS in connection
 *   therewith.
 *
 *   For additional information, launch
 *   $ISISROOT/doc//documents/Disclaimers/Disclaimers.html in a browser or see
 *   the Privacy &amp; Disclaimers page on the Isis website,
 *   http://isis.astrogeology.usgs.gov, and the USGS privacy and disclaimers on
 *   http://www.usgs.gov/privacy.html.
 */
#include "LabelTranslationManager.h"

#include <ostream>

#include <QDebug>
#include <QFile>
#include <QString>

#include "IException.h"
#include "IString.h"
#include "Message.h"
#include "Pvl.h"
#include "PvlContainer.h"
#include "PvlGroup.h"
#include "PvlKeyword.h"
#include "PvlObject.h"
#include "XmlToPvlTranslationManager.h"


using namespace std;
namespace Isis {

  /**
   * Constructs and initializes an XmlToPvlTranslationManager object from the given
   * Pvl translation file. If this constructor is used, the user will need to
   * set the input label before translating. This may be done by using
   * SetLabel(FileName inputLabel) or Auto(FileName inputLabel, Pvl
   * outputLabel).
   *
   * @param transFile The translation file to be used to tranlate keywords in
   *                  the input label.
   */
  XmlToPvlTranslationManager::XmlToPvlTranslationManager(const QString &transFile)
      : LabelTranslationManager() {
    AddTable(transFile);
  }


  /**
   * Constructs and initializes an XmlToPvlTranslationManager object from the given
   * input stream. If this constructor is used, the user will need to set the
   * input label before translating. This may be done by using SetLabel(FileName
   * inputLabel) or Auto(FileName inputLabel, Pvl outputLabel).
   *
   *
   * @param transStrm A stream containing the tranlation table to be used to
   *                  tranlate keywords in the input label.
   */
  XmlToPvlTranslationManager::XmlToPvlTranslationManager(std::istream &transStrm)
      : LabelTranslationManager() {
    AddTable(transStrm);
  }


  /**
   * Constructs and initializes an XmlToPvlTranslationManager object from the given
   * Pvl translation file and input label.
   *
   * @param inputLabel The Xml holding the input label.
   *
   * @param transFile The translation file to be used to tranlate keywords in
   *                  the input label.
   */
  XmlToPvlTranslationManager::XmlToPvlTranslationManager(FileName &inputLabel,
                                                         const QString &transFile)
      : LabelTranslationManager() {
    AddTable(transFile);
    parseFile(inputLabel);
  }


  /**
   * Constructs and initializes an XmlToPvlTranslationManager object from the given
   * input stream and input label.
   *
   * @param inputLabel The Xml holding the input label.
   *
   * @param transStrm A stream containing the tranlation table to be used to
   *                  tranlate keywords in the input label.
   */
  XmlToPvlTranslationManager::XmlToPvlTranslationManager(FileName &inputLabel,
                                                         std::istream &transStrm)
      : LabelTranslationManager() {
    AddTable(transStrm);
    parseFile(inputLabel);
  }


  /**
   * Destroys the XmlToPvlTranslationManager object.
   */
  XmlToPvlTranslationManager::~XmlToPvlTranslationManager() {
  }


  /**
   * Reads an Xml label file and internalizes it for translation.
   *
   * @param inputLabel The input label file
   */
  void XmlToPvlTranslationManager::SetLabel(FileName &inputLabel) {
    parseFile(inputLabel);
  }


  /**
   * Returns a vector of valid keyword names and their sizes.  A size of -1
   * indicates that the keyword can be any size.
   *
   * @return @b vector<pair<QString,int>> A vector of valid keyword names and their sizes.
   */
  vector< pair<QString, int> > XmlToPvlTranslationManager::validKeywords() const {

    vector< pair<QString, int> > validKeywords = PvlTranslationTable::validKeywords();
    validKeywords.push_back(pair<QString, int>("InputKeyAttribute",      -1));
    validKeywords.push_back(pair<QString, int>("InputKeyDependencies",   -1));
    validKeywords.push_back(pair<QString, int>("Debug",                   0));

    return validKeywords;
  }


  /**
   * Returns a translated value. The output name is used to find the input
   * group, keyword, default and tranlations in the translation table. If the
   * keyword does not exist in the input label, the input default if
   * available will be used as the input value. This input value
   * is then used to search all of the translations. If a match is
   * found the translated value is returned.
   *
   * @param outputName The output name used to identify the input keyword to
   *                   be translated.
   *
   * @param index The index into the input keyword array.  Defaults to 0
   *
   * @return string The ISIS cube label value for the outputName.
   *
   * @throws IException::Unknown "Failed to translate output value."
   * @throws IException::Unknown "Cannot translate value. Xml files can only
   *                              store a single value in each element."
   * @throws IException::Unknown "Unable to retrieve translation group from
   *                              translation table."
   * @throws IException::Unknown "Unable to retrieve [InputPosition] keyword
   *                              from translation group."
   * @throws IException::Unknown "Unable to retrieve [InputKey] keyword from
   *                              translation group."
   * @throws IException::Unknown "Failed traversing input position. Element
   *                              does not have the named child element."
   * @throws IException::Unknown "Could not find an input value or default value."
   * @throws IException::Unknown "Input element does not have the named attribute."
   */
  QString XmlToPvlTranslationManager::Translate(QString outputName, 
                                                int index) {
    try {
    if (index != 0) {
      QString msg = "Cannot translate value at index [" + toString(index) +
                    "]. Xml files can only store a single value in each element.";
      throw IException(IException::Unknown, msg, _FILEINFO_);
    }

    const Pvl &transTable = TranslationTable();
    PvlGroup transGroup;
    try {
      transGroup = transTable.findGroup(outputName);
    }
    catch (IException &e){
      QString msg = "Unable to retrieve translation group from translation table.";
      throw IException(e, IException::Unknown, msg, _FILEINFO_);
    }

    // get input position values
    PvlKeyword inputPosition;
    try {
      inputPosition = transGroup["InputPosition"];
    }
    catch (IException &e){
      QString msg = "Unable to retrieve [InputPosition] keyword from "
                    "translation group.";
      throw IException(e, IException::Unknown, msg, _FILEINFO_);
    }
    QString inputParentName = inputPosition[inputPosition.size() - 1];

    // get input key (tag or att)
    QString inputKey;
    try {
      inputKey = transGroup["InputKey"][0];
    }
    catch (IException &e){
      QString msg = "Unable to retrieve [InputKey] keyword from "
                    "translation group.";
      throw IException(e, IException::Unknown, msg, _FILEINFO_);
    }
    QString attributeName;
    if (transGroup.hasKeyword("InputKeyAttribute")) {
      attributeName = transGroup["InputKeyAttribute"][0];
    }

    // get dependencies
    PvlKeyword keyDependencies;
    if (transGroup.hasKeyword("InputKeyDependencies")) {
      keyDependencies = transGroup["InputKeyDependencies"];
    }

    // Check for debug
    bool isDebug = transGroup.hasKeyword("Debug");

    // Notify what we are translating and what the translating group is.
    if (isDebug) {
      cout << endl << "          ====================          " << endl;
      cout << endl << "Translating output keyword: " << outputName << endl;
      cout << endl << "Translation group:" << endl;
      cout << transGroup << endl << endl;
    }

    // read input value
    QDomElement inputParentElement = m_xmlLabel.documentElement();
    QString indent = "";
    if (isDebug) {
      cout << endl << "Finding input element:" << endl << endl;
      cout << inputParentElement.tagName() << endl;
    }
<<<<<<< HEAD
    // traverse the input position path 
    for (int i = 0; i < inputPosition.size(); i++) {
      QString childName = inputPosition[i];
      inputParentElement = inputParentElement.firstChildElement(childName);
      if(inputParentElement.isNull()) {
        if ( hasInputDefault(outputName) ) {
=======

    Pvl::ConstPvlKeywordIterator it = transGroup.findKeyword("InputPosition",
                                      transGroup.begin(),
                                      transGroup.end());

    QDomElement oldInputParentElement = inputParentElement;
    QString childName;
    while(it != transGroup.end()) {
      const PvlKeyword &inputPosition = *it;
      inputParentElement = oldInputParentElement; 

        for (int i = 0; i < inputPosition.size(); i++) {
          childName = inputPosition[i];
          inputParentElement = inputParentElement.firstChildElement(childName);
          if(inputParentElement.isNull()) {
            break;
          }
>>>>>>> 761b52a9
          if (isDebug) {
            indent += "  ";
            cout << indent << inputParentElement.tagName() << endl;
          }
        }
        if (!inputParentElement.isNull()) {
          break;
        }
        it = transGroup.findKeyword("InputPosition", it + 1, transGroup.end()); 
    }
     
    if (inputParentElement.isNull()) {
      if (hasInputDefault(outputName)) {
        if (isDebug) {
          cout << endl << "Could not traverse input position, " <<
            "using default value: " <<
            InputDefault(outputName) << endl;
        }
        return PvlTranslationTable::Translate( outputName );
      }
      else {
        QString msg = "Failed traversing input position. [" +
          inputPosition.name() + "] element does not have a child element named [" +
          childName + "].";
        throw IException(IException::Unknown, msg, _FILEINFO_);
      }
    }
<<<<<<< HEAD
    // now get input value at given input position path
=======

>>>>>>> 761b52a9
    QDomElement inputKeyElement = inputParentElement.firstChildElement(inputKey);
    if (isDebug) {
      indent += "  ";
      cout << indent << inputKeyElement.tagName() << endl;
    }

    // Check dependencies
    while ( !inputParentElement.isNull() &&
            !checkDependencies(inputKeyElement, keyDependencies, isDebug) ) {
      if (isDebug) {
        cout << endl << "Dependencies failed, checking next candidate." << endl;
      }
      // Check if a sibling satisfies the dependencies
      inputKeyElement = inputKeyElement.nextSiblingElement(inputKey);
      // If there are no siblings to check, try cousins.
      while ( inputKeyElement.isNull() ) {
        inputParentElement = inputParentElement.nextSiblingElement(inputParentName);
        // If there are no more siblings of the parent we've run out of things to check.
        if ( inputParentElement.isNull() ) {
          break;
        }
        inputKeyElement = inputParentElement.firstChildElement(inputKey);
      }
    }
    // If the parent element is NULL at this point then we traversed every
    // potential input element and none of them satisfied the dependencies.
    if ( inputParentElement.isNull() ) {
      if ( hasInputDefault(outputName) ) {
        if (isDebug) {
          cout << endl << "No input value found, using default value: " <<
                          InputDefault(outputName) << endl;
        }
        return PvlTranslationTable::Translate( outputName );
      }
      else {
        QString msg = "Could not find an input or default value that fits the given input "
                      "keyword dependencies.";
        throw IException(IException::Unknown, msg, _FILEINFO_);
      }
    }

    // translate value to output value
    QString inputValue = inputKeyElement.text();
    // for attributes, overwrite inputValue
    if (attributeName.size() > 0) {
      if ( inputKeyElement.hasAttribute(attributeName) ) {
        inputValue = inputKeyElement.attribute(attributeName);
      }
      else if (hasInputDefault(outputName) ) {
        if (isDebug) {
          cout << endl << "No input value found, using default value: " <<
                          InputDefault(outputName) << endl;
        }
        return PvlTranslationTable::Translate( outputName );
      }
      else {
        QString msg = "Input element [" + inputKeyElement.tagName() +
                      "] does not have an attribute named [" +
                      attributeName + "].";
        throw IException(IException::Unknown, msg, _FILEINFO_);
      }
    }
    if (isDebug) {
          cout << endl << "Translating input value: " << inputValue << endl;
        }
    return PvlTranslationTable::Translate( outputName, inputValue.trimmed() );
    }
    catch (IException &e){
      QString msg = "Failed to translate output value for [" + outputName + "].";
      throw IException(e, IException::Unknown, msg, _FILEINFO_);
    }
  }


  /**
   * @brief Checks if a element in the xml label satisfies a list of
   *        dependencies.
   *
   * Checks if a element in the xml label satisfies a list of dependencies. The
   * dependencies are requirements on the values of attributes of the element
   * and/or the values of sibling elements. The dependencies are specified by
   * strings that are formatted as follows
   * <code>[tag/att]\@[tagName/attName]|[value]</code> or 
   * <code>[tagName/attName]|[value]</code> 
   * 
   * @param element The element to check dependencies on.
   * @param dependencies A multi-valued keyword were every entry specifies a
   *                     requirement upon either an attribute of the element or
   *                     a sibling of the element.
   *
   * @return @b bool If the element passed the dependencies check
   *
   * @throws IException::Unknown "Parsing error, dependency type is not [att] or [tag]."
   */
  bool XmlToPvlTranslationManager::checkDependencies(QDomElement element,
                                                     PvlKeyword dependencies,
                                                     bool isDebug) const{

    if (isDebug) {
      cout << endl << "Testing dependencies:" << endl;
    }
    for (int i = 0; i < dependencies.size(); i++) {
      QStringList specification = parseSpecification(dependencies[i]);

      if (specification.size() != 3) { // the specification is not a dependancy
        return true;
      }
      if (isDebug) {
        cout << endl << "Testing dependency number " << toString(i+1) << endl;
        cout << "  Specification:    " << dependencies[i] << endl;
        cout << endl;
        cout << "  Dependency type:  " << specification[0] << endl;
        cout << "  Dependency name:  " << specification[1] << endl;
        cout << "  Dependency value: " << specification[2] << endl;
      }
      if (specification[0] == "att") {
        if ( element.hasAttributes() ) {
          QDomNamedNodeMap atts = element.attributes();
          QString attributeValue = atts.namedItem(specification[1]).nodeValue();
          if (isDebug) {
            cout << endl;
            cout << "  Attribute name:   " << atts.namedItem(specification[1]).nodeName();
            cout << "  Attribute value:  " << attributeValue << endl;
          }
          if ( attributeValue != specification[2] ) {
            // attribute value does not match specification or
            // element does not have the named attribute
            return false;
          }
        }
        else {
          // element does not have any attributes
          return false;
        }
      }

      else if (specification[0] == "tag") {
        QDomElement candidateSibling = element.parentNode().firstChildElement(specification[1]);
        QString siblingValue = candidateSibling.text();
        if (isDebug) {
          cout << endl;
          cout << "  Tag name:         " << candidateSibling.tagName() << endl;
          cout << "  Tag value:        " << siblingValue << endl;
        }
        if (siblingValue != specification[2] ) {
          // sibling tag value does not match specification or
          // named sibling tag does not exist
          return false;
        }
      }

      else {
        QString msg = "Parsing error, dependency type [" + specification[0] +
                      "] is not [att] or [tag].";
        throw IException(IException::Unknown, msg, _FILEINFO_);
      }
    }

    // No dependencies failed!
    return true;
  }


  /**
   * Automatically translate all the output names flagged with the Auto keyword
   * in the translation table and store the translated key, value pairs in the
   * argument pvl.
   *
   * @param inputLabel The input label file to be translated.
   * @param outputLabel The output translated Pvl.
   */
  void XmlToPvlTranslationManager::Auto(FileName &inputLabel, 
                                        Pvl &outputLabel) {
    parseFile(inputLabel);
    Auto(outputLabel);
  }


  /**
   * Opens, parses, and internalizes an Xml label file.
   *
   * @param xmlFileName The Xml label file.
   *
   * @throws IException::Unknown "Could not open label file."
   * @throws IException::Unknown "XML read/parse error in file."
   */
  void XmlToPvlTranslationManager::parseFile(const FileName &xmlFileName) {
     QFile xmlFile(xmlFileName.expanded());
     if ( !xmlFile.open(QIODevice::ReadOnly) ) {
       QString msg = "Could not open label file [" + xmlFileName.expanded() +
                     "].";
       throw IException(IException::Unknown, msg, _FILEINFO_);
     }

     QString errmsg;
     int errline, errcol;
     if ( !m_xmlLabel.setContent(&xmlFile, false, &errmsg, &errline, &errcol) ) {
       xmlFile.close();
       QString msg = "XML read/parse error in file [" + xmlFileName.expanded()
            + "] at line [" + toString(errline) + "], column [" + toString(errcol)
            + "], message: " + errmsg;
       throw IException(IException::Unknown, msg, _FILEINFO_);
     }

     xmlFile.close();
     return;
  }
} // end namespace isis<|MERGE_RESOLUTION|>--- conflicted
+++ resolved
@@ -240,15 +240,7 @@
       cout << endl << "Finding input element:" << endl << endl;
       cout << inputParentElement.tagName() << endl;
     }
-<<<<<<< HEAD
     // traverse the input position path 
-    for (int i = 0; i < inputPosition.size(); i++) {
-      QString childName = inputPosition[i];
-      inputParentElement = inputParentElement.firstChildElement(childName);
-      if(inputParentElement.isNull()) {
-        if ( hasInputDefault(outputName) ) {
-=======
-
     Pvl::ConstPvlKeywordIterator it = transGroup.findKeyword("InputPosition",
                                       transGroup.begin(),
                                       transGroup.end());
@@ -265,7 +257,6 @@
           if(inputParentElement.isNull()) {
             break;
           }
->>>>>>> 761b52a9
           if (isDebug) {
             indent += "  ";
             cout << indent << inputParentElement.tagName() << endl;
@@ -293,11 +284,7 @@
         throw IException(IException::Unknown, msg, _FILEINFO_);
       }
     }
-<<<<<<< HEAD
     // now get input value at given input position path
-=======
-
->>>>>>> 761b52a9
     QDomElement inputKeyElement = inputParentElement.firstChildElement(inputKey);
     if (isDebug) {
       indent += "  ";
