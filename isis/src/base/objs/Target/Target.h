--- conflicted
+++ resolved
@@ -83,10 +83,14 @@
       ShapeModel *shape() const;
       Spice *spice() const;
 
-<<<<<<< HEAD
       std::vector<Angle> poleRaCoefs();
       std::vector<Angle> poleDecCoefs();
       std::vector<Angle> pmCoefs();
+
+      static SpiceInt lookupNaifBodyCode(QString name);
+      // Static conversion methods
+      static PvlGroup radiiGroup(QString target);
+      static PvlGroup radiiGroup(Pvl &cubeLab, const PvlGroup &mapGroup);
 
       std::vector<double> poleRaNutPrecCoefs();
       std::vector<double> poleDecNutPrecCoefs();
@@ -97,7 +101,8 @@
       std::vector<Angle> sysNutPrecCoefs();
 
     private:
-      SpiceInt lookupNaifBodyCode() const;
+      SpiceInt lookupNaifBodyCode(Pvl &lab) const;
+      static PvlGroup radiiGroup(int bodyFrameCode);
       SpiceInt *m_bodyCode;          /**< The NaifBodyCode value, if it exists in the
                                        labels. Otherwise, if the target is sky,
                                        it's the SPK code and if not sky then it's
@@ -111,25 +116,6 @@
       ShapeModel *m_shape;           //!< target shape model
       bool m_sky;                    //!< flag indicating target is the sky
 
-=======
-      static SpiceInt lookupNaifBodyCode(QString name);
-      // Static conversion methods
-      static PvlGroup radiiGroup(QString target);
-      static PvlGroup radiiGroup(Pvl &cubeLab, const PvlGroup &mapGroup);
-
-    private:
-      SpiceInt lookupNaifBodyCode(Pvl &lab) const;
-      static PvlGroup radiiGroup(int bodyFrameCode);
-      SpiceInt *m_bodyCode;    /**< The NaifBodyCode value, if it exists in the
-                                    labels. Otherwise, if the target is sky,
-                                    it's the SPK code and if not sky then it's
-                                    calculated by the NaifBodyCode() method.*/
-      QString *m_name;   //!< Name of the target
-      std::vector<Distance> m_radii; //!< The radii of the target
-      ShapeModel *m_originalShape; //!< The shape model of the target
-      ShapeModel *m_shape; //!< The shape model of the target
-      bool m_sky; //!< Indicates whether the target of the observation is the sky
->>>>>>> 08f12945
       // TODO should this be an enum(ring, sky, or naifBody), created Naif body for sky, or ???
       // TODO should the target body kernels go in here too bodyRotation and position??? I don't
       //           think so.  They are SPICE kernels and belong in the Spice class (DAC).  What do others
