#include <cfloat>
#include <cmath>
#include <iomanip>
#include <iostream>

#include "Constants.h"
#include "IException.h"
#include "Longitude.h"
#include "Preference.h"
#include "Projection.h"
#include "ProjectionFactory.h"
#include "Pvl.h"
#include "PvlGroup.h"
#include "PvlKeyword.h"
#include "SpecialPixel.h"
#include "WorldMapper.h"

using namespace std;
using namespace Isis;
class MyProjectionType : public Projection {
  public:
    // create a child subclass
    MyProjectionType (Pvl &lab) : Projection(lab) {
      if ((m_mappingGrp.HasKeyword("EquatorialRadius")) &&
          (m_mappingGrp.HasKeyword("PolarRadius"))) {
        m_equatorialRadius = m_mappingGrp["EquatorialRadius"];
        m_polarRadius = m_mappingGrp["PolarRadius"];
      }
      // else  if (m_mappingGrp.HasKeyword("TargetName")) {
      //   PvlGroup radii = TargetRadii((string)m_mappingGrp["TargetName"]);
      //   m_equatorialRadius = radii["EquatorialRadius"];
      //   m_polarRadius = radii["PolarRadius"];
      // }


      // Get the LatitudeType
      if ((QString) m_mappingGrp["LatitudeType"] == "Planetographic") {
        m_latitudeType = Planetographic;
      }
      else if ((QString) m_mappingGrp["LatitudeType"] == "Planetocentric") {
        m_latitudeType = Planetocentric;
      }

      // Get the LongitudeDirection
      if ((QString) m_mappingGrp["LongitudeDirection"] == "PositiveWest") {
        m_longitudeDirection = PositiveWest;
      }
      else if ((QString) m_mappingGrp["LongitudeDirection"] == "PositiveEast") {
        m_longitudeDirection = PositiveEast;
      }

      // Get the LongitudeDomain
      if ((QString) m_mappingGrp["LongitudeDomain"] == "360") {
        m_longitudeDomain = 360;
      }
      else if ((QString) m_mappingGrp["LongitudeDomain"] == "180") {
        m_longitudeDomain = 180;
      }

      // Get the ground range if it exists
      m_groundRangeGood = false;
      if ((m_mappingGrp.HasKeyword("MinimumLatitude")) &&
          (m_mappingGrp.HasKeyword("MaximumLatitude")) &&
          (m_mappingGrp.HasKeyword("MinimumLongitude")) &&
          (m_mappingGrp.HasKeyword("MaximumLongitude"))) {
        m_minimumLatitude  = m_mappingGrp["MinimumLatitude"];
        m_maximumLatitude  = m_mappingGrp["MaximumLatitude"];
        m_minimumLongitude = m_mappingGrp["MinimumLongitude"];
        m_maximumLongitude = m_mappingGrp["MaximumLongitude"];
        m_groundRangeGood = true;
      }
      else {
        // if no ground range is given, initialize the min/max lat/lon to 0
        m_minimumLatitude  = 0.0;
        m_maximumLatitude  = 0.0;
        m_minimumLongitude = 0.0;
        m_maximumLongitude = 0.0;
      }

      // Initialize miscellaneous protected data elements
      m_eccentricity = 1.0 -
                       (m_polarRadius * m_polarRadius) /
                       (m_equatorialRadius * m_equatorialRadius);
      m_eccentricity = sqrt(m_eccentricity);

      // initialize the rest of the x,y,lat,lon member variables
      m_latitude = Null;
      m_longitude = Null;
      setProjectionType(Triaxial);
    }

    enum LatitudeType { Planetocentric, Planetographic};
    enum LongitudeDirection { PositiveEast, PositiveWest};

    // override pure virtual methods
    virtual bool operator== (const MyProjectionType &proj) {
      if (!Projection::operator== (proj)) return false;
      if (EquatorialRadius() != proj.EquatorialRadius()) return false;
      if (PolarRadius() != proj.PolarRadius()) return false;
      if (IsPlanetocentric() != proj.IsPlanetocentric()) return false;
      if (IsPositiveWest() != proj.IsPositiveWest()) return false;
      // if (Resolution() != proj.Resolution()) return false;
      // if (Name() != proj.Name()) return false;
      return true;
    }

    virtual double LocalRadius(double latitude) const {
      if (latitude == Null) {
        throw IException(IException::Unknown, 
                       "Unable to calculate local radius. The given latitude value [" 
                       + IString(latitude) + "] is invalid.", 
                       _FILEINFO_);
      }
      double a = m_equatorialRadius;
      double c = m_polarRadius;
      // to save calculations, if the target is spherical, return the eq. rad
      if (a - c < DBL_EPSILON) {
        return a;
      }
      else {
        double lat = latitude * PI / 180.0;
        return  a * c / sqrt(pow(c * cos(lat), 2) + pow(a * sin(lat), 2));
      }
    }

    virtual double LocalRadius() const {
      return LocalRadius(m_latitude);
    }

    virtual QString Name() const = 0;
    virtual QString Version() const = 0;
    virtual double TrueScaleLatitude() const  {return 0.0;}

    bool SetGround(const double lat, const double lon) {
      if ((lat < -90.0) || (lat > 90.0)) {
        m_good = false;
      }
      else {
        m_latitude = lat;
        m_longitude = lon;
        double x = lon * 10.0;
        double y = lat + 90.0;
        SetComputedXY(x, y);
        m_good = true;
      }
      return m_good;
    }

   virtual bool SetCoordinate(const double x, const double y) {
      SetXY(x, y);
      m_longitude = GetX(
) / 10.0;
      m_latitude = GetY() - 90.0;
      m_good = true;
      return m_good;
   }

    bool SetUniversalGround(const double lat, const double lon) {
      if (lat == Null || lon == Null) {
        m_good = false;
        return m_good;
      }
      // Deal with the longitude first
      m_longitude = lon;
      if (m_longitudeDirection == PositiveWest) m_longitude = -lon;
      if (m_longitudeDomain == 180) {
        m_longitude = To180Domain(m_longitude);
      }
      else {
        // Do this because longitudeDirection could cause (-360,0)
        m_longitude = To360Domain(m_longitude);
      }

      // Deal with the latitude
      if (m_latitudeType == Planetographic) {
        m_latitude = ToPlanetographic(lat);
      }
      else {
        m_latitude = lat;
      }

      // Now the lat/lon are in user defined coordinates so set them
      return SetGround(m_latitude, m_longitude);
    }

    double MyPixelResolution() const {
      return PixelResolution();
    }

    double Scale() const {
      if (m_mapper != NULL) {
        double lat = TrueScaleLatitude() * PI / 180.0;
        double a = m_polarRadius * cos(lat);
        double b = m_equatorialRadius * sin(lat);
        double localRadius = m_equatorialRadius * m_polarRadius /
                             sqrt(a * a + b * b);

        return localRadius / m_mapper->Resolution();
      }
      else {
        return 1.0;
      }
    }

    bool XYRange(double &minX, double &maxX, double &minY, double &maxY) {
      minX = DBL_MAX;
      minY = DBL_MAX;
      maxX = -DBL_MAX;
      maxY = -DBL_MAX;
      if(!m_groundRangeGood) return false;
      XYRangeCheck(m_minimumLatitude, m_minimumLongitude);
      XYRangeCheck(m_minimumLatitude, m_maximumLongitude);
      XYRangeCheck(m_maximumLatitude, m_minimumLongitude);
      XYRangeCheck(m_maximumLatitude, m_maximumLongitude);
      minX = m_minimumX;
      minY = m_minimumY;
      maxX = m_maximumX;
      maxY = m_maximumY;
      return true;
    }

    PvlGroup Mapping() {
      PvlGroup mapping("Mapping");

      if (m_mappingGrp.HasKeyword("TargetName")) {
        mapping += m_mappingGrp["TargetName"];
      }

      mapping += m_mappingGrp["ProjectionName"];
      mapping += m_mappingGrp["EquatorialRadius"];
      mapping += m_mappingGrp["PolarRadius"];
      mapping += m_mappingGrp["LatitudeType"];
      mapping += m_mappingGrp["LongitudeDirection"];
      mapping += m_mappingGrp["LongitudeDomain"];

      if (m_mappingGrp.HasKeyword("PixelResolution")) {
        mapping += m_mappingGrp["PixelResolution"];
      }
      if (m_mappingGrp.HasKeyword("Scale")) {
        mapping += m_mappingGrp["Scale"];
      }
      if (m_mappingGrp.HasKeyword("UpperLeftCornerX")) {
        mapping += m_mappingGrp["UpperLeftCornerX"];
      }
      if (m_mappingGrp.HasKeyword("UpperLeftCornerY")) {
        mapping += m_mappingGrp["UpperLeftCornerY"];
      }

      if (HasGroundRange()) {
        mapping += m_mappingGrp["MinimumLatitude"];
        mapping += m_mappingGrp["MaximumLatitude"];
        mapping += m_mappingGrp["MinimumLongitude"];
        mapping += m_mappingGrp["MaximumLongitude"];
      }

      if (m_mappingGrp.HasKeyword("Rotation")) {
        mapping += m_mappingGrp["Rotation"];
      }

      return mapping;
    }

    void XYRangeCheck(const double latitude, const double longitude) {
      if (latitude == Null || longitude == Null) {
        m_good = false;
        return;
      }

      SetGround(latitude, longitude);
      if (!IsGood()) return;

      if (XCoord() < m_minimumX) m_minimumX = XCoord();
      if (XCoord() > m_maximumX) m_maximumX = XCoord();
      if (YCoord() < m_minimumY) m_minimumY = YCoord();
      if (YCoord() > m_maximumY) m_maximumY = YCoord();
      return;
    }

    // Add any remaining methods needed for testing
    double EquatorialRadius() const {return m_equatorialRadius; }
    double PolarRadius() const {return m_polarRadius; }
    bool IsPlanetocentric() const {return m_latitudeType == Planetocentric; }
    bool IsPositiveWest() const {return m_longitudeDirection == PositiveWest; }

    double To180Domain(const double lon) {
       double tlon = Longitude(lon, Angle::Degrees).force180Domain().degrees();
       return tlon;
    }

    double To360Domain(const double lon) {
      double result = lon;

      if ( (lon < 0.0 || lon > 360.0) && !qFuzzyCompare(lon, 0.0) && !qFuzzyCompare(lon, 360.0)) {
        result = Isis::Longitude(lon, Angle::Degrees).force360Domain().degrees();
      }
      return result;
    }

    double ToPlanetographic(double lat) {
      //Account for double rounding error.
      if (qFuzzyCompare(fabs(lat), 90.0)) {
        lat = qRound(lat);
      }
      double mylat = lat;
      mylat *= PI / 180.0;
      mylat = atan(tan(mylat) * (m_equatorialRadius / m_polarRadius) *
                   (m_equatorialRadius / m_polarRadius));
      mylat *= 180.0 / PI;
      return mylat;
    }
  
  protected:
    double m_latitude;
    double m_longitude; 
    LatitudeType m_latitudeType;
    LongitudeDirection m_longitudeDirection;
    int m_longitudeDomain; 
    double m_equatorialRadius; 
    double m_polarRadius; 
    double m_eccentricity; 
    double m_minimumLatitude;
    double m_maximumLatitude;
    double m_minimumLongitude;
    double m_maximumLongitude;
};

class MyProjection : public MyProjectionType {
  public:
   // create a child class
    MyProjection(Pvl &lab) :
      MyProjectionType(lab) {}

    // override pure virtual methods
    QString Name() const {
      return "None";
    }
    QString Version() const {
      return "1.0";
    }

    // override other virtual methods
    virtual double TrueScaleLatitude() const {
      return 45.0;
    }
};

class MyProjection2 : public MyProjectionType {
  public:
   // create a child class
    MyProjection2(Pvl &lab) :
      MyProjectionType(lab) {}

    // override pure virtual methods
    QString Name() const {
      return "Something";
    }
    QString Version() const {
      return "1.0";
    }

    // override other virtual methods
    virtual double TrueScaleLatitude() const {
      return 45.0;
    }
};


class MyMapper : public WorldMapper {
  public:
    MyMapper() : WorldMapper() {};
    double ProjectionX(const double worldX) const {
      return worldX / 2.0;
    };
    double ProjectionY(const double worldY) const {
      return worldY / 3.0;
    };
    double WorldX(const double projectionX) const {
      return projectionX * 2.0;
    };
    double WorldY(const double projectionY) const {
      return projectionY * 3.0;
    };
    virtual double Resolution() const {
      return 0.5;
    }
};



// unitTest main
int main(int argc, char *argv[]) {
  Preference::Preferences(true);

  // create a MyProjection object with the given labels
  void Doit(Pvl & lab);

  cout.precision(13);
  cout << "Unit test for Projection ..." << endl << endl;
  cout << "///////////////////////////////////////////////////////////" << endl;
  cout << "Test Error Throws from the constructor...\n" << endl;

  cout << "Test for missing Mapping Group" << endl;
  Pvl lab;
  Doit(lab);
  cout << "///////////////////////////////////////////////////////////" << endl;
  cout << endl;

  lab.AddGroup(PvlGroup("Mapping"));
  PvlGroup &mg = lab.FindGroup("Mapping");
  mg += PvlKeyword("EquatorialRadius", "1.0");
  mg += PvlKeyword("PolarRadius", "0.95");
  mg += PvlKeyword("LatitudeType", "Planetographic");
  mg += PvlKeyword("LongitudeDirection", "PositiveEast");
  mg += PvlKeyword("LongitudeDomain", "360");
  mg += PvlKeyword("ProjectionName", "MyProjection");
  mg += PvlKeyword("MinimumLatitude", "45");
  mg += PvlKeyword("MaximumLatitude", "80.0");
  mg += PvlKeyword("MinimumLongitude", "15.0");
  mg += PvlKeyword("MaximumLongitude", "190.0");

  cout << "Projection Specifications" << endl;
  MyProjection p(lab);
  MyProjection2 pMy2(lab);
  // test methods that return properties of the projection
  cout << "Is Equatorial Cylindrical: " << p.IsEquatorialCylindrical() << endl;
  cout << "Has ground range:          " << p.HasGroundRange() << endl;
  cout << "Rotation:                  " << p.Rotation() << endl;
  cout << "Pixel Resolution:      " << p.MyPixelResolution() << endl;
  cout << "Resolution:      " << p.Resolution() << endl;
  cout << "Projection name = " << p.Name() << endl;
  cout << "Pixel resolution = " << p.MyPixelResolution() << endl;
  cout << endl;

  //Test exceptions
  Doit(lab);
  cout << "///////////////////////////////////////////////////////////" << endl;
  cout << endl;
  cout << "Test == operator options..." << endl;
  cout << endl;

  cout << "Test == operator with names not matching, but resolutions do" << endl;
  cout << "Projection 1 resolution = " << p.Resolution() << endl;
  cout << "Projection 2 resolution = " << pMy2.Resolution() << endl;
  cout << "Projection 1 name = " << p.Name() << endl;
  cout << "Projection 2 name = " << pMy2.Name() << endl;
  if (p == pMy2) 
    cout << "Result:   Match"  << endl;
  else
    cout << "Result:   No match" << endl;
  cout << endl;

  cout << "Test == operator with pixel resolutions not matching, but names do" << endl;
  mg += PvlKeyword("PixelResolution", toString(2.0));
  MyProjection pMy3(lab);
  pMy3.SetWorldMapper(new MyMapper());
  cout << "Projection 1 resolution = " << p.Resolution() << endl;
  cout << "Projection 2 resolution = " << pMy3.Resolution() << endl;
  cout << "Projection 1 name = " << p.Name() << endl;
  cout << "Projection 2 name = " << pMy3.Name() << endl;

  if (p == pMy3) 
    cout << "Result:  Match"  << endl;
  else
    cout << "Result:  No match" << endl;
  cout << endl;

  cout << "Test == operator with both resolution and name matching" << endl;
  MyProjection pMy4(lab);
  cout << "Projection 1 resolution = " << p.Resolution() << endl;
  cout << "Projection 2 resolution = " << pMy3.Resolution() << endl;
  cout << "Projection 1 name = " << p.Name() << endl;
  cout << "Projection 2 name = " << pMy3.Name() << endl;

  if (p == pMy4) 
    cout << "Result:  Match"  << endl;
  else
    cout << "Result:  No match" << endl;
  cout << endl;

  cout << "///////////////////////////////////////////////////////////" << endl;
  cout << endl;

  cout << "Testing xyRange methods...\n" << endl;
  MyProjection p2(lab);
  cout << "Projection 2 name = " << p2.Name() << endl;
  cout << "Get ground range from the labels...  " << endl;
  cout << "Has a ground range:  " << p2.HasGroundRange() << endl;

  double minX, maxX, minY, maxY;
  p2.XYRange(minX, maxX, minY, maxY);
  cout << "Find coordinate range ...  " << endl;
  cout << "Minimum X:              " << minX << endl;
  cout << "Maximum X:              " << maxX << endl;
  cout << "Minimum Y:              " << minY << endl;
  cout << "Maximum Y:              " << maxY << endl;
  cout << endl;

  cout << "Testing Ground coordinate routines" << endl;
  cout << "Setting latitude to (-91,  0):  " << p2.SetGround(-91.0, 0.0) << endl;
  cout << "Is Good:                        " << p2.IsGood() << endl;
  cout << "Setting latitude to ( 91,  0):  " << p2.SetGround(91.0, 0.0) << endl;
  cout << "Is Good:                        " << p2.IsGood() << endl;
  cout << "Setting position to (60,  -5):  " << p2.SetGround(60.0, -5.0) << endl;
  cout << "Is Good:                        " << p2.IsGood() << endl;
  cout << "XCoord:                         " << p2.XCoord() << endl;
  cout << "YCoord:                         " << p2.YCoord() << endl;
  cout << endl;


  cout << "Testing Universal Ground coordinate routines" << endl;
  cout << "Setting position to (57.3920057293825,  355):  " << p2.SetUniversalGround(57.3920057293825, -5.0) << endl;
  cout << "Is Good:                                       " << p2.IsGood() << endl;
  cout << "XCoord:                                        " << p2.XCoord() << endl;
  cout << "YCoord:                                        " << p2.YCoord() << endl;
  cout << endl;

  Isis::Pvl latRangeTest;
  latRangeTest.AddGroup(Isis::PvlGroup("Mapping"));
  Isis::PvlGroup &latTestGroup = latRangeTest.FindGroup("Mapping");
  latTestGroup += Isis::PvlKeyword("TargetName", "Moon");
  latTestGroup += Isis::PvlKeyword("ProjectionName", "PolarStereographic");
  latTestGroup += Isis::PvlKeyword("EquatorialRadius", toString(1737400.0));
  latTestGroup += Isis::PvlKeyword("PolarRadius", toString(1737400.0));
  latTestGroup += Isis::PvlKeyword("LatitudeType", "Planetocentric");
  latTestGroup += Isis::PvlKeyword("LongitudeDirection", "PositiveEast");
  latTestGroup += Isis::PvlKeyword("LongitudeDomain", toString(360));
  latTestGroup += Isis::PvlKeyword("Scale", toString(5.0));
  latTestGroup += Isis::PvlKeyword("MinimumLatitude", toString(-90.0));
  latTestGroup += Isis::PvlKeyword("MaximumLatitude", toString(-45.0));
  latTestGroup += Isis::PvlKeyword("MinimumLongitude", toString(0.0));
  latTestGroup += Isis::PvlKeyword("MaximumLongitude", toString(360.0));
  latTestGroup += Isis::PvlKeyword("CenterLatitude", toString(-90.0));
  latTestGroup += Isis::PvlKeyword("CenterLongitude", toString(0.0));
  Isis::Projection &latTestProjection = *Isis::ProjectionFactory::Create(latRangeTest);
  
 cout << "PolarStereographic Projection Specifications" << endl;
  // test methods that return properties of the projection
  cout << "Is Equatorial Cylindrical: " << latTestProjection.IsEquatorialCylindrical() << endl;
  cout << "Has ground range:          " << latTestProjection.HasGroundRange() << endl;
  cout << "Rotation:                  " << latTestProjection.Rotation() << endl << endl;
  try {
    cout << "Setting position to (-90.000000000000767, 0.0)" << endl;
    latTestProjection.SetUniversalGround(-90.000000000000767, 0.0);
    cout << "Is Good:                                       "
         << latTestProjection.IsGood() << endl;
    cout << "XCoord:                                        "
         << latTestProjection.XCoord() << endl;
    cout << "YCoord:                                        "
         << latTestProjection.YCoord() << endl;
    cout << endl;
  }
  catch(IException &error) {
    error.print();
  }


  cout << "Testing projection coordinate routines" << endl;
  cout << "Setting x/y position to (-2550,15):  " << p2.SetCoordinate(-2250.0, 15.0) << endl;
  cout << "Is Good:                             " << p2.IsGood() << endl;
  cout << "XCoord:                              " << p2.XCoord() << endl;
  cout << "YCoord:                              " << p2.YCoord() << endl;
  cout << "WorldX:                              " << p2.WorldX() << endl;
  cout << "WorldY:                              " << p2.WorldY() << endl;
  cout << endl;

  p2.SetWorldMapper(new MyMapper());

  double invalidValue = Null;
  cout << "Testing world coordinate routines" << endl;
  cout << "Setting world x/y position to (-4500,45):  " << p2.SetWorld(-4500.0, 45.0) << endl;
  cout << "Is Good:                                   " << p2.IsGood() << endl;
  cout << "XCoord:                                    " << p2.XCoord() << endl;
  cout << "YCoord:                                    " << p2.YCoord() << endl;
  cout << "WorldX:                                    " << p2.WorldX() << endl;
  cout << "WorldY:                                    " << p2.WorldY() << endl;
  cout << "ToProjectionX (-4500):                     " << p2.ToProjectionX(-4500.0) << endl;
  cout << "ToProjectionY (45):                        " << p2.ToProjectionY(45.0) << endl;
  cout << "ToWorldX:                                  " << p2.ToWorldX(p2.ToProjectionX(-4500.0)) << endl;
  cout << "ToWorldY:                                  " << p2.ToWorldY(p2.ToProjectionY(45.0)) << endl;
  cout << "Resolution:                                " << p2.Resolution() << endl;
  cout << "Scale:                                     " << p2.Scale() << endl;
  cout << endl;

  cout << "Testing IsSky method" << endl;
  cout << p2.IsSky() << endl;
  mg += PvlKeyword("TargetName", "SKY");
  Doit(lab);
  MyProjection p3(lab);
  cout << p3.IsSky() << endl;
  cout << endl;

  cout << "Testing Name and comparision routines" << endl;
  cout << "Name:        " << p2.Name() << endl;
  cout << "ProjectionType = " << p2.projectionType() << endl;
  cout << "Version:     " << p2.Version() << endl;
  cout << "operator==:  " << (p == p2) << endl;
  cout << "operator!=:  " << (p != p2) << endl;

  cout << "Testing static conversion methods " << endl;
  cout << " 0 degrees in hours: " << p.ToHours(0.0) << endl;
  cout << " 0 degrees in HMS format: " << p.ToHMS(0.0) << endl;
  cout << " 0 degrees in DMS format: " << p.ToDMS(0.0) << endl;
  cout << " 30.5 degrees in hours: " << p.ToHours(30.5) << endl;
  cout << " 30.5 degrees in HMS format: " << p.ToHMS(30.5) << endl;
  cout << " 30.5 degrees in DMS format: " << p.ToDMS(30.5) << endl;
  cout << " 40.3472 degrees in hours: " << p.ToHours(40.3472) << endl;
  cout << " 40.3472 degrees in HMS format: " << p.ToHMS(40.3472) << endl;
  cout << " 40.3472 degrees in DMS format: " << p.ToDMS(40.3472) << endl;
  cout << " 45 degrees in Hours: " << p.ToHours(45.0) << endl;
  cout << " 45 degrees in HMS format: " << p.ToHMS(45.0) << endl;
  cout << " 45 degrees in DMS format: " << p.ToDMS(45.0) << endl;
  cout << " 180 degrees in Hours: " << p.ToHours(180.0) << endl;
  cout << " 180 degrees in HMS format: " << p.ToHMS(180.0) << endl;
  cout << " 180 degrees in DMS format: " << p.ToDMS(180.0) << endl;
  cout << " 360 degrees in Hours: " << p.ToHours(360.0) << endl;
  cout << " 360 degrees in HMS format: " << p.ToHMS(360.0) << endl;
  cout << " 360 degrees in DMS format: " << p.ToDMS(360.0) << endl;

  try {
    p.ToProjectionX(invalidValue);
  }
  catch(IException &error) {
    error.print();
  }
  try {
    p.ToProjectionY(invalidValue);
  }
  catch(IException &error) {
    error.print();
  }
  try {
    p.ToWorldX(invalidValue);
  }
  catch(IException &error) {
    error.print();
  }
  try {
    p.ToWorldY(invalidValue);
  }
  catch(IException &error) {
    error.print();
  }
  cout << "///////////////////////////////////////////////////////////" << endl;
  cout << endl;

  cout << "Rotation Tests" << endl;
  mg += PvlKeyword("Rotation", toString(90.0));
  mg["LongitudeDirection"] = "PositiveEast";
  mg.DeleteKeyword("EquatorialRadius");
  mg.DeleteKeyword("PolarRadius");
  mg.DeleteKeyword("PolarRadius");
  mg["TargetName"] = "Moon";
  MyProjection p4(lab);
  cout << "Rotation:     " << p4.Rotation() << endl;
  cout << "Testing Ground coordinate routines" << endl;
  cout << "Setting latitude to (-91,  0):  " << p4.SetGround(-91.0, 0.0) << endl;
  cout << "Is Good:                        " << p4.IsGood() << endl;
  cout << "Setting latitude to ( 91,  0):  " << p4.SetGround(91.0, 0.0) << endl;
  cout << "Is Good:                        " << p4.IsGood() << endl;
  cout << "Setting position to (60,  -5):  " << p4.SetGround(60.0, -5.0) << endl;
  cout << "Is Good:                        " << p4.IsGood() << endl;
  cout << "XCoord:                         " << p4.XCoord() << endl;
  cout << "YCoord:                         " << p4.YCoord() << endl;
<<<<<<< HEAD
=======
  cout << "UniversalLatitude:              " << qRound(p4.UniversalLatitude()) << endl;
  cout << "UniversalLongitude:             " << qRound(p4.UniversalLongitude()) << endl;
>>>>>>> 23b02348
  cout << endl;

  cout << "Testing projection coordinate routines" << endl;
  cout << "Setting x/y position to (150,50):  " << p4.SetCoordinate(150.0, 50.0) << endl;
  cout << "Is Good:                             " << p4.IsGood() << endl;
  cout << "XCoord:                              " << p4.XCoord() << endl;
  cout << "YCoord:                              " << p4.YCoord() << endl;
<<<<<<< HEAD
=======
  cout << "UniversalLatitude:                   " << qRound(p4.UniversalLatitude()) << endl;
  cout << "UniversalLongitude:                  " << p4.UniversalLongitude() << endl;
>>>>>>> 23b02348
  cout << "WorldX:                              " << p4.WorldX() << endl;
  cout << "WorldY:                              " << p4.WorldY() << endl;
  cout << endl;

  Pvl mapping;
  mapping.AddGroup(p4.Mapping());
  cout << "Testing Mapping() methods" << endl;
  // cout << "Mapping() = " << endl;
  cout << mapping << endl;
  mapping.DeleteGroup("Mapping");
  cout << endl;

}


void Doit(Pvl &lab) {
  try {
    MyProjection p(lab);
  }
  catch(IException &error) {
    error.print();
  }
}<|MERGE_RESOLUTION|>--- conflicted
+++ resolved
@@ -661,11 +661,6 @@
   cout << "Is Good:                        " << p4.IsGood() << endl;
   cout << "XCoord:                         " << p4.XCoord() << endl;
   cout << "YCoord:                         " << p4.YCoord() << endl;
-<<<<<<< HEAD
-=======
-  cout << "UniversalLatitude:              " << qRound(p4.UniversalLatitude()) << endl;
-  cout << "UniversalLongitude:             " << qRound(p4.UniversalLongitude()) << endl;
->>>>>>> 23b02348
   cout << endl;
 
   cout << "Testing projection coordinate routines" << endl;
@@ -673,11 +668,6 @@
   cout << "Is Good:                             " << p4.IsGood() << endl;
   cout << "XCoord:                              " << p4.XCoord() << endl;
   cout << "YCoord:                              " << p4.YCoord() << endl;
-<<<<<<< HEAD
-=======
-  cout << "UniversalLatitude:                   " << qRound(p4.UniversalLatitude()) << endl;
-  cout << "UniversalLongitude:                  " << p4.UniversalLongitude() << endl;
->>>>>>> 23b02348
   cout << "WorldX:                              " << p4.WorldX() << endl;
   cout << "WorldY:                              " << p4.WorldY() << endl;
   cout << endl;
