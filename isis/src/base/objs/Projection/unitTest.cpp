#include <cfloat>
#include <cmath>
#include <iomanip>
#include <iostream>

#include "Constants.h"
#include "IException.h"
#include "Longitude.h"
#include "Preference.h"
#include "Projection.h"
#include "ProjectionFactory.h"
#include "Pvl.h"
#include "PvlGroup.h"
#include "PvlKeyword.h"
#include "SpecialPixel.h"
#include "WorldMapper.h"

using namespace std;
using namespace Isis;
class MyProjectionType : public Projection {
  public:
    // create a child subclass
    MyProjectionType (Pvl &lab) : Projection(lab) {
      if ((m_mappingGrp.HasKeyword("EquatorialRadius")) &&
          (m_mappingGrp.HasKeyword("PolarRadius"))) {
        m_equatorialRadius = m_mappingGrp["EquatorialRadius"];
        m_polarRadius = m_mappingGrp["PolarRadius"];
      }
      // else  if (m_mappingGrp.HasKeyword("TargetName")) {
      //   PvlGroup radii = TargetRadii((string)m_mappingGrp["TargetName"]);
      //   m_equatorialRadius = radii["EquatorialRadius"];
      //   m_polarRadius = radii["PolarRadius"];
      // }


      // Get the LatitudeType
      if ((string) m_mappingGrp["LatitudeType"] == "Planetographic") {
        m_latitudeType = Planetographic;
      }
      else if ((string) m_mappingGrp["LatitudeType"] == "Planetocentric") {
        m_latitudeType = Planetocentric;
      }

      // Get the LongitudeDirection
      if ((string) m_mappingGrp["LongitudeDirection"] == "PositiveWest") {
        m_longitudeDirection = PositiveWest;
      }
      else if ((string) m_mappingGrp["LongitudeDirection"] == "PositiveEast") {
        m_longitudeDirection = PositiveEast;
      }

      // Get the LongitudeDomain
      if ((string) m_mappingGrp["LongitudeDomain"] == "360") {
        m_longitudeDomain = 360;
      }
      else if ((string) m_mappingGrp["LongitudeDomain"] == "180") {
        m_longitudeDomain = 180;
      }

      // Get the ground range if it exists
      m_groundRangeGood = false;
      if ((m_mappingGrp.HasKeyword("MinimumLatitude")) &&
          (m_mappingGrp.HasKeyword("MaximumLatitude")) &&
          (m_mappingGrp.HasKeyword("MinimumLongitude")) &&
          (m_mappingGrp.HasKeyword("MaximumLongitude"))) {
        m_minimumLatitude  = m_mappingGrp["MinimumLatitude"];
        m_maximumLatitude  = m_mappingGrp["MaximumLatitude"];
        m_minimumLongitude = m_mappingGrp["MinimumLongitude"];
        m_maximumLongitude = m_mappingGrp["MaximumLongitude"];
        m_groundRangeGood = true;
      }
      else {
        // if no ground range is given, initialize the min/max lat/lon to 0
        m_minimumLatitude  = 0.0;
        m_maximumLatitude  = 0.0;
        m_minimumLongitude = 0.0;
        m_maximumLongitude = 0.0;
      }

      // Initialize miscellaneous protected data elements
      m_eccentricity = 1.0 -
                       (m_polarRadius * m_polarRadius) /
                       (m_equatorialRadius * m_equatorialRadius);
      m_eccentricity = sqrt(m_eccentricity);

      // initialize the rest of the x,y,lat,lon member variables
      m_latitude = Null;
      m_longitude = Null;
      setProjectionType(Triaxial);
    }

    enum LatitudeType { Planetocentric, Planetographic};
    enum LongitudeDirection { PositiveEast, PositiveWest};

    // override pure virtual methods
<<<<<<< HEAD
    virtual bool operator== (const MyProjectionType &proj) {
      if (!Projection::operator== (proj)) return false;
      if (EquatorialRadius() != proj.EquatorialRadius()) return false;
      if (PolarRadius() != proj.PolarRadius()) return false;
      if (IsPlanetocentric() != proj.IsPlanetocentric()) return false;
      if (IsPositiveWest() != proj.IsPositiveWest()) return false;
      // if (Resolution() != proj.Resolution()) return false;
      // if (Name() != proj.Name()) return false;
      return true;
    }

    virtual double LocalRadius(double latitude) const {
      if (latitude == Null) {
        throw IException(IException::Unknown, 
                       "Unable to calculate local radius. The given latitude value [" 
                       + IString(latitude) + "] is invalid.", 
                       _FILEINFO_);
      }
      double a = m_equatorialRadius;
      double c = m_polarRadius;
      // to save calculations, if the target is spherical, return the eq. rad
      if (a - c < DBL_EPSILON) {
        return a;
      }
      else {
        double lat = latitude * PI / 180.0;
        return  a * c / sqrt(pow(c * cos(lat), 2) + pow(a * sin(lat), 2));
      }
=======
    QString Name() const {
      return "None";
    }
    QString Version() const {
      return "1.0";
>>>>>>> 932a32b2
    }

    virtual double LocalRadius() const {
      return LocalRadius(m_latitude);
    }

    virtual std::string Name() const = 0;
    virtual std::string Version() const = 0;
    virtual double TrueScaleLatitude() const  {return 0.0;}

    bool SetGround(const double lat, const double lon) {
      if ((lat < -90.0) || (lat > 90.0)) {
        m_good = false;
      }
      else {
        m_latitude = lat;
        m_longitude = lon;
        double x = lon * 10.0;
        double y = lat + 90.0;
        SetComputedXY(x, y);
        m_good = true;
      }
      return m_good;
    }

   virtual bool SetCoordinate(const double x, const double y) {
      SetXY(x, y);
      m_longitude = GetX(
) / 10.0;
      m_latitude = GetY() - 90.0;
      m_good = true;
      return m_good;
   }

    bool SetUniversalGround(const double lat, const double lon) {
      if (lat == Null || lon == Null) {
        m_good = false;
        return m_good;
      }
      // Deal with the longitude first
      m_longitude = lon;
      if (m_longitudeDirection == PositiveWest) m_longitude = -lon;
      if (m_longitudeDomain == 180) {
        m_longitude = To180Domain(m_longitude);
      }
      else {
        // Do this because longitudeDirection could cause (-360,0)
        m_longitude = To360Domain(m_longitude);
      }

      // Deal with the latitude
      if (m_latitudeType == Planetographic) {
        m_latitude = ToPlanetographic(lat);
      }
      else {
        m_latitude = lat;
      }

      // Now the lat/lon are in user defined coordinates so set them
      return SetGround(m_latitude, m_longitude);
    }

    double MyPixelResolution() const {
      return PixelResolution();
    }

    double Scale() const {
      if (m_mapper != NULL) {
        double lat = TrueScaleLatitude() * PI / 180.0;
        double a = m_polarRadius * cos(lat);
        double b = m_equatorialRadius * sin(lat);
        double localRadius = m_equatorialRadius * m_polarRadius /
                             sqrt(a * a + b * b);

        return localRadius / m_mapper->Resolution();
      }
      else {
        return 1.0;
      }
    }

    bool XYRange(double &minX, double &maxX, double &minY, double &maxY) {
      minX = DBL_MAX;
      minY = DBL_MAX;
      maxX = -DBL_MAX;
      maxY = -DBL_MAX;
      if(!m_groundRangeGood) return false;
      XYRangeCheck(m_minimumLatitude, m_minimumLongitude);
      XYRangeCheck(m_minimumLatitude, m_maximumLongitude);
      XYRangeCheck(m_maximumLatitude, m_minimumLongitude);
      XYRangeCheck(m_maximumLatitude, m_maximumLongitude);
      minX = m_minimumX;
      minY = m_minimumY;
      maxX = m_maximumX;
      maxY = m_maximumY;
      return true;
    }

    PvlGroup Mapping() {
      PvlGroup mapping("Mapping");

      if (m_mappingGrp.HasKeyword("TargetName")) {
        mapping += m_mappingGrp["TargetName"];
      }

      mapping += m_mappingGrp["ProjectionName"];
      mapping += m_mappingGrp["EquatorialRadius"];
      mapping += m_mappingGrp["PolarRadius"];
      mapping += m_mappingGrp["LatitudeType"];
      mapping += m_mappingGrp["LongitudeDirection"];
      mapping += m_mappingGrp["LongitudeDomain"];

      if (m_mappingGrp.HasKeyword("PixelResolution")) {
        mapping += m_mappingGrp["PixelResolution"];
      }
      if (m_mappingGrp.HasKeyword("Scale")) {
        mapping += m_mappingGrp["Scale"];
      }
      if (m_mappingGrp.HasKeyword("UpperLeftCornerX")) {
        mapping += m_mappingGrp["UpperLeftCornerX"];
      }
      if (m_mappingGrp.HasKeyword("UpperLeftCornerY")) {
        mapping += m_mappingGrp["UpperLeftCornerY"];
      }

      if (HasGroundRange()) {
        mapping += m_mappingGrp["MinimumLatitude"];
        mapping += m_mappingGrp["MaximumLatitude"];
        mapping += m_mappingGrp["MinimumLongitude"];
        mapping += m_mappingGrp["MaximumLongitude"];
      }

      if (m_mappingGrp.HasKeyword("Rotation")) {
        mapping += m_mappingGrp["Rotation"];
      }

      return mapping;
    }

    void XYRangeCheck(const double latitude, const double longitude) {
      if (latitude == Null || longitude == Null) {
        m_good = false;
        return;
      }

      SetGround(latitude, longitude);
      if (!IsGood()) return;

      if (XCoord() < m_minimumX) m_minimumX = XCoord();
      if (XCoord() > m_maximumX) m_maximumX = XCoord();
      if (YCoord() < m_minimumY) m_minimumY = YCoord();
      if (YCoord() > m_maximumY) m_maximumY = YCoord();
      return;
    }

    // Add any remaining methods needed for testing
    double EquatorialRadius() const {return m_equatorialRadius; }
    double PolarRadius() const {return m_polarRadius; }
    bool IsPlanetocentric() const {return m_latitudeType == Planetocentric; }
    bool IsPositiveWest() const {return m_longitudeDirection == PositiveWest; }

    double To180Domain(const double lon) {
       double tlon = Longitude(lon, Angle::Degrees).force180Domain().degrees();
       return tlon;
    }

    double To360Domain(const double lon) {
      double result = lon;

      if ( (lon < 0.0 || lon > 360.0) && !qFuzzyCompare(lon, 0.0) && !qFuzzyCompare(lon, 360.0)) {
        result = Isis::Longitude(lon, Angle::Degrees).force360Domain().degrees();
      }
      return result;
    }

    double ToPlanetographic(double lat) {
      //Account for double rounding error.
      if (qFuzzyCompare(fabs(lat), 90.0)) {
        lat = qRound(lat);
      }
      double mylat = lat;
      mylat *= PI / 180.0;
      mylat = atan(tan(mylat) * (m_equatorialRadius / m_polarRadius) *
                   (m_equatorialRadius / m_polarRadius));
      mylat *= 180.0 / PI;
      return mylat;
    }
  
  protected:
    double m_latitude;
    double m_longitude; 
    LatitudeType m_latitudeType;
    LongitudeDirection m_longitudeDirection;
    int m_longitudeDomain; 
    double m_equatorialRadius; 
    double m_polarRadius; 
    double m_eccentricity; 
    double m_minimumLatitude;
    double m_maximumLatitude;
    double m_minimumLongitude;
    double m_maximumLongitude;
};

class MyProjection : public MyProjectionType {
  public:
   // create a child class
    MyProjection(Pvl &lab) :
      MyProjectionType(lab) {}

<<<<<<< HEAD
    // override pure virtual methods
    string Name() const {
=======
    // pure virtuals, must be overriden, no need to test since MyProjection will test these
    QString Name() const {
>>>>>>> 932a32b2
      return "None";
    }
    QString Version() const {
      return "1.0";
    }

    // override other virtual methods
    virtual double TrueScaleLatitude() const {
      return 45.0;
    }
};

class MyProjection2 : public MyProjectionType {
  public:
   // create a child class
    MyProjection2(Pvl &lab) :
      MyProjectionType(lab) {}

    // override pure virtual methods
    string Name() const {
      return "Something";
    }
    string Version() const {
      return "1.0";
    }

    // override other virtual methods
    virtual double TrueScaleLatitude() const {
      return 45.0;
    }
};


class MyMapper : public WorldMapper {
  public:
    MyMapper() : WorldMapper() {};
    double ProjectionX(const double worldX) const {
      return worldX / 2.0;
    };
    double ProjectionY(const double worldY) const {
      return worldY / 3.0;
    };
    double WorldX(const double projectionX) const {
      return projectionX * 2.0;
    };
    double WorldY(const double projectionY) const {
      return projectionY * 3.0;
    };
    virtual double Resolution() const {
      return 0.5;
    }
};



// unitTest main
int main(int argc, char *argv[]) {
  Preference::Preferences(true);

  // create a MyProjection object with the given labels
  void Doit(Pvl & lab);

  cout.precision(13);
  cout << "Unit test for Projection ..." << endl << endl;
  cout << "///////////////////////////////////////////////////////////" << endl;
  cout << "Test Error Throws from the constructor...\n" << endl;

  cout << "Test for missing Mapping Group" << endl;
  Pvl lab;
  Doit(lab);
  cout << "///////////////////////////////////////////////////////////" << endl;
  cout << endl;

  lab.AddGroup(PvlGroup("Mapping"));
  PvlGroup &mg = lab.FindGroup("Mapping");
<<<<<<< HEAD
  mg += PvlKeyword("EquatorialRadius", 1.0);
  mg += PvlKeyword("PolarRadius", 0.95);
  mg += PvlKeyword("LatitudeType", "Planetographic");
  mg += PvlKeyword("LongitudeDirection", "PositiveEast");
  mg += PvlKeyword("LongitudeDomain", 360);
=======
  Doit(lab);
  cout << endl;

  cout << "Test for missing polar radius in the mapping group" << endl;
  mg += PvlKeyword("EquatorialRadius", toString(-1.0));
  Doit(lab);
  cout << endl;

  cout << "Test for invalid Equatoral Radius value" << endl;
  mg += PvlKeyword("PolarRadius", toString(-0.95));
  Doit(lab);
  cout << endl;

  cout << "Test for invalid polar radius value" << endl;
  mg["EquatorialRadius"] = toString(1.0);
  mg += PvlKeyword("PolarRadius", toString(-0.95));
  Doit(lab);
  cout << endl;

  cout << "Test for missing latitude type in the mapping group" << endl;
  mg["PolarRadius"] = toString(0.95);
  Doit(lab);
  cout << endl;

  cout << "Test for invalid latitude type value" << endl;
  mg += PvlKeyword("LatitudeType", "Planeto");
  Doit(lab);
  cout << endl;

  cout << "Test for missing longitude direction in the mapping group" << endl;
  mg["LatitudeType"] = "Planetographic";
  Doit(lab);
  cout << endl;

  cout << "Test for invalid longitude direction value" << endl;
  mg += PvlKeyword("LongitudeDirection", "Up");
  Doit(lab);
  cout << endl;

  cout << "Test for missing longitude domain in the mapping group" << endl;
  mg["LongitudeDirection"] = "PositiveEast";
  Doit(lab);
  cout << endl;

  cout << "Test for invalid longitude domain value in the mapping group" << endl;
  mg += PvlKeyword("LongitudeDomain", toString(75));
  Doit(lab);
  cout << "///////////////////////////////////////////////////////////" << endl;
  cout << endl;

  mg["LongitudeDomain"] = toString(360);
>>>>>>> 932a32b2
  mg += PvlKeyword("ProjectionName", "MyProjection");
  mg += PvlKeyword("MinimumLatitude", 45);
  mg += PvlKeyword("MaximumLatitude", 80.0);
  mg += PvlKeyword("MinimumLongitude", 15.0);
  mg += PvlKeyword("MaximumLongitude", 190.0);

  cout << "Projection Specifications" << endl;
  MyProjection p(lab);
  MyProjection2 pMy2(lab);
  // test methods that return properties of the projection
  cout << "Is Equatorial Cylindrical: " << p.IsEquatorialCylindrical() << endl;
  cout << "Has ground range:          " << p.HasGroundRange() << endl;
  cout << "Rotation:                  " << p.Rotation() << endl;
  cout << "Pixel Resolution:      " << p.MyPixelResolution() << endl;
  cout << "Resolution:      " << p.Resolution() << endl;
  cout << "Projection name = " << p.Name() << endl;
  cout << "Pixel resolution = " << p.MyPixelResolution() << endl;
  cout << endl;

  //Test exceptions
  Doit(lab);
  cout << "///////////////////////////////////////////////////////////" << endl;
  cout << endl;
  cout << "Test == operator options..." << endl;
  cout << endl;

  cout << "Test == operator with names not matching, but resolutions do" << endl;
  cout << "Projection 1 resolution = " << p.Resolution() << endl;
  cout << "Projection 2 resolution = " << pMy2.Resolution() << endl;
  cout << "Projection 1 name = " << p.Name() << endl;
  cout << "Projection 2 name = " << pMy2.Name() << endl;
  if (p == pMy2) 
    cout << "Result:   Match"  << endl;
  else
    cout << "Result:   No match" << endl;
  cout << endl;

  cout << "Test == operator with pixel resolutions not matching, but names do" << endl;
  mg += PvlKeyword("PixelResolution", toString(2.0));
  MyProjection pMy3(lab);
  pMy3.SetWorldMapper(new MyMapper());
  cout << "Projection 1 resolution = " << p.Resolution() << endl;
  cout << "Projection 2 resolution = " << pMy3.Resolution() << endl;
  cout << "Projection 1 name = " << p.Name() << endl;
  cout << "Projection 2 name = " << pMy3.Name() << endl;

<<<<<<< HEAD
  if (p == pMy3) 
    cout << "Result:  Match"  << endl;
  else
    cout << "Result:  No match" << endl;
  cout << endl;

  cout << "Test == operator with both resolution and name matching" << endl;
  MyProjection pMy4(lab);
  cout << "Projection 1 resolution = " << p.Resolution() << endl;
  cout << "Projection 2 resolution = " << pMy3.Resolution() << endl;
  cout << "Projection 1 name = " << p.Name() << endl;
  cout << "Projection 2 name = " << pMy3.Name() << endl;

  if (p == pMy4) 
    cout << "Result:  Match"  << endl;
  else
    cout << "Result:  No match" << endl;
  cout << endl;

  cout << "///////////////////////////////////////////////////////////" << endl;
  cout << endl;

=======
  cout << "///////////////////////////////////////////////////////////" << endl;
  cout << "Test More Error Throws...\n" << endl;
  cout << "Testing unordered latitude range" << endl;
  mg += PvlKeyword("MinimumLatitude", toString(45.0));
  mg += PvlKeyword("MaximumLatitude", toString(-80.0));
  mg += PvlKeyword("MinimumLongitude", toString(15.0));
  mg += PvlKeyword("MaximumLongitude", toString(-190.0));
  Doit(lab);
  cout << endl;

  cout << "Testing invalid minimum latitude" << endl;
  mg["MinimumLatitude"] = toString(-95.0);
  Doit(lab);
  cout << endl;

  cout << "Testing invalid maximum latitude" << endl;
  mg["MinimumLatitude"].SetValue(toString(45.0), "units");
  mg["MaximumLatitude"].SetValue(toString(95.0), "units");
  Doit(lab);
  cout << endl;

  cout << "Testing unordered longitude range" << endl;
  mg["MaximumLatitude"].SetValue(toString(80.0), "units");
  Doit(lab);
  cout << "///////////////////////////////////////////////////////////" << endl;
  cout << endl;

  mg["MaximumLongitude"] = toString(190.0);

>>>>>>> 932a32b2
  cout << "Testing xyRange methods...\n" << endl;
  MyProjection p2(lab);
  cout << "Projection 2 name = " << p2.Name() << endl;
  cout << "Get ground range from the labels...  " << endl;
  cout << "Has a ground range:  " << p2.HasGroundRange() << endl;

  double minX, maxX, minY, maxY;
  p2.XYRange(minX, maxX, minY, maxY);
  cout << "Find coordinate range ...  " << endl;
  cout << "Minimum X:              " << minX << endl;
  cout << "Maximum X:              " << maxX << endl;
  cout << "Minimum Y:              " << minY << endl;
  cout << "Maximum Y:              " << maxY << endl;
  cout << endl;

  cout << "Testing Ground coordinate routines" << endl;
  cout << "Setting latitude to (-91,  0):  " << p2.SetGround(-91.0, 0.0) << endl;
  cout << "Is Good:                        " << p2.IsGood() << endl;
  cout << "Setting latitude to ( 91,  0):  " << p2.SetGround(91.0, 0.0) << endl;
  cout << "Is Good:                        " << p2.IsGood() << endl;
  cout << "Setting position to (60,  -5):  " << p2.SetGround(60.0, -5.0) << endl;
  cout << "Is Good:                        " << p2.IsGood() << endl;
  cout << "XCoord:                         " << p2.XCoord() << endl;
  cout << "YCoord:                         " << p2.YCoord() << endl;
  cout << endl;


  cout << "Testing Universal Ground coordinate routines" << endl;
  cout << "Setting position to (57.3920057293825,  355):  " << p2.SetUniversalGround(57.3920057293825, -5.0) << endl;
  cout << "Is Good:                                       " << p2.IsGood() << endl;
  cout << "XCoord:                                        " << p2.XCoord() << endl;
  cout << "YCoord:                                        " << p2.YCoord() << endl;
  cout << endl;

  Isis::Pvl latRangeTest;
  latRangeTest.AddGroup(Isis::PvlGroup("Mapping"));
  Isis::PvlGroup &latTestGroup = latRangeTest.FindGroup("Mapping");
  latTestGroup += Isis::PvlKeyword("TargetName", "Moon");
  latTestGroup += Isis::PvlKeyword("ProjectionName", "PolarStereographic");
  latTestGroup += Isis::PvlKeyword("EquatorialRadius", toString(1737400.0));
  latTestGroup += Isis::PvlKeyword("PolarRadius", toString(1737400.0));
  latTestGroup += Isis::PvlKeyword("LatitudeType", "Planetocentric");
  latTestGroup += Isis::PvlKeyword("LongitudeDirection", "PositiveEast");
  latTestGroup += Isis::PvlKeyword("LongitudeDomain", toString(360));
  latTestGroup += Isis::PvlKeyword("Scale", toString(5.0));
  latTestGroup += Isis::PvlKeyword("MinimumLatitude", toString(-90.0));
  latTestGroup += Isis::PvlKeyword("MaximumLatitude", toString(-45.0));
  latTestGroup += Isis::PvlKeyword("MinimumLongitude", toString(0.0));
  latTestGroup += Isis::PvlKeyword("MaximumLongitude", toString(360.0));
  latTestGroup += Isis::PvlKeyword("CenterLatitude", toString(-90.0));
  latTestGroup += Isis::PvlKeyword("CenterLongitude", toString(0.0));
  Isis::Projection &latTestProjection = *Isis::ProjectionFactory::Create(latRangeTest);
  
 cout << "PolarStereographic Projection Specifications" << endl;
  // test methods that return properties of the projection
  cout << "Is Equatorial Cylindrical: " << latTestProjection.IsEquatorialCylindrical() << endl;
  cout << "Has ground range:          " << latTestProjection.HasGroundRange() << endl;
  cout << "Rotation:                  " << latTestProjection.Rotation() << endl << endl;
  try {
    cout << "Setting position to (-90.000000000000767, 0.0)" << endl;
    latTestProjection.SetUniversalGround(-90.000000000000767, 0.0);
    cout << "Is Good:                                       "
         << latTestProjection.IsGood() << endl;
    cout << "XCoord:                                        "
         << latTestProjection.XCoord() << endl;
    cout << "YCoord:                                        "
         << latTestProjection.YCoord() << endl;
    cout << endl;
  }
  catch(IException &error) {
    error.print();
  }


  cout << "Testing projection coordinate routines" << endl;
  cout << "Setting x/y position to (-2550,15):  " << p2.SetCoordinate(-2250.0, 15.0) << endl;
  cout << "Is Good:                             " << p2.IsGood() << endl;
  cout << "XCoord:                              " << p2.XCoord() << endl;
  cout << "YCoord:                              " << p2.YCoord() << endl;
  cout << "WorldX:                              " << p2.WorldX() << endl;
  cout << "WorldY:                              " << p2.WorldY() << endl;
  cout << endl;

  p2.SetWorldMapper(new MyMapper());

  double invalidValue = Null;
  cout << "Testing world coordinate routines" << endl;
  cout << "Setting world x/y position to (-4500,45):  " << p2.SetWorld(-4500.0, 45.0) << endl;
  cout << "Is Good:                                   " << p2.IsGood() << endl;
  cout << "XCoord:                                    " << p2.XCoord() << endl;
  cout << "YCoord:                                    " << p2.YCoord() << endl;
  cout << "WorldX:                                    " << p2.WorldX() << endl;
  cout << "WorldY:                                    " << p2.WorldY() << endl;
  cout << "ToProjectionX (-4500):                     " << p2.ToProjectionX(-4500.0) << endl;
  cout << "ToProjectionY (45):                        " << p2.ToProjectionY(45.0) << endl;
  cout << "ToWorldX:                                  " << p2.ToWorldX(p2.ToProjectionX(-4500.0)) << endl;
  cout << "ToWorldY:                                  " << p2.ToWorldY(p2.ToProjectionY(45.0)) << endl;
  cout << "Resolution:                                " << p2.Resolution() << endl;
  cout << "Scale:                                     " << p2.Scale() << endl;
  cout << endl;

  cout << "Testing IsSky method" << endl;
  cout << p2.IsSky() << endl;
  mg += PvlKeyword("TargetName", "SKY");
  Doit(lab);
  MyProjection p3(lab);
  cout << p3.IsSky() << endl;
  cout << endl;

<<<<<<< HEAD
=======
  cout << "Testing QString routines" << endl;
  cout << p2.LatitudeTypeString() << endl;
  cout << p2.LongitudeDirectionString() << endl;
  cout << p2.LongitudeDomainString() << endl;
  cout << endl;

>>>>>>> 932a32b2
  cout << "Testing Name and comparision routines" << endl;
  cout << "Name:        " << p2.Name() << endl;
  cout << "ProjectionType = " << p2.projectionType() << endl;
  cout << "Version:     " << p2.Version() << endl;
  cout << "operator==:  " << (p == p2) << endl;
  cout << "operator!=:  " << (p != p2) << endl;

<<<<<<< HEAD
=======
  mg["LongitudeDirection"] = "PositiveWest";
  mg["LongitudeDomain"] = toString(180);
  EmptyProjection noproj(lab);
  cout << endl;

  cout << "Testing no projection" << endl;
  noproj.SetUniversalGround(45.0, 270.0);
  cout << "Latitude:    " << noproj.Latitude() << endl;
  cout << "Longitude:   " << noproj.Longitude() << endl;
  cout << endl;

  cout << "Testing radius methods " << endl;
  cout << noproj.LocalRadius() << endl;
  cout << noproj.LocalRadius(0.0) << endl;
  cout << noproj.LocalRadius(90.0) << endl;
  cout << noproj.LocalRadius(-90.0) << endl;
  cout << endl;
  cout << "///////////////////////////////////////////////////////////" << endl;
  cout << "Test Error Throws for null input for LocalRadius " << endl;
  double nullLatitude = Null;
  try {
    noproj.LocalRadius(nullLatitude);
  }
  catch(IException &error) {
    error.print();
  }
  cout << "///////////////////////////////////////////////////////////" << endl;
  cout << endl;

  cout << "Testing compute methods " << endl;
  p.Output();
  cout << endl;
  cout << "///////////////////////////////////////////////////////////" << endl;
  cout << "Test Error Throw for compute methods..." << endl;
  // qCompute is not used for spherical targets
  // set polar radius = equatorial radius
  mg["PolarRadius"] = toString(1.0);
  Doit(lab);
  MyProjection p3a(lab);
  try {
    p3a.testqCompute(0);
  }
  catch(IException &error) {
    error.print();
  }
  mg["PolarRadius"] = toString(0.95);
  cout << "///////////////////////////////////////////////////////////" << endl;
  cout << endl;

>>>>>>> 932a32b2
  cout << "Testing static conversion methods " << endl;
  cout << " 0 degrees in hours: " << p.ToHours(0.0) << endl;
  cout << " 0 degrees in HMS format: " << p.ToHMS(0.0) << endl;
  cout << " 0 degrees in DMS format: " << p.ToDMS(0.0) << endl;
  cout << " 30.5 degrees in hours: " << p.ToHours(30.5) << endl;
  cout << " 30.5 degrees in HMS format: " << p.ToHMS(30.5) << endl;
  cout << " 30.5 degrees in DMS format: " << p.ToDMS(30.5) << endl;
  cout << " 40.3472 degrees in hours: " << p.ToHours(40.3472) << endl;
  cout << " 40.3472 degrees in HMS format: " << p.ToHMS(40.3472) << endl;
  cout << " 40.3472 degrees in DMS format: " << p.ToDMS(40.3472) << endl;
  cout << " 45 degrees in Hours: " << p.ToHours(45.0) << endl;
  cout << " 45 degrees in HMS format: " << p.ToHMS(45.0) << endl;
  cout << " 45 degrees in DMS format: " << p.ToDMS(45.0) << endl;
  cout << " 180 degrees in Hours: " << p.ToHours(180.0) << endl;
  cout << " 180 degrees in HMS format: " << p.ToHMS(180.0) << endl;
  cout << " 180 degrees in DMS format: " << p.ToDMS(180.0) << endl;
  cout << " 360 degrees in Hours: " << p.ToHours(360.0) << endl;
  cout << " 360 degrees in HMS format: " << p.ToHMS(360.0) << endl;
  cout << " 360 degrees in DMS format: " << p.ToDMS(360.0) << endl;

  try {
    p.ToProjectionX(invalidValue);
  }
  catch(IException &error) {
    error.print();
  }
  try {
    p.ToProjectionY(invalidValue);
  }
  catch(IException &error) {
    error.print();
  }
  try {
    p.ToWorldX(invalidValue);
  }
  catch(IException &error) {
    error.print();
  }
  try {
    p.ToWorldY(invalidValue);
  }
  catch(IException &error) {
    error.print();
  }
  cout << "///////////////////////////////////////////////////////////" << endl;
  cout << endl;

  cout << "Rotation Tests" << endl;
  mg += PvlKeyword("Rotation", toString(90.0));
  mg["LongitudeDirection"] = "PositiveEast";
  MyProjection p4(lab);
  cout << "Rotation:     " << p4.Rotation() << endl;
  cout << "Testing Ground coordinate routines" << endl;
  cout << "Setting latitude to (-91,  0):  " << p4.SetGround(-91.0, 0.0) << endl;
  cout << "Is Good:                        " << p4.IsGood() << endl;
  cout << "Setting latitude to ( 91,  0):  " << p4.SetGround(91.0, 0.0) << endl;
  cout << "Is Good:                        " << p4.IsGood() << endl;
  cout << "Setting position to (60,  -5):  " << p4.SetGround(60.0, -5.0) << endl;
  cout << "Is Good:                        " << p4.IsGood() << endl;
  cout << "XCoord:                         " << p4.XCoord() << endl;
  cout << "YCoord:                         " << p4.YCoord() << endl;
  cout << endl;

  cout << "Testing projection coordinate routines" << endl;
  cout << "Setting x/y position to (150,50):  " << p4.SetCoordinate(150.0, 50.0) << endl;
  cout << "Is Good:                             " << p4.IsGood() << endl;
  cout << "XCoord:                              " << p4.XCoord() << endl;
  cout << "YCoord:                              " << p4.YCoord() << endl;
  cout << "WorldX:                              " << p4.WorldX() << endl;
  cout << "WorldY:                              " << p4.WorldY() << endl;
  cout << endl;

  Pvl mapping;
  mapping.AddGroup(p4.Mapping());
  cout << "Testing Mapping() methods" << endl;
  // cout << "Mapping() = " << endl;
  cout << mapping << endl;
  mapping.DeleteGroup("Mapping");
  cout << endl;

}


void Doit(Pvl &lab) {
  try {
    MyProjection p(lab);
  }
  catch(IException &error) {
    error.print();
  }
}<|MERGE_RESOLUTION|>--- conflicted
+++ resolved
@@ -34,26 +34,26 @@
 
 
       // Get the LatitudeType
-      if ((string) m_mappingGrp["LatitudeType"] == "Planetographic") {
+      if ((QString) m_mappingGrp["LatitudeType"] == "Planetographic") {
         m_latitudeType = Planetographic;
       }
-      else if ((string) m_mappingGrp["LatitudeType"] == "Planetocentric") {
+      else if ((QString) m_mappingGrp["LatitudeType"] == "Planetocentric") {
         m_latitudeType = Planetocentric;
       }
 
       // Get the LongitudeDirection
-      if ((string) m_mappingGrp["LongitudeDirection"] == "PositiveWest") {
+      if ((QString) m_mappingGrp["LongitudeDirection"] == "PositiveWest") {
         m_longitudeDirection = PositiveWest;
       }
-      else if ((string) m_mappingGrp["LongitudeDirection"] == "PositiveEast") {
+      else if ((QString) m_mappingGrp["LongitudeDirection"] == "PositiveEast") {
         m_longitudeDirection = PositiveEast;
       }
 
       // Get the LongitudeDomain
-      if ((string) m_mappingGrp["LongitudeDomain"] == "360") {
+      if ((QString) m_mappingGrp["LongitudeDomain"] == "360") {
         m_longitudeDomain = 360;
       }
-      else if ((string) m_mappingGrp["LongitudeDomain"] == "180") {
+      else if ((QString) m_mappingGrp["LongitudeDomain"] == "180") {
         m_longitudeDomain = 180;
       }
 
@@ -93,7 +93,6 @@
     enum LongitudeDirection { PositiveEast, PositiveWest};
 
     // override pure virtual methods
-<<<<<<< HEAD
     virtual bool operator== (const MyProjectionType &proj) {
       if (!Projection::operator== (proj)) return false;
       if (EquatorialRadius() != proj.EquatorialRadius()) return false;
@@ -122,21 +121,14 @@
         double lat = latitude * PI / 180.0;
         return  a * c / sqrt(pow(c * cos(lat), 2) + pow(a * sin(lat), 2));
       }
-=======
-    QString Name() const {
-      return "None";
-    }
-    QString Version() const {
-      return "1.0";
->>>>>>> 932a32b2
     }
 
     virtual double LocalRadius() const {
       return LocalRadius(m_latitude);
     }
 
-    virtual std::string Name() const = 0;
-    virtual std::string Version() const = 0;
+    virtual QString Name() const = 0;
+    virtual QString Version() const = 0;
     virtual double TrueScaleLatitude() const  {return 0.0;}
 
     bool SetGround(const double lat, const double lon) {
@@ -338,13 +330,8 @@
     MyProjection(Pvl &lab) :
       MyProjectionType(lab) {}
 
-<<<<<<< HEAD
     // override pure virtual methods
-    string Name() const {
-=======
-    // pure virtuals, must be overriden, no need to test since MyProjection will test these
     QString Name() const {
->>>>>>> 932a32b2
       return "None";
     }
     QString Version() const {
@@ -364,10 +351,10 @@
       MyProjectionType(lab) {}
 
     // override pure virtual methods
-    string Name() const {
+    QString Name() const {
       return "Something";
     }
-    string Version() const {
+    QString Version() const {
       return "1.0";
     }
 
@@ -420,70 +407,16 @@
 
   lab.AddGroup(PvlGroup("Mapping"));
   PvlGroup &mg = lab.FindGroup("Mapping");
-<<<<<<< HEAD
-  mg += PvlKeyword("EquatorialRadius", 1.0);
-  mg += PvlKeyword("PolarRadius", 0.95);
+  mg += PvlKeyword("EquatorialRadius", "1.0");
+  mg += PvlKeyword("PolarRadius", "0.95");
   mg += PvlKeyword("LatitudeType", "Planetographic");
   mg += PvlKeyword("LongitudeDirection", "PositiveEast");
-  mg += PvlKeyword("LongitudeDomain", 360);
-=======
-  Doit(lab);
-  cout << endl;
-
-  cout << "Test for missing polar radius in the mapping group" << endl;
-  mg += PvlKeyword("EquatorialRadius", toString(-1.0));
-  Doit(lab);
-  cout << endl;
-
-  cout << "Test for invalid Equatoral Radius value" << endl;
-  mg += PvlKeyword("PolarRadius", toString(-0.95));
-  Doit(lab);
-  cout << endl;
-
-  cout << "Test for invalid polar radius value" << endl;
-  mg["EquatorialRadius"] = toString(1.0);
-  mg += PvlKeyword("PolarRadius", toString(-0.95));
-  Doit(lab);
-  cout << endl;
-
-  cout << "Test for missing latitude type in the mapping group" << endl;
-  mg["PolarRadius"] = toString(0.95);
-  Doit(lab);
-  cout << endl;
-
-  cout << "Test for invalid latitude type value" << endl;
-  mg += PvlKeyword("LatitudeType", "Planeto");
-  Doit(lab);
-  cout << endl;
-
-  cout << "Test for missing longitude direction in the mapping group" << endl;
-  mg["LatitudeType"] = "Planetographic";
-  Doit(lab);
-  cout << endl;
-
-  cout << "Test for invalid longitude direction value" << endl;
-  mg += PvlKeyword("LongitudeDirection", "Up");
-  Doit(lab);
-  cout << endl;
-
-  cout << "Test for missing longitude domain in the mapping group" << endl;
-  mg["LongitudeDirection"] = "PositiveEast";
-  Doit(lab);
-  cout << endl;
-
-  cout << "Test for invalid longitude domain value in the mapping group" << endl;
-  mg += PvlKeyword("LongitudeDomain", toString(75));
-  Doit(lab);
-  cout << "///////////////////////////////////////////////////////////" << endl;
-  cout << endl;
-
-  mg["LongitudeDomain"] = toString(360);
->>>>>>> 932a32b2
+  mg += PvlKeyword("LongitudeDomain", "360");
   mg += PvlKeyword("ProjectionName", "MyProjection");
-  mg += PvlKeyword("MinimumLatitude", 45);
-  mg += PvlKeyword("MaximumLatitude", 80.0);
-  mg += PvlKeyword("MinimumLongitude", 15.0);
-  mg += PvlKeyword("MaximumLongitude", 190.0);
+  mg += PvlKeyword("MinimumLatitude", "45");
+  mg += PvlKeyword("MaximumLatitude", "80.0");
+  mg += PvlKeyword("MinimumLongitude", "15.0");
+  mg += PvlKeyword("MaximumLongitude", "190.0");
 
   cout << "Projection Specifications" << endl;
   MyProjection p(lab);
@@ -525,7 +458,6 @@
   cout << "Projection 1 name = " << p.Name() << endl;
   cout << "Projection 2 name = " << pMy3.Name() << endl;
 
-<<<<<<< HEAD
   if (p == pMy3) 
     cout << "Result:  Match"  << endl;
   else
@@ -548,37 +480,6 @@
   cout << "///////////////////////////////////////////////////////////" << endl;
   cout << endl;
 
-=======
-  cout << "///////////////////////////////////////////////////////////" << endl;
-  cout << "Test More Error Throws...\n" << endl;
-  cout << "Testing unordered latitude range" << endl;
-  mg += PvlKeyword("MinimumLatitude", toString(45.0));
-  mg += PvlKeyword("MaximumLatitude", toString(-80.0));
-  mg += PvlKeyword("MinimumLongitude", toString(15.0));
-  mg += PvlKeyword("MaximumLongitude", toString(-190.0));
-  Doit(lab);
-  cout << endl;
-
-  cout << "Testing invalid minimum latitude" << endl;
-  mg["MinimumLatitude"] = toString(-95.0);
-  Doit(lab);
-  cout << endl;
-
-  cout << "Testing invalid maximum latitude" << endl;
-  mg["MinimumLatitude"].SetValue(toString(45.0), "units");
-  mg["MaximumLatitude"].SetValue(toString(95.0), "units");
-  Doit(lab);
-  cout << endl;
-
-  cout << "Testing unordered longitude range" << endl;
-  mg["MaximumLatitude"].SetValue(toString(80.0), "units");
-  Doit(lab);
-  cout << "///////////////////////////////////////////////////////////" << endl;
-  cout << endl;
-
-  mg["MaximumLongitude"] = toString(190.0);
-
->>>>>>> 932a32b2
   cout << "Testing xyRange methods...\n" << endl;
   MyProjection p2(lab);
   cout << "Projection 2 name = " << p2.Name() << endl;
@@ -688,15 +589,6 @@
   cout << p3.IsSky() << endl;
   cout << endl;
 
-<<<<<<< HEAD
-=======
-  cout << "Testing QString routines" << endl;
-  cout << p2.LatitudeTypeString() << endl;
-  cout << p2.LongitudeDirectionString() << endl;
-  cout << p2.LongitudeDomainString() << endl;
-  cout << endl;
-
->>>>>>> 932a32b2
   cout << "Testing Name and comparision routines" << endl;
   cout << "Name:        " << p2.Name() << endl;
   cout << "ProjectionType = " << p2.projectionType() << endl;
@@ -704,58 +596,6 @@
   cout << "operator==:  " << (p == p2) << endl;
   cout << "operator!=:  " << (p != p2) << endl;
 
-<<<<<<< HEAD
-=======
-  mg["LongitudeDirection"] = "PositiveWest";
-  mg["LongitudeDomain"] = toString(180);
-  EmptyProjection noproj(lab);
-  cout << endl;
-
-  cout << "Testing no projection" << endl;
-  noproj.SetUniversalGround(45.0, 270.0);
-  cout << "Latitude:    " << noproj.Latitude() << endl;
-  cout << "Longitude:   " << noproj.Longitude() << endl;
-  cout << endl;
-
-  cout << "Testing radius methods " << endl;
-  cout << noproj.LocalRadius() << endl;
-  cout << noproj.LocalRadius(0.0) << endl;
-  cout << noproj.LocalRadius(90.0) << endl;
-  cout << noproj.LocalRadius(-90.0) << endl;
-  cout << endl;
-  cout << "///////////////////////////////////////////////////////////" << endl;
-  cout << "Test Error Throws for null input for LocalRadius " << endl;
-  double nullLatitude = Null;
-  try {
-    noproj.LocalRadius(nullLatitude);
-  }
-  catch(IException &error) {
-    error.print();
-  }
-  cout << "///////////////////////////////////////////////////////////" << endl;
-  cout << endl;
-
-  cout << "Testing compute methods " << endl;
-  p.Output();
-  cout << endl;
-  cout << "///////////////////////////////////////////////////////////" << endl;
-  cout << "Test Error Throw for compute methods..." << endl;
-  // qCompute is not used for spherical targets
-  // set polar radius = equatorial radius
-  mg["PolarRadius"] = toString(1.0);
-  Doit(lab);
-  MyProjection p3a(lab);
-  try {
-    p3a.testqCompute(0);
-  }
-  catch(IException &error) {
-    error.print();
-  }
-  mg["PolarRadius"] = toString(0.95);
-  cout << "///////////////////////////////////////////////////////////" << endl;
-  cout << endl;
-
->>>>>>> 932a32b2
   cout << "Testing static conversion methods " << endl;
   cout << " 0 degrees in hours: " << p.ToHours(0.0) << endl;
   cout << " 0 degrees in HMS format: " << p.ToHMS(0.0) << endl;
