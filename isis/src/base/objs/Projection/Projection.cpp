--- conflicted
+++ resolved
@@ -108,7 +108,6 @@
       // Try to read the mapping group
       m_mappingGrp = label.FindGroup("Mapping", Pvl::Traverse);
 
-<<<<<<< HEAD
       // TODO** Try to generalize these to keep in parent Projection class and use for both azimuth and longitude
       // Get the Azimuth or LongitudeDomain
       // if ((string) m_mappingGrp["LongitudeDomain"] == "360") {
@@ -122,132 +121,6 @@
       //                 "[LongitudeDomain] must be [180 or 360]";
       //   throw IException(IException::Unknown, msg, _FILEINFO_);
       // }
-=======
-      // Get the radii from the EquatorialRadius and PolarRadius keywords
-      if ((m_mappingGrp.HasKeyword("EquatorialRadius")) &&
-          (m_mappingGrp.HasKeyword("PolarRadius"))) {
-        m_equatorialRadius = m_mappingGrp["EquatorialRadius"];
-        m_polarRadius = m_mappingGrp["PolarRadius"];
-      }
-      // Get the radii using the "TargetName" keyword and NAIF
-      else  if (m_mappingGrp.HasKeyword("TargetName")) {
-        PvlGroup radii = TargetRadii((QString)m_mappingGrp["TargetName"]);
-        m_equatorialRadius = radii["EquatorialRadius"];
-        m_polarRadius = radii["PolarRadius"];
-      }
-      else {
-        QString msg = "Projection failed. No target radii are available "
-                      "through keywords [EquatorialRadius and PolarRadius] "
-                      "or [TargetName].";
-        throw IException(IException::Unknown, msg, _FILEINFO_);
-      }
-
-      // Check the radii for validity
-      if (m_equatorialRadius <= 0.0) {
-        QString msg = "Projection failed. Invalid value for keyword "
-                      "[EquatorialRadius]. It must be greater than zero";
-        throw IException(IException::Unknown, msg, _FILEINFO_);
-      }
-      if (m_polarRadius <= 0.0) {
-        QString msg = "Projection failed. Invalid value for keyword "
-                      "[PolarRadius]. It must be greater than zero";
-        throw IException(IException::Unknown, msg, _FILEINFO_);
-      }
-
-      // Get the LatitudeType
-      if ((QString) m_mappingGrp["LatitudeType"] == "Planetographic") {
-        m_latitudeType = Planetographic;
-      }
-      else if ((QString) m_mappingGrp["LatitudeType"] == "Planetocentric") {
-        m_latitudeType = Planetocentric;
-      }
-      else {
-        QString msg = "Projection failed. Invalid value for keyword "
-                      "[LatitudeType] must be "
-                      "[Planetographic or Planetocentric]";
-        throw IException(IException::Unknown, msg, _FILEINFO_);
-      }
-
-      // Get the LongitudeDirection
-      if (m_mappingGrp["LongitudeDirection"][0].toLower() == "positivewest") {
-        m_longitudeDirection = PositiveWest;
-      }
-      else if (m_mappingGrp["LongitudeDirection"][0].toLower() == "positiveeast") {
-        m_longitudeDirection = PositiveEast;
-      }
-      else {
-        QString msg = "Projection failed. Invalid value for keyword "
-                      "[LongitudeDirection] must be "
-                      "[PositiveWest or PositiveEast]";
-        throw IException(IException::Unknown, msg, _FILEINFO_);
-      }
-
-      // Get the LongitudeDomain
-      if ((QString) m_mappingGrp["LongitudeDomain"] == "360") {
-        m_longitudeDomain = 360;
-      }
-      else if ((QString) m_mappingGrp["LongitudeDomain"] == "180") {
-        m_longitudeDomain = 180;
-      }
-      else {
-        QString msg = "Projection failed. Invalid value for keyword "
-                      "[LongitudeDomain] must be [180 or 360]";
-        throw IException(IException::Unknown, msg, _FILEINFO_);
-      }
-
-      // Get the ground range if it exists
-      m_groundRangeGood = false;
-      if ((m_mappingGrp.HasKeyword("MinimumLatitude")) &&
-          (m_mappingGrp.HasKeyword("MaximumLatitude")) &&
-          (m_mappingGrp.HasKeyword("MinimumLongitude")) &&
-          (m_mappingGrp.HasKeyword("MaximumLongitude"))) {
-        m_minimumLatitude  = m_mappingGrp["MinimumLatitude"];
-        m_maximumLatitude  = m_mappingGrp["MaximumLatitude"];
-        m_minimumLongitude = m_mappingGrp["MinimumLongitude"];
-        m_maximumLongitude = m_mappingGrp["MaximumLongitude"];
-
-        if ((m_minimumLatitude < -90.0) || (m_minimumLatitude > 90.0)) {
-          QString msg = "Projection failed. "
-                        "[MinimumLatitude] of [" + toString(m_minimumLatitude)
-                        + "] is outside the range of [-90:90]";
-          throw IException(IException::Unknown, msg, _FILEINFO_);
-        }
-
-        if ((m_maximumLatitude < -90.0) || (m_maximumLatitude > 90.0)) {
-          QString msg = "Projection failed. "
-                        "[MaximumLatitude] of [" + toString(m_maximumLatitude)
-                        + "] is outside the range of [-90:90]";
-          throw IException(IException::Unknown, msg, _FILEINFO_);
-        }
-
-        if (m_minimumLatitude >= m_maximumLatitude) {
-          QString msg = "Projection failed. "
-                        "[MinimumLatitude,MaximumLatitude] of ["
-                        + toString(m_minimumLatitude) + ","
-                        + toString(m_maximumLatitude) + "] are not "
-                        + "properly ordered";
-          throw IException(IException::Unknown, msg, _FILEINFO_);
-        }
-
-        if (m_minimumLongitude >= m_maximumLongitude) {
-          QString msg = "Projection failed. "
-                        "[MinimumLongitude,MaximumLongitude] of ["
-                        + toString(m_minimumLongitude) + "," 
-                        + toString(m_maximumLongitude) + "] are not "
-                        + "properly ordered";
-          throw IException(IException::Unknown, msg, _FILEINFO_);
-        }
-
-        m_groundRangeGood = true;
-      }
-      else {
-        // if no ground range is given, initialize the min/max lat/lon to 0
-        m_minimumLatitude  = 0.0;
-        m_maximumLatitude  = 0.0;
-        m_minimumLongitude = 0.0;
-        m_maximumLongitude = 0.0;
-      }
->>>>>>> 932a32b2
 
       // Get the map rotation
       m_rotation = 0.0;
@@ -268,23 +141,6 @@
       m_minimumY = DBL_MAX;
       m_maximumY = -DBL_MAX;
 
-<<<<<<< HEAD
-=======
-      if (m_equatorialRadius < m_polarRadius) {
-        QString msg = "Projection failed. Invalid keyword value(s). "
-                      "[EquatorialRadius] = " + toString(m_equatorialRadius)
-                      + " must be greater than or equal to [PolarRadius] = "
-                      + toString(m_polarRadius);
-        throw IException(IException::Unknown, msg, _FILEINFO_);
-      }
-      else {
-        m_eccentricity = 1.0 -
-                         (m_polarRadius * m_polarRadius) /
-                         (m_equatorialRadius * m_equatorialRadius);
-        m_eccentricity = sqrt(m_eccentricity);
-      }
-
->>>>>>> 932a32b2
       m_mapper = NULL;
 
       m_sky = false;
@@ -358,104 +214,14 @@
     return m_projectionType;
   }
 
-<<<<<<< HEAD
-=======
-  /**
-   * Creates a Pvl Group with keywords TargetName, EquitorialRadius, and 
-   * PolarRadius. The values for the radii will be retrieved from the most 
-   * recent Target Attitude and Shape Naif kernel available in the Isis data 
-   * area. 
-   *
-   * @param target The name of the body for which the radii will be retrieved.
-   *
-   * @throw IException::Io - "Could not convert target name to NAIF code."
-   *  
-   * @return PvlGroup Group named "Mapping" with keywords TargetName, 
-   *             EquatorialRadius, and PolarRadius.
-   */
-
-  PvlGroup Projection::TargetRadii(QString target) {
-    // Convert the target name to a NAIF code
-    SpiceInt code;
-    SpiceBoolean found;
-    bodn2c_c(target.toAscii().data(), &code, &found);
-    if (!found) {
-      QString msg = "Could not convert target name [" + target +"] to NAIF code";
-      throw IException(IException::Io, msg, _FILEINFO_);
-    }
-
-    // Load the most recent target attitude and shape kernel for NAIF
-    FileName kern("$Base/kernels/pck/pck?????.tpc");
-    kern = kern.highestVersion();
-    QString kernName(kern.expanded());
-    furnsh_c(kernName.toAscii().data());
-
-    // Get the radii from NAIF
-    NaifStatus::CheckErrors();
-    SpiceInt n;
-    SpiceDouble radii[3];
-    bodvar_c(code, "RADII", &n, radii);
-    unload_c(kernName.toAscii().data());
-
-    try {
-      NaifStatus::CheckErrors();
-    }
-    catch (IException &e) {
-      throw IException(e,
-                       IException::Unknown,
-                       QObject::tr("The target name [%1] does not correspond to a target body "
-                                   "with known radii").arg(target),
-                       _FILEINFO_);
-    }
-
-    PvlGroup mapping("Mapping");
-    mapping += PvlKeyword("TargetName",  target);
-    mapping += PvlKeyword("EquatorialRadius",  toString(radii[0] * 1000.0), "meters");
-    mapping += PvlKeyword("PolarRadius", toString(radii[2] * 1000.0), "meters");
-
-    return mapping;
-  }
->>>>>>> 932a32b2
 
   /**
    * Returns true if projection is sky and false if it is land
    *
    * @return bool 
    */
-<<<<<<< HEAD
   bool Projection::IsSky() const {
     return m_sky;
-=======
-  PvlGroup Projection::TargetRadii(Pvl &cubeLab, PvlGroup &mapGroup) {
-    //Check to see if the mapGroup already has the target radii.
-    //If BOTH radii are already in the mapGroup then just return back the map 
-    //Group. 
-    if (mapGroup.HasKeyword("EquatorialRadius") 
-        && mapGroup.HasKeyword("PolarRadius")) {
-      return mapGroup;
-    }
-    //If the mapping group only has one or the other of the radii keywords, then
-    //we are going to replace both, so delete which ever one it does have.
-    if (mapGroup.HasKeyword("EquatorialRadius") 
-        && !mapGroup.HasKeyword("PolarRadius")) {
-      mapGroup.DeleteKeyword("EquatorialRadius");
-    }
-    if (!mapGroup.HasKeyword("EquatorialRadius") 
-        && mapGroup.HasKeyword("PolarRadius")) {
-      mapGroup.DeleteKeyword("PolarRadius");
-    }
-
-    PvlGroup inst = cubeLab.FindGroup("Instrument", Pvl::Traverse);
-    QString target = inst["TargetName"];
-    PvlGroup radii = Projection::TargetRadii(target);
-    //Now INSERT the EquatorialRadius and PolorRadius into the mapGroup pvl.
-    mapGroup += PvlKeyword("EquatorialRadius",  
-                           radii.FindKeyword("EquatorialRadius")[0], "meters");
-    mapGroup += PvlKeyword("PolarRadius", 
-                           radii.FindKeyword("PolarRadius")[0], "meters");
-
-    return mapGroup;
->>>>>>> 932a32b2
   }
 
 
@@ -473,137 +239,6 @@
   }
 
   /**
-<<<<<<< HEAD
-=======
-   * This indicates if the latitude type is planetocentric (as opposed to
-   * planetographic). The latitude type was obtained from the label during
-   * object construction.
-   *
-   * @return bool
-   */
-  bool Projection::IsPlanetocentric() const {
-    return m_latitudeType == Planetocentric;
-  }
-
-  /**
-   * This indicates if the latitude type is planetographic (as opposed to
-   * planetocentric). The latitude type was obtained from the label during
-   * object construction.
-   *
-   * @return bool
-   */
-  bool Projection::IsPlanetographic() const {
-    return m_latitudeType == Planetographic;
-  }
-
-  /**
-   * This method converts a planetographic latitude to a planetocentric 
-   * latitude. It utilizes the equatorial and polar radii found in the 
-   * labels to perform the computation. 
-   *
-   * @param lat Planetographic latitude to convert.
-   *  
-   * @see ToPlanetocentric(lat, eRadius, pRadius) 
-   *  
-   * @return double The latitude, converted to planetocentric.
-   */
-  double Projection::ToPlanetocentric(const double lat) const {
-    return ToPlanetocentric(lat, m_equatorialRadius, m_polarRadius);
-  }
-
-  /**
-   * This method converts a planetographic latitude to a planetocentric 
-   * latitude.
-   *
-   * @param lat Planetographic latitude to convert.
-   * @param eRadius Equatorial radius.
-   * @param pRadius Polar radius
-   *
-   * @throw IException::Unknown - "The given latitude is invalid." 
-   *  
-   * @return double The latitude, converted to planetocentric.
-   */
-  double Projection::ToPlanetocentric(const double lat,
-                                      double eRadius, double pRadius) {
-    if (lat == Null || abs(lat) > 90.0) {
-      throw IException(IException::Unknown, 
-                       "Unable to convert to Planetocentric. The given latitude value [" 
-                       + IString(lat) + "] is invalid.", 
-                       _FILEINFO_);
-    }
-    double mylat = lat;
-    if (abs(mylat) < 90.0) {  // So tan doesn't fail
-      mylat *= PI / 180.0;
-      mylat = atan(tan(mylat) * (pRadius / eRadius) *
-                   (pRadius / eRadius));
-      mylat *= 180.0 / PI;
-    }
-    return mylat;
-  }
-
-  /**
-   * This method converts a planetocentric latitude to a planetographic
-   * latitude. It utilizes the equatorial and polar radii found in the 
-   * labels to perform the computation. 
-   *
-   * @param lat Planetocentric latitude to convert.
-   *
-   * @see ToPlanetographic(lat, eRadius, pRadius)
-   *  
-   * @return double The latitude, converted to planetographic.
-   */
-  double Projection::ToPlanetographic(const double lat) const {
-    return ToPlanetographic(lat,  m_equatorialRadius, m_polarRadius);
-  }
-
-  /**
-   * This method converts a planetocentric latitude to a planetographic
-   * latitude. It is static so that a projection object does not need to
-   * exist.
-   *
-   * @param lat Planetocentric latitude to convert.
-   * @param eRadius Equatorial radius.
-   * @param pRadius Polar radius
-   *
-   * @throw IException::Unknown - "The given latitude is invalid." 
-   *  
-   * @return double The latitude, converted to planetographic.
-   */
-  double Projection::ToPlanetographic(double lat,
-                                      double eRadius, double pRadius) {
-    //Account for double rounding error.
-    if (qFuzzyCompare(fabs(lat), 90.0)) {
-      lat = qRound(lat);
-    }
-    if (lat == Null || fabs(lat) > 90.0) {
-      throw IException(IException::Unknown, 
-                       "Unable to convert to Planetographic. The given latitude value [" 
-                       + IString(lat) + "] is invalid.", 
-                       _FILEINFO_);
-    }
-    double mylat = lat;
-    if (fabs(mylat) < 90.0) {  // So tan doesn't fail
-      mylat *= PI / 180.0;
-      mylat = atan(tan(mylat) * (eRadius / pRadius) *
-                   (eRadius / pRadius));
-      mylat *= 180.0 / PI;
-    }
-    return mylat;
-  }
-
-  /**
-   * This method returns the latitude type as a string. It will return either
-   * Planetocentric or Planetographic.
-   *
-   * @return string The latitude type, "Planetocentric" or "Planetographic".
-   */
-  QString Projection::LatitudeTypeString() const {
-    if (m_latitudeType == Planetographic) return "Planetographic";
-    return "Planetocentric";
-  }
-
-  /**
->>>>>>> 932a32b2
    * This indicates if the longitude direction type is positive west (as
    * opposed to postive east). The longitude type was obtained from the 
    * label during object construction.
@@ -621,94 +256,10 @@
    *
    * @return bool
    */
-<<<<<<< HEAD
   // bool Projection::IsPositiveWest() const {
   //   return m_longitudeDirection == PositiveWest;
   // }
 
-=======
-  bool Projection::IsPositiveWest() const {
-    return m_longitudeDirection == PositiveWest;
-  }
-
-  /**
-   * This method converts a longitude into the positive east direction.
-   *
-   * @param lon Longitude to convert into the positive east direction.
-   * @param domain Must be an integer value of 180 (for -180 to 180) or 360 (for 
-   *            0 to 360).
-   *  
-   * @throw IException::Unknown - "The given longitude is invalid." 
-   * @throw IException::Unknown - "Unable to convert longitude.  Domain is
-   *            not 180 or 360."
-   *  
-   * @return double Longitude value, in positive east direction.
-   */
-  double Projection::ToPositiveEast(const double lon, const int domain) {
-    if (lon == Null) {
-      throw IException(IException::Unknown, 
-                       "Unable to convert to PositiveEast. The given longitude value [" 
-                       + IString(lon) + "] is invalid.", 
-                       _FILEINFO_);
-    }
-    double mylon = lon;
-
-    mylon *= -1;
-
-    if (domain == 360) {
-      mylon = To360Domain(mylon);
-    }
-    else if (domain == 180) {
-      mylon = To180Domain(mylon);
-    }
-    else {
-      QString msg = "Unable to convert longitude.  Domain [" + toString(domain) 
-                    + "] is not 180 or 360.";
-      throw IException(IException::Unknown, msg, _FILEINFO_);
-    }
-
-    return mylon;
-  }
-
-  /**
-   * This method converts a longitude into the positive west direction.
-   *
-   * @param lon Longitude to convert into the positive west direction.
-   * @param domain Must be an integer value of 180 (for -180 to 180) or 360 (for 
-   *            0 to 360).
-   *
-   * @throw IException::Unknown - "The given longitude is invalid." 
-   * @throw IException::Unknown - "Unable to convert longitude.  Domain is
-   *            not 180 or 360."
-   *  
-   * @return double Longitude value, in positive west direction.
-   */
-  double Projection::ToPositiveWest(const double lon, const int domain) {
-    if (lon == Null) {
-      throw IException(IException::Unknown, 
-                       "Unable to convert to PositiveWest. The given longitude value [" 
-                       + toString(lon) + "] is invalid.", 
-                       _FILEINFO_);
-    }
-    double mylon = lon;
-
-    mylon *= -1;
-
-    if (domain == 360) {
-      mylon = To360Domain(mylon);
-    }
-    else if (domain == 180) {
-      mylon = To180Domain(mylon);
-    }
-    else {
-      QString msg = "Unable to convert longitude.  Domain [" + toString(domain)
-                    + "] is not 180 or 360.";
-      throw IException(IException::Unknown, msg, _FILEINFO_);
-    }
-
-    return mylon;
-  }
->>>>>>> 932a32b2
 
   /**
    * This method returns the longitude direction as a string. It will return
@@ -717,17 +268,10 @@
    * @return string The longitude direction, "PositiveEast" or 
    *         "PositiveWest".
    */
-<<<<<<< HEAD
   // string Projection::LongitudeDirectionString() const {
   //   if (m_longitudeDirection == PositiveEast) return "PositiveEast";
   //   return "PositiveWest";
   // }
-=======
-  QString Projection::LongitudeDirectionString() const {
-    if (m_longitudeDirection == PositiveEast) return "PositiveEast";
-    return "PositiveWest";
-  }
->>>>>>> 932a32b2
 
   /**
    * This indicates if the longitude domain is -180 to 180 (as opposed to 0
@@ -802,17 +346,10 @@
    *
    * @return string The longitude domain, "180" or "360".
    */
-<<<<<<< HEAD
   // string Projection::LongitudeDomainString() const {
   //   if (m_longitudeDomain == 360) return "360";
   //   return "180";
   // }
-=======
-  QString Projection::LongitudeDomainString() const {
-    if (m_longitudeDomain == 360) return "360";
-    return "180";
-  }
->>>>>>> 932a32b2
 
   /**
    * This indicates that the labels contained minimum and maximum ground
@@ -1826,235 +1363,6 @@
     m_mappingGrp.AddKeyword(yKeyword,Pvl::Replace);
   }
 
-<<<<<<< HEAD
-=======
-  /**
-   * This function returns the keywords that this projection uses.
-   *
-   * @return PvlGroup The keywords that this projection uses
-   */
-  PvlGroup Projection::Mapping() {
-    PvlGroup mapping("Mapping");
-
-    if (m_mappingGrp.HasKeyword("TargetName")) {
-      mapping += m_mappingGrp["TargetName"];
-    }
-
-    mapping += m_mappingGrp["ProjectionName"];
-    mapping += m_mappingGrp["EquatorialRadius"];
-    mapping += m_mappingGrp["PolarRadius"];
-    mapping += m_mappingGrp["LatitudeType"];
-    mapping += m_mappingGrp["LongitudeDirection"];
-    mapping += m_mappingGrp["LongitudeDomain"];
-
-    if (m_mappingGrp.HasKeyword("PixelResolution")) {
-      mapping += m_mappingGrp["PixelResolution"];
-    }
-    if (m_mappingGrp.HasKeyword("Scale")) {
-      mapping += m_mappingGrp["Scale"];
-    }
-    if (m_mappingGrp.HasKeyword("UpperLeftCornerX")) {
-      mapping += m_mappingGrp["UpperLeftCornerX"];
-    }
-    if (m_mappingGrp.HasKeyword("UpperLeftCornerY")) {
-      mapping += m_mappingGrp["UpperLeftCornerY"];
-    }
-
-    if (HasGroundRange()) {
-      mapping += m_mappingGrp["MinimumLatitude"];
-      mapping += m_mappingGrp["MaximumLatitude"];
-      mapping += m_mappingGrp["MinimumLongitude"];
-      mapping += m_mappingGrp["MaximumLongitude"];
-    }
-
-    if (m_mappingGrp.HasKeyword("Rotation")) {
-      mapping += m_mappingGrp["Rotation"];
-    }
-
-    return mapping;
-  }
-
-  /**
-   * This function returns the latitude keywords that this projection uses
-   *
-   * @return PvlGroup The latitude keywords that this projection uses
-   */
-  PvlGroup Projection::MappingLatitudes() {
-    PvlGroup mapping("Mapping");
-
-    if (HasGroundRange()) {
-      mapping += m_mappingGrp["MinimumLatitude"];
-      mapping += m_mappingGrp["MaximumLatitude"];
-    }
-
-    return mapping;
-  }
-
-  /**
-   * This function returns the longitude keywords that this projection uses
-   *
-   * @return PvlGroup The longitude keywords that this projection uses
-   */
-  PvlGroup Projection::MappingLongitudes() {
-    PvlGroup mapping("Mapping");
-
-    if (HasGroundRange()) {
-      mapping += m_mappingGrp["MinimumLongitude"];
-      mapping += m_mappingGrp["MaximumLongitude"];
-    }
-
-    return mapping;
-  }
-
-  /**
-   * A convience method to compute Snyder's @a q equation (3-12) for a given 
-   * latitude, @f$\phi@f$ 
-   *  
-   * @f[ 
-   * q = (1 - e^2) \left[ \frac{\sin(\phi)}{1 - e^2 
-   * \sin^2(\phi)} 
-   * - 
-   * \frac{1}{2e} \ln\left(\frac{1 - e \sin(\phi)}{1 + e 
-   *      \sin(\phi)}\right) \right]
-   * @f] 
-   * where @f$e@f$ is the eccentricity for the body. 
-   * 
-   * @param sinPhi The sine value for a latitude, phi. 
-   *  
-   * @throw IException::Unknown - "Snyder's q variable should only be 
-   *            computed for ellipsoidal projections."
-   *  
-   * @return @b double Value for Snyder's q variable. 
-   */
-  double Projection::qCompute(const double sinPhi) const {
-    if (m_eccentricity < DBL_EPSILON) {
-      QString msg = "Snyder's q variable should only be computed for "
-                    "ellipsoidal projections.";
-      throw IException(IException::Unknown, msg, _FILEINFO_);
-    }
-    double eSinPhi = m_eccentricity * sinPhi;
-    return (1 - m_eccentricity * m_eccentricity)
-           * (sinPhi / (1 - eSinPhi * eSinPhi) 
-               - 1 / (2 * m_eccentricity) * log( (1 - eSinPhi) / (1 + eSinPhi) ));
-           // Note: We know that q is well defined since 
-           //   0 < e < 1 and -1 <= sin(phi) <= 1 
-           //   implies that -1 < e*sin(phi) < 1
-           //   Thus, there are no 0 denominators and the log domain is 
-           //   satisfied, (1-e*sin(phi))/(1+e*sin(phi)) > 0
-  }
-
-  /**
-   * A convience method to compute latitude angle phi2 given small t, from 
-   * Syder's recursive equation (7-9)
-   *  
-   * @f[ 
-   * \phi_{i+1} = \frac{\pi}{2} - 2\arctan\left(t 
-   *      \left[\frac{1-e\sin(\phi_i)}{1+e\sin(\phi_i)}\right]^{e/2}\right)
-   * @f]
-   * where @f$e@f$ is the eccentricity for the body and @f$ \phi_0 = 
-   * \frac{\pi}{2} - 2\arctan(t) @f$ . 
-   *  
-   * @param t small t
-   *  
-   * @throw IException::Unknown - "Failed to converge in Projection::phi2Compute()"
-   * @return double The value for the latitude.
-   */
-  double Projection::phi2Compute(const double t) const {
-    double localPhi = HALFPI - 2.0 * atan(t);
-    double halfEcc = 0.5 * Eccentricity();
-    double difference = DBL_MAX;
-    int iteration = 0;
-    // a failure in this loop means an exception will be thrown, which is
-    //   an expensive operation. So letting let the loop iterate quite a bit
-    //   is not a big deal. Also, the user will be unable to project at all
-    //   if this fails so more reason to let this loop iterate: better to
-    //   function slow than not at all.
-    const int MAX_ITERATIONS = 45;
-
-    while ((iteration < MAX_ITERATIONS) && (difference > 0.0000000001))  {
-      double eccTimesSinphi = Eccentricity() * sin(localPhi);
-      double newPhi = HALFPI -
-                      2.0 * atan(t * pow((1.0 - eccTimesSinphi) /
-                                         (1.0 + eccTimesSinphi), halfEcc));
-      difference = fabs(newPhi - localPhi);
-      localPhi = newPhi;
-      iteration++;
-    }
-
-    if (iteration >= MAX_ITERATIONS) {
-      QString msg = "Failed to converge in Projection::phi2Compute()";
-      throw IException(IException::Unknown, msg, _FILEINFO_);
-    }
-
-    return localPhi;
-  }
-
-  /**
-   * A convience method to compute Snyder's @a m equation (14-15) for a given 
-   * latitude, @f$\phi@f$ 
-   *  
-   * @f[ 
-   * m = \frac{\cos(\phi)}{\sqrt{1-e^2 \sin^2(\phi)}} 
-   * @f] 
-   * where @f$e@f$ is the eccentricity for the body. 
-   *  
-   * @param sinphi sine of phi
-   * @param cosphi cosine of phi
-   *
-   * @return double Value for Snyder's m variable.
-   */
-  double Projection::mCompute(const double sinphi, const double cosphi) const {
-    double eccTimesSinphi = Eccentricity() * sinphi;
-    double denominator = sqrt(1.0 - eccTimesSinphi * eccTimesSinphi);
-    return cosphi / denominator;
-  }
-
-  /**
-   * A convience method to compute Snyder's @a t equation (15-9) for a given 
-   * latitude, @f$\phi@f$ 
-   *  
-   * @f[ 
-   * t = 
-   * \frac{\tan\left(\frac{\pi}{4} - \frac{\phi}{2}\right)}
-   *      {\left[\frac{1-e\sin(\phi)}
-   *             {1+e\sin(\phi)}\right]^{e/2}}
-   * @f] 
-   * where @f$e@f$ is the eccentricity for the body. 
-   *
-   * @param phi  phi
-   * @param sinphi sin of phi
-   *
-   * @return double The value for Snyder's t variable.
-   */
-  double Projection::tCompute(const double phi, const double sinphi) const {
-    if ((HALFPI) - fabs(phi) < DBL_EPSILON) return 0.0;
-
-    double eccTimesSinphi = Eccentricity() * sinphi;
-    double denominator  = pow((1.0 - eccTimesSinphi) /
-                              (1.0 + eccTimesSinphi),
-                              0.5 * Eccentricity());
-    return tan(0.5 * (HALFPI - phi)) / denominator;
-  }
-
-  /**
-   * A convience method to compute 
-   *  
-   * @f[ 
-   * e4 = 
-   * \sqrt{(1+e )^{1+e}(1-e)^{1-e}}
-   * @f] 
-   * where @a e is the eccentricity of the body.
-   *  
-   * @return double The value for the e4 formula.
-   */
-  double Projection::e4Compute() const {
-    double onePlusEcc = 1.0 + Eccentricity();
-    double oneMinusEcc = 1.0 - Eccentricity();
-
-    return sqrt(pow(onePlusEcc, onePlusEcc) *
-                pow(oneMinusEcc, oneMinusEcc));
-  }
->>>>>>> 932a32b2
 
 } //end namespace isis
 
