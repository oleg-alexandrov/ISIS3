#ifndef ProgramLauncher_h
#define ProgramLauncher_h

/**
 * @file
 * $Revision: 1.16 $
 * $Date: 2010/06/29 23:42:18 $
 *
 *   Unless noted otherwise, the portions of Isis written by the USGS are
 *   public domain. See individual third-party library and package descriptions
 *   for intellectual property information, user agreements, and related
 *   information.
 *
 *   Although Isis has been used by the USGS, no warranty, expressed or
 *   implied, is made by the USGS as to the accuracy and functioning of such
 *   software and related material nor shall the fact of distribution
 *   constitute any such warranty, and no responsibility is assumed by the
 *   USGS in connection therewith.
 *
 *   For additional information, launch
 *   $ISISROOT/doc//documents/Disclaimers/Disclaimers.html
 *   in a browser or see the Privacy &amp; Disclaimers page on the Isis website,
 *   http://isis.astrogeology.usgs.gov, and the USGS privacy and disclaimers on
 *   http://www.usgs.gov/privacy.html.
 */

class QString;

namespace Isis {
  class IException;

  /**
   * @brief Execute External Programs and Commands
   *
   * This class is designed to handle running any other programs or commands.
   *
   * @author 2010-12-03 Steven Lambright
   *
   * @internal
   *   @history 2010-12-03 Steven Lambright - Original version
   *   @history 2011-08-19 Jeannie Backer - Modified unitTest to use
   *                           $temporary variable instead of
   *                           /tmp directory.
   *   @history 2011-08-19 Kelvin Rodriguez - Added truth data for OS X 10.11
   *                           Part of proting to 10.11.
<<<<<<< HEAD
=======
   *   @history 2017-05-19 Christopher Combs - Modified unitTest.cpp: now creates unitTest.cub to
   *                          perform tests on. Allows test to pass when not using the default data
   *                          area. Fixes #4738.
>>>>>>> 6132911b
   */
  class ProgramLauncher {
    public:
      static void RunIsisProgram(QString isisProgramName, QString arguments);
      static void RunSystemCommand(QString commandLine);

    private:
      static IException ProcessIsisMessageFromChild(QString code, QString msg);

    private:
      //! Construction is not allowed
      ProgramLauncher();
      //! Destruction is not allowed
      ~ProgramLauncher();

      /**
       * Copy construction is not allowed
       *
       * @param other
       */
      ProgramLauncher(ProgramLauncher &other);

      /**
       * Assignment is not allowed
       *
       * @param other
       * @returns
       */
      ProgramLauncher &operator=(ProgramLauncher &other);
  };
};

#endif<|MERGE_RESOLUTION|>--- conflicted
+++ resolved
@@ -43,12 +43,9 @@
    *                           /tmp directory.
    *   @history 2011-08-19 Kelvin Rodriguez - Added truth data for OS X 10.11
    *                           Part of proting to 10.11.
-<<<<<<< HEAD
-=======
    *   @history 2017-05-19 Christopher Combs - Modified unitTest.cpp: now creates unitTest.cub to
    *                          perform tests on. Allows test to pass when not using the default data
    *                          area. Fixes #4738.
->>>>>>> 6132911b
    */
   class ProgramLauncher {
     public:
