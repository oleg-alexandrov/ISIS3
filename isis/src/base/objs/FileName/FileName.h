--- conflicted
+++ resolved
@@ -132,7 +132,6 @@
       QString baseName() const;
       QString name() const;
       QString extension() const;
-<<<<<<< HEAD
 
 
       /**
@@ -162,9 +161,6 @@
        *    QString(ISISROOT) + "/tmp/Peaks.cub+Bsq"
        * </pre>
        */
-=======
-      QString expanded() const;
->>>>>>> f2ab92c7
       QString original() const;
 
       FileName addExtension(const QString &extension) const;
@@ -183,7 +179,6 @@
       bool fileExists() const;
       QDir dir() const;
       static FileName createTempFile(FileName templateFileName = "$TEMPORARY/temp");
-<<<<<<< HEAD
 
 
       /**
@@ -199,8 +194,6 @@
        *    "/usgs/pkgs/isis3/isis/tmp/Peaks.cub"
        * </pre>
        */
-=======
->>>>>>> f2ab92c7
       QString toString() const;
       FileName &operator=(const FileName &rhs);
       bool operator==(const FileName &rhs);
