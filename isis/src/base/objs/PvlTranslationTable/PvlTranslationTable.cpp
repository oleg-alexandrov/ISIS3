--- conflicted
+++ resolved
@@ -363,7 +363,6 @@
    * Returns the input keyword name from the translation table corresponding to
    * the output name argument.
    *
-<<<<<<< HEAD
    * @param translationGroupName The name of the PVL translation 
    *                             group used to identify the
    *                             input/output keywords to be
@@ -373,11 +372,6 @@
    * @return QString The input keyword name
    *
    * @throws IException::Programmer
-=======
-   * @param translationGroupName The output name to be used to search the translation table.
-   *
-   * @return QString The input keyword name.
->>>>>>> 30bf967b
    */
   QString PvlTranslationTable::InputKeywordName(const QString translationGroupName) const {
 
