--- conflicted
+++ resolved
@@ -2,17 +2,13 @@
 
 #include "Angle.h"
 #include "Camera.h"
-<<<<<<< HEAD
-#include "TProjection.h"
-=======
 #include "Cube.h"
-#include "Projection.h"
->>>>>>> fce14643
+#include "IException.h"
 #include "ProjectionFactory.h"
 #include "ProcessByBrick.h"
 #include "ProcessByLine.h"
 #include "SpecialPixel.h"
-#include "IException.h"
+#include "TProjection.h"
 
 #include <cmath>
 
@@ -86,11 +82,7 @@
 
   if(noCamera) {
     try {
-<<<<<<< HEAD
-      proj = (TProjection *) icube->getProjection();
-=======
-      proj = icube->projection();
->>>>>>> fce14643
+      proj = (TProjection *) icube->projection();
     }
     catch(IException &e) {
       QString msg = "Mosaic files must contain mapping labels";
