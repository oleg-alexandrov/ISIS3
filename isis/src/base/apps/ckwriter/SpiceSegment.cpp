--- conflicted
+++ resolved
@@ -533,20 +533,9 @@
   _instCode = leftId;
 
   // Load SPICE and extract necessary contents
-<<<<<<< HEAD
   Spice mySpice(cube, true);  // load w/out tables
-
-  QString CLtoId = getFrameName(LtoId);
-  QString CtoId = getFrameName(toId);
-  _instFrame = CtoId;
-  QString CfromId = getFrameName(fromId);
-  _refFrame = CfromId;
-  QString CLfromId = getFrameName(LfromId);
-=======
-  Spice mySpice(*cube.label(), true);  // load w/out tables
   _instFrame = getFrameName(leftId);
   _refFrame = getFrameName(rightId);
->>>>>>> 36ec539b
 
   SMatSeq lmat(size(_times)), rmat(size(_times)), avr(size(_times));
   for ( int i = 0 ; i < size(_times) ; i++ ) {
