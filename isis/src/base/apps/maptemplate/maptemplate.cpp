--- conflicted
+++ resolved
@@ -430,13 +430,8 @@
 // if TARGOPT is user and no radii enter the run TargetRadii to get
 // the system radii for target name.
   else if(ui.GetString("TARGOPT") == "USER") {
-<<<<<<< HEAD
-    IString targetName = ui.GetString("TARGETNAME");
+    QString targetName = ui.GetString("TARGETNAME");
     PvlGroup grp = TProjection::TargetRadii(targetName);
-=======
-    QString targetName = ui.GetString("TARGETNAME");
-    PvlGroup grp = Projection::TargetRadii(targetName);
->>>>>>> 932a32b2
     double equatorialRad = grp["EquatorialRadius"];
     double polarRad = grp["PolarRadius"];
 // if radii were entered in GUI then set radii to entered value
@@ -537,13 +532,8 @@
   }
   else if(ui.GetString("TARGOPT") == "USER") {
     userGrp += PvlKeyword("TargetName", ui.GetString("TARGETNAME"));
-<<<<<<< HEAD
-    IString targetName = ui.GetString("TARGETNAME");
+    QString targetName = ui.GetString("TARGETNAME");
     PvlGroup grp = TProjection::TargetRadii(targetName);
-=======
-    QString targetName = ui.GetString("TARGETNAME");
-    PvlGroup grp = Projection::TargetRadii(targetName);
->>>>>>> 932a32b2
     double equatorialRad = grp["EquatorialRadius"];
     double polarRad = grp["PolarRadius"];
 
