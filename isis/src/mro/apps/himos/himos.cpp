--- conflicted
+++ resolved
@@ -80,11 +80,7 @@
     double avgLat;
     double avgLon;
     for(int i = 0; i < (int)clist.size(); i++) {
-<<<<<<< HEAD
-      TProjection *proj = (TProjection *) clist[i]->getProjection();
-=======
-      Projection *proj = clist[i]->projection();
->>>>>>> fce14643
+      TProjection *proj = (TProjection *) clist[i]->projection();
       if(proj->MinimumLatitude() < minLat) minLat = proj->MinimumLatitude();
       if(proj->MaximumLatitude() > maxLat) maxLat = proj->MaximumLatitude();
       if(proj->MinimumLongitude() < minLon) minLon = proj->MinimumLongitude();
@@ -92,11 +88,7 @@
     }
     avgLat = (minLat + maxLat) / 2;
     avgLon = (minLon + maxLon) / 2;
-<<<<<<< HEAD
-    TProjection *proj = (TProjection *) clist[0]->getProjection();
-=======
-    Projection *proj = clist[0]->projection();
->>>>>>> fce14643
+    TProjection *proj = (TProjection *) clist[0]->projection();
     proj->SetGround(avgLat, avgLon);
     avgLat = proj->UniversalLatitude();
     avgLon = proj->UniversalLongitude();
@@ -134,11 +126,7 @@
       double startY = DBL_MAX;
       double endY =  DBL_MIN;
       for(int i = 0; i < (int)clist.size(); i++) {
-<<<<<<< HEAD
-        TProjection *proj = (TProjection *) clist[i]->getProjection();
-=======
-        Projection *proj = clist[i]->projection();
->>>>>>> fce14643
+        TProjection *proj = (TProjection *) clist[i]->projection();
         proj->SetWorld(0.5, 0.5);
         if(i == 0) {
           startX = proj->XCoord();
