<?xml version="1.0" encoding="UTF-8"?>

<application name="hirdrgen" xmlns:xsi="http://www.w3.org/2001/XMLSchema-instance" xsi:noNamespaceSchemaLocation="http://isis.astrogeology.usgs.gov/Schemas/Application/application.xsd">
  <brief>
      Converts HiRISE RDR cubes into PDS standard format
  </brief>

  <description>
      <p>
        Takes an input Isis cube with HiRISE RDR specific labels, and outputs a PDS compatible file.
        The DN values are NOT assumed to be between 0.0 and 1.0.
        All DN values between MINPER and MAXPER will be stretched to an unsigned integer with
        a size equal to the number of bits specified by BITS, excluding the special pixels. 
      <p>
          NOTE: This program does not generate the final PDS HiRISE product. The output
          from this program is converted to a JPEG 2000 in the HiRISE pipeline processing.
      </p>
      </p>
      <p>
          For NBITS=8, two values are reserved for special pixels.
          For NBITS=9 through 16, five values are reserved for special pixels.

          <table class="tableFormattedInformation">
            <caption>RDR special pixel mapping</caption>
            <tr>
              <th>Special Pixel</th> <th>8 Bit Output Value</th> <th>9-16 Bit Output Value</th>
            </tr>
            <tr>
                <td>NULL</td> <td>0</td> <td>0</td>
            </tr>
            <tr>
                <td>LRS</td> <td>0</td> <td>1</td>
            </tr>
            <tr>
                <td>LIS</td> <td>0</td> <td>2</td>
            </tr>
            <tr>
                <td>HIS</td> <td>255</td> <td>(2**BITS)-2</td>
            </tr>
            <tr>
                <td>HRS</td> <td>255</td> <td>(2**BITS)-1</td>
            </tr>
          </table>
      </p>
  </description>

  <category>
      <missionItem>Mars Reconnaissance Orbiter</missionItem>
  </category>

  <history>
      <change name="Stuart Sides" date="2006-09-11">
          Original Version
      </change>
      <change name="Stuart Sides" date="2006-12-14">
          Modified labels to meet PDS standards and add new keywords.
      </change>
      <change name="Stuart Sides" date="2007-01-10">
          Modified to output 8-bit products.
      </change>
      <change name="Stuart Sides" date="2007-02-21">
          Modified with new keywords (NBITS, MINPER, MAXPER). Remove the OUTTYPE keyword.
          It is now infered by NBITS.
      </change>
      <change name="Kris Becker" date="2007-07-24">
          Modified to convert FILTER_NAME from BLUEGREEN to BLUE-GREEN and
          NEARINFRARED to NEAR-INFRARED to comply with PDS.
      </change>
      <change name="Steven Koechle" date="2007-12-07"> Added parameters to allow 
          for a user specified manual stretch.
      </change>
      <change name="Steven Lambright" date="2008-05-13">
        Removed references to CubeInfo 
      </change>
      <change name="Stuart Sides" date="2008-06-06"> 
          Changed output keyword PRODUCT_VERSION_ID from an automatic 
          translation to a user input parameter 
      </change>
      <change name="Steven Lambright" date="2008-07-10"> 
          Added Rationale Description option
      </change>
      <change name="Janet Barrett" date="2010-02-17"> 
          Added ability to write output file in JPEG2000 format.
      </change>
      <change name="Christopher Austin" date="2010-03-01"> 
          Fixed an error which misplaced the proper SCALING_FACTOR and OFFSET
          keyword values.
      </change>
<<<<<<< HEAD
      <change name="Tracie Sucharski" date="2012-12-06">
       Changed to use TProjection instead of Projection.  References #775
      </change>
     <change name="Tracie Sucharski" date="2012-12-06">
       Changed to use TProjection instead of Projection.  References #775
     </change>
=======
      <change name="Jeannie Backer" date="2012-11-21"> 
          Changed bandwidth units from nm to NM.  Fixed bug so that the program
          no uses the default MAXPER=100 value correctly. References #678
          PROG: [Changed ProcessExportPds::SetDetached() method call to correct
          spelling. Added g_ to global variables to meet Isis3 standards.]
      </change>
>>>>>>> e96d486f
 </history>

  <groups>
      <group name="Files">
          <parameter name="FROM">
              <type>cube</type>
              <fileMode>input</fileMode>
              <brief>
                  The input cube
              </brief>
              <description>
                  This is the Isis cube to be exported to PDS format. All bands of the cube will be exported to the PDS file.
              </description>
              <filter>*.cub</filter> 
          </parameter>

          <parameter name="TO">
              <type>filename</type>
              <fileMode>output</fileMode>
              <brief>
                  The ouput file
              </brief>
              <description>
                  This is the destination file, where the input cube data will 
                  be written in PDS format. This file will have unsigned 16 bit DN values in the
                  PDS IMAGE object no matter what type the input file is. All valid data from the input
                  cube will be converted to unsigned, 16 bit, most significant byte first (Big Endian).
              </description>
          </parameter>
      </group>

      <group name="Stretch">
          <parameter name="TYPE">
        <type>string</type>
        <default><item>AUTOMATIC</item></default>
        <brief>
          Select the type of stretch
        </brief>
        <description>
          This parameter is used to select one of two ways to stretch output
          pixels.  The are AUTOMATIC or MANUAL.
        </description>
        <list>
          <option value="AUTOMATIC">
            <brief>Automatically calculate stretch</brief>
            <description>Automatically calculate stretch</description>
            <exclusions>
              <item>MIN</item> 
              <item>MAX</item>
            </exclusions>
          </option>
          <option value="MANUAL">
            <brief>User defined stretch</brief>
            <description>User defined stretch</description>
              <exclusions>
              <item>MINPER</item> 
              <item>MAXPER</item>
            </exclusions>
          </option>
        </list>
      </parameter>
          <parameter name="MIN">
              <type>double</type>
              <brief>
                  Lower bound of the stretch
              </brief>
              <description>
                  Lower bound for the manually specified stretch.
              </description>
          </parameter>
          <parameter name="MAX">
              <type>double</type>
              <brief>
                  Upper bound of the stretch
              </brief>
              <description>
                  Upper bound for the manually specified stretch.
              </description>
          </parameter>
          <parameter name="MINPER">
          <type>double</type>
          <default>
            <item>0.0</item>
          </default>
          <brief>
            Minimum DN valid percentage
          </brief>
          <description>
            The cumulative percentage value to be mapped to the minimum 
            valid pixel for the specified number of bits. For example: With BITS=10
            and MINPER=1.0, the DN which corresponds to the cummulative
            percent of 1.0 will be mapped to 3, where 0 represents NULL, 1
            represents LRS and 2 represents LIS.
          </description>
          <minimum inclusive="yes">0.0</minimum>
          <maximum inclusive="yes">100.0</maximum>
          <lessThanOrEqual>
              <item>
                  MAXPER
                </item>
          </lessThanOrEqual>
        </parameter>

        <parameter name="MAXPER">
          <type>double</type>
          <default>
            <item>100.0</item>
          </default>
          <brief>
            Mazimum DN valid percentage
          </brief>
          <description>
            The cumulative percentage value to be mapped to the maximum 
            valid pixel for the specified number of bits. For example: With BITS=10
            and MINPER=99.0, the DN which corresponds to the cummulative
            percent of 99.0 will be mapped to 1021, 1021=(2**bits)-1-2. 
            Where 1023 represents HIS and 1022 represents HRS.
          </description>
          <minimum inclusive="yes">0.0</minimum>
          <maximum inclusive="yes">100.0</maximum>
          <greaterThanOrEqual>
              <item>
                MINPER
              </item>
          </greaterThanOrEqual>
        </parameter>
      </group>

      <group name="Output Controls">
        <parameter name="BITS">
          <type>integer</type>
          <default>
            <item>10</item>
          </default>
          <brief>
            Number of bits for the output DN
          </brief>
          <description>
            The number of bits to compress the input data to. The valid data as
            well as the five special pixel values (NULL, LIS, LRS, HIS, HRS) will be
            compressed into this number of bits. The output data type will be
            automaticity choosen using this value. A value of 8 will create 
            unsigned byte output files. Values from 9 to 16 will create unsigned
            word output files. Unused bits in the unsigned word output file will be
            set to zero.
          </description>
          <minimum inclusive="yes">8</minimum>
          <maximum inclusive="yes">16</maximum>
        </parameter> 
        <parameter name="ENCODING_TYPE">
          <type>string</type>
          <default><item>NONE</item></default>
          <brief>
            Determine if data is to be encoded as JPEG2000
          </brief>
          <description>
            This parameter is used to determine if the output data will
            encoded using JPEG2000. The options are NONE or JP2.
          </description>
          <list>
            <option value="NONE">
              <brief>No encoding is performed</brief>
              <description>No encoding is performed</description>
            </option>
            <option value="JP2">
              <brief>Encode as JPEG2000</brief>
              <description>The data is encoded as JPEG2000</description>
            </option>
          </list>
        </parameter> 
      </group>

      <group name="Special Keyword">
        <parameter name="VERSION">
          <type>string</type>
          <default>
            <item>1.0</item>
          </default>
          <brief>
            Value for the output PDS keyword PRODUCT_VERSION_ID
          </brief>
          <description>
            This parameter allows the user to specify the value of the standard 
            PDS keyword  PRODUCT_VERSION_ID within the output PDS label. This 
            keyword will be located in the Root of the PDS PVL label.
          </description>
        </parameter>
        <parameter name="RATIONALE_DESC">
          <type>string</type>
          <internalDefault>Preserve Original Rationale Description</internalDefault>
          <brief>
            Value for the output PDS keyword RATIONALE_DESC
          </brief>
          <description>
            This parameter allows the user to specify the value of the standard 
            PDS keyword RATIONALE_DESC within the output PDS label. This keyword
            will be located in the Root of the PDS PVL label.
          </description>
        </parameter>
      </group>

  </groups>
</application><|MERGE_RESOLUTION|>--- conflicted
+++ resolved
@@ -45,62 +45,59 @@
   </description>
 
   <category>
-      <missionItem>Mars Reconnaissance Orbiter</missionItem>
+    <missionItem>Mars Reconnaissance Orbiter</missionItem>
   </category>
 
   <history>
-      <change name="Stuart Sides" date="2006-09-11">
-          Original Version
-      </change>
-      <change name="Stuart Sides" date="2006-12-14">
-          Modified labels to meet PDS standards and add new keywords.
-      </change>
-      <change name="Stuart Sides" date="2007-01-10">
-          Modified to output 8-bit products.
-      </change>
-      <change name="Stuart Sides" date="2007-02-21">
-          Modified with new keywords (NBITS, MINPER, MAXPER). Remove the OUTTYPE keyword.
-          It is now infered by NBITS.
-      </change>
-      <change name="Kris Becker" date="2007-07-24">
-          Modified to convert FILTER_NAME from BLUEGREEN to BLUE-GREEN and
-          NEARINFRARED to NEAR-INFRARED to comply with PDS.
-      </change>
-      <change name="Steven Koechle" date="2007-12-07"> Added parameters to allow 
-          for a user specified manual stretch.
-      </change>
-      <change name="Steven Lambright" date="2008-05-13">
-        Removed references to CubeInfo 
-      </change>
-      <change name="Stuart Sides" date="2008-06-06"> 
-          Changed output keyword PRODUCT_VERSION_ID from an automatic 
-          translation to a user input parameter 
-      </change>
-      <change name="Steven Lambright" date="2008-07-10"> 
-          Added Rationale Description option
-      </change>
-      <change name="Janet Barrett" date="2010-02-17"> 
-          Added ability to write output file in JPEG2000 format.
-      </change>
-      <change name="Christopher Austin" date="2010-03-01"> 
-          Fixed an error which misplaced the proper SCALING_FACTOR and OFFSET
-          keyword values.
-      </change>
-<<<<<<< HEAD
-      <change name="Tracie Sucharski" date="2012-12-06">
-       Changed to use TProjection instead of Projection.  References #775
-      </change>
-     <change name="Tracie Sucharski" date="2012-12-06">
-       Changed to use TProjection instead of Projection.  References #775
-     </change>
-=======
-      <change name="Jeannie Backer" date="2012-11-21"> 
-          Changed bandwidth units from nm to NM.  Fixed bug so that the program
-          no uses the default MAXPER=100 value correctly. References #678
-          PROG: [Changed ProcessExportPds::SetDetached() method call to correct
-          spelling. Added g_ to global variables to meet Isis3 standards.]
-      </change>
->>>>>>> e96d486f
+    <change name="Stuart Sides" date="2006-09-11">
+      Original Version
+    </change>
+    <change name="Stuart Sides" date="2006-12-14">
+      Modified labels to meet PDS standards and add new keywords.
+    </change>
+    <change name="Stuart Sides" date="2007-01-10">
+      Modified to output 8-bit products.
+    </change>
+    <change name="Stuart Sides" date="2007-02-21">
+      Modified with new keywords (NBITS, MINPER, MAXPER). Remove the OUTTYPE keyword.
+      It is now infered by NBITS.
+    </change>
+    <change name="Kris Becker" date="2007-07-24">
+      Modified to convert FILTER_NAME from BLUEGREEN to BLUE-GREEN and
+      NEARINFRARED to NEAR-INFRARED to comply with PDS.
+    </change>
+    <change name="Steven Koechle" date="2007-12-07">
+      Added parameters to allow for a user specified manual stretch.
+    </change>
+    <change name="Steven Lambright" date="2008-05-13">
+      Removed references to CubeInfo 
+    </change>
+    <change name="Stuart Sides" date="2008-06-06"> 
+      Changed output keyword PRODUCT_VERSION_ID from an automatic 
+      translation to a user input parameter 
+    </change>
+    <change name="Steven Lambright" date="2008-07-10"> 
+      Added Rationale Description option
+    </change>
+    <change name="Janet Barrett" date="2010-02-17"> 
+      Added ability to write output file in JPEG2000 format.
+    </change>
+    <change name="Christopher Austin" date="2010-03-01"> 
+      Fixed an error which misplaced the proper SCALING_FACTOR and OFFSET
+      keyword values.
+    </change>
+    <change name="Jeannie Backer" date="2012-11-21"> 
+      Changed bandwidth units from nm to NM.  Fixed bug so that the program
+      no uses the default MAXPER=100 value correctly. References #678
+      PROG: [Changed ProcessExportPds::SetDetached() method call to correct
+      spelling. Added g_ to global variables to meet Isis3 standards.]
+    </change>
+    <change name="Tracie Sucharski" date="2012-12-06">
+     Changed to use TProjection instead of Projection.  References #775
+    </change>
+   <change name="Tracie Sucharski" date="2012-12-06">
+     Changed to use TProjection instead of Projection.  References #775
+   </change>
  </history>
 
   <groups>
