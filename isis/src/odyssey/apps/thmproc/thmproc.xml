--- conflicted
+++ resolved
@@ -81,12 +81,9 @@
       map. Added vis test for EDR data with MAPPING=true. Added error test. Improved test coverage 
       to 95/98/100%. References #1659.
     </change>
-<<<<<<< HEAD
-=======
     <change name="Jeffrey Covington" date="2015-01-27">
       Removed unreachable code.
     </change>
->>>>>>> 5a660d88
   </history>
 
   <category>
