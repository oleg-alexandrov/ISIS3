--- conflicted
+++ resolved
@@ -146,7 +146,13 @@
    *   @history 2018-06-15 Tracie Sucharski - Fixed break to recent projects.  The readSettings
    *                           must be called before initializeActions to get the recent projects
    *                           from the config file.
-<<<<<<< HEAD
+   *   @history 2018-06-19 Kaitlyn Lee - Added tabViews() and the menu option under the View menu to
+   *                           tab the views. Currently, this can tab all attached/detached views. I
+   *                           left the line setting dock options to allow grouped dragging, but tabbing
+   *                           views does not always work with this enabled. With this option enabled, the
+   *                           type of a view will randomly change and setting its type has no effect.
+   *                           Use windowType() to get the type. Also added the toolbar title in the
+   *                           permanent toolbar constructor. 
    *   @history 2018-06-22 Tracie Sucharski - Cleanup destruction of dock widgets and the views they
    *                           hold.  Extra destroy slots were causing double deletion of memory.
    *   @history 2018-06-22 Tracie Sucharski - Added a showEvent handler so that the project clean
@@ -154,17 +160,8 @@
    *                           move events which in turn cause the project clean flag to be false
    *                           even though the project has just opened.
    *  
-=======
-   *   @history 2018-06-19 Kaitlyn Lee - Added tabViews() and the menu option under the View menu to
-   *                           tab the views. Currently, this can tab all attached/detached views. I
-   *                           left the line setting dock options to allow grouped dragging, but tabbing
-   *                           views does not always work with this enabled. With this option enabled, the
-   *                           type of a view will randomly change and setting its type has no effect.
-   *                           Use windowType() to get the type. Also added the toolbar title in the
-   *                           permanent toolbar constructor. 
-   *
-   *
->>>>>>> 7baff3e1
+   *
+   *
    */
   class IpceMainWindow : public QMainWindow {
       Q_OBJECT
