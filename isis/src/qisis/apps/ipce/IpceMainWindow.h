#ifndef IpceMainWindow_H
#define IpceMainWindow_H
/**
 * @file
 * $Revision: 1.19 $
 * $Date: 2010/03/22 19:44:53 $
 *
 *   Unless noted otherwise, the portions of Isis written by the USGS are
 *   public domain. See individual third-party library and package descriptions
 *   for intellectual property information, user agreements, and related
 *   information.
 *
 *   Although Isis has been used by the USGS, no warranty, expressed or
 *   implied, is made by the USGS as to the accuracy and functioning of such
 *   software and related material nor shall the fact of distribution
 *   constitute any such warranty, and no responsibility is assumed by the
 *   USGS in connection therewith.
 *
 *   For additional information, launch
 *   $ISISROOT/doc//documents/Disclaimers/Disclaimers.html
 *   in a browser or see the Privacy &amp; Disclaimers page on the Isis website,
 *   http://isis.astrogeology.usgs.gov, and the USGS privacy and disclaimers on
 *   http://www.usgs.gov/privacy.html.
 */

#include "ViewSubWindow.h"
#include <QMainWindow>
#include <QPointer>
#include <QProgressBar>
#include <QMdiSubWindow>

namespace Isis {
  class AbstractProjectItemView;
  class Directory;
  class Project;

  /**
   * The main window for the ipce appication. This handles most of the top-level GUI aspects of the program.
   *
   * @author 2012-??-?? Steven Lambright and Stuart Sides
   *
   * @internal
   *   @history 2012-07-27 Kimberly Oyama and Steven Lambright - Removed progress and warnings
   *                           tab widgets. They are now dock widgets.
   *   @history 2012-08-28 Tracie Sucharski - The Directory no longer takes a container it its
   *                           constructor.
   *   @history 2012-09-17 Steven Lambright - Dock widgets now delete themselves on close. This
   *                           gives the user the correct options when proceeding in the interface,
   *                           but undo/redo are not implemented (it needs to eventually be
   *                           encapsulated in a work order). The undo/redo didn't work correctly
   *                           anyways before setting this flag, so it's an improvement. Example
   *                           change: If I close Footprint View 1, I'm no longer asked if I want
   *                           to view images in footprint view 1.
   *   @history 2015-10-05 Jeffrey Covington - Replaced the ProjectTreeWidget
   *                           with a ProjectItemTreeView. Added the
   *                           eventFilter() method for intercepting some
   *                           events from views.
   *   @history 2016-01-04 Jeffrey Covington - Added a QMdiArea as the central widget
   *                           of the main window. The menus and toolbars are now solely
   *                           handled by the main window. Menus, context menus, and
   *                           toolbars are populated with actions recieved from the Directory
   *                           the active view, and the main window. Both WorkOrders and
   *                           regular QActions can be used in menus and toolbars. Views can
   *                           now be detached from the main window into their own independent
   *                           window with internalized menus and toolbars.
   *   @history 2016-10-20 Tracie Sucharski - Clean up included headers that are commented out,
   *                           updated for Qt5, comment call to saveState for window which caused
   *                           errors.  TODO:  Determine problem with saveState call.
   *   @history 2016-11-09 Tyler Wilson - Move a segment of code in the constructor from the beginning
   *                           to the end.  This code loads a project from the command line instead of the
   *                           GUI, and it wasn't outputting warnings/errors to the warnings/error tab
   *                           when the project was loaded because it was being called before the GUI
   *                           was created.  Fixes #4488.  References #4526, ##4487.
   *   @history 2016-11-09 Ian Humphrey - Modified readSettings() and writeSettings() to take in
   *                           Project pointers to be used to properly read and write settings
   *                           for the IpceMainWindow. Note that when running ipce without
   *                           opening a Project, the config file ipce_Project.config is used.
   *                           Otherwise, when a project is open, the config file
   *                           ipce_ProjectName will be used to restore window geom.
   *                           The m_permToolBar, m_activeToolBar, and m_toolPad now have object
   *                           names set, so the saveState() call within writeSettings() now works.
   *                           Fixes #4358.
   *   @history 2016-12-09 Tracie Sucharski - One of the previous 2 changes caused a problem with
   *                           view toolbars not to be restored.  Added setActiveSubWindow and
   *                           show to the ::addView method.  Fixes #4546.
   *   @history 2017-04-17 Ian Humphrey - Updated createMenus() to set tool tips (hover text)
   *                           visible so the JigsawWorkOrder tool tip can be displayed to user
   *                           (which indicates why it is disabled by default). Fixes #4749.
   *   @history 2017-06-22 Tracie Sucharski - Renamed from CNetSuiteMainWindow when application was
   *                           renamed to ipce from cnetsuite.
   *   @history 2017-07-12 Cole Neubauer - Added removeAllViews function and m_detachedViews member
   *                           variable. Needed to clear out an old projects views from the window
   *                           when opening a new project. Fixes #4969
   *   @history 2017-07-14 Cole Neubauer - Added private slot raiseWarningTab to be able to raise
   *                           the warning tab when a new warning happens.
   *                           Fixes #5041
   *   @history 2017-07-14 Cole Neubauer - Set Object name for Target/Sensor Widgets in addView
   *                           Fixes #5059
   *                           Fixes #5041
   *   @history 2017-07-26 Cole Neubauer - Changed the closevent funtion to check if a project is
   *                           and prompt user accordingly Fixes #4960
   *   @history 2017-08-09 Marjorie Hahn - Hard-coded the size of the icons in the toolbar to
   *                           temporarily fix the shift in size when switching between views
   *                           until docked widgets are implemented. Fixes #5084.
   *   @history 2017-10-06 Cole Neubauer - Made the open from command line use the WorkOrder
   *                           Fixes #5171
   *   @history 2017-11-02 Tyler Wilson - Added the ability to read/write settings for recent
   *                           projects.  Also re-implemented the functionality for loading
   *                           recent projects in IPCE.  Fixes #4492.
   *   @history 2017-11-03 Adam Goins - Modified the detached QMainWindow to be a ViewSubWindow
   *                           so that we can capture the windowClose() signal and remove
   *                           detached views from the m_detachedViews list appropriately.
   *                           This fixes an issue where a detached view would appear to be
   *                           open even after it has been closed. Fixes #5109.
   *   @history 2017-11-12  Tyler Wilson - Removed a resize call in readSettings because it
   *                           was screwing up the display of widgets when a project is loaded.
   *                           Also switched the order in which a project is saved.  A project is
   *                           cleared after it is saved, and not before (which had been the previous
   *                           behavior.  Fixes #5175.
   *   @history 2017-12-08 Tracie Sucharski - Removed project path.  Project root has been
   *                           fixed to correctly show the path. References #5276, #5289.
   *   @history 2018-01-18 Tracie Sucharski - Commented out progressDock until we decide if it's
   *                           needed.  Currently, it is not being used, the progress bar appears in
   *                           the history dock. Fixes #5151.
   *   @history 2018-03-02 Tracie Sucharski - added static keyword to the m_maxRecentProject member
   *                           variable, fixes OSX compile warning.  References #5341.
   *   @history 2018-04-04 Tracie Sucharski - Added removeView slot which removes the view
   *                           containing the given widget. In the closeEvent method check whether
   *                           there is an active control and if it has been modified as additional
   *                           test to determine whether project needs saving.
   *   @history 2018-05-01 Tracie Sucharski - Code accidently left commented from previous checking.
   *                           Fixes #5412.
   *   @history 2018-05-30 Tracie Sucharski - Fix to handle the re-factored docked views.
   *                           Changed from MDI to SDI, changing the centralWidget to a dumy, unused
   *                           widget. Added addDock method. Remove all methods having to do with
   *                           MDI sub-windows, detached views.
   *                           widget. Remove all methods having to do with MDI sub-windows,
   *                           detached views.  The dock widgets holding the views are saved off
   *                           for cleanup because there is no way to get the dock from the view.
   *                           Cleanup connections are made for the views and the docks to ensure
   *                           that cleanup happens for both.  Fixes #5433.
<<<<<<< HEAD
   *   @history 2018-06-13 Tracie Sucharski - Fixed cleanup of views and QDockWidgets. 
   *   @history 2018-06-14 Makayla Shepherd - ipce now defaults to full screen if there is not an
   *                           ipce.config in the project or in ~/.Isis/ipce.
   *   @history 2018-06-14 Makayla Shepherd - Stopped saving the state of a temporary project.
   *   @history 2018-06-14 Makayla Shepherd - Save and Save As now save the geometry and state of 
   *                           the project. 
=======
   *   @history 2018-06-13 Tracie Sucharski - Fixed cleanup of views and QDockWidgets.
   *   @history 2018-06-13 Kaitlyn Lee - Removed code adding the save active control net button and
   *                           the toolpad, since control nets can be saved with the project save button.
>>>>>>> 1001bc94
   *   @history 2018-06-15 Tracie Sucharski - Fixed break to recent projects.  The readSettings
   *                           must be called before initializeActions to get the recent projects
   *                           from the config file.
   *  
   */
  class IpceMainWindow : public QMainWindow {
      Q_OBJECT
    public:
      explicit IpceMainWindow(QWidget *parent = 0);
      ~IpceMainWindow();

    public slots:
      void addView(QWidget *newWidget, Qt::DockWidgetArea area = Qt::LeftDockWidgetArea,
                   Qt::Orientation orientation = Qt::Horizontal);
      void removeView(QWidget *view);
      void removeAllViews();

      void readSettings(Project *);

    protected:
      void closeEvent(QCloseEvent *event);
      bool eventFilter(QObject *watched, QEvent *event);

    private slots:
      void configureThreadLimit();
      void enterWhatsThisMode();

      void tabAllViews();

      void raiseWarningTab();
      
      void writeSettings(Project *project);

      void cleanupViewDockList(QObject *obj);
    private:
      Q_DISABLE_COPY(IpceMainWindow);

      void applyMaxThreadCount();

      void initializeActions();
      void createMenus();
      void createToolBars();

    private:
      /**
       * The directory stores all of the work orders that this program is capable of doing. This
       *   drives most of the functionality.
       */
      QPointer<Directory> m_directory;

      QDockWidget *m_projectDock;
      QDockWidget *m_warningsDock;

      QList<QDockWidget *> m_viewDocks; //!< QDockWidgets holding the views

      /**
       * This is the "goal" or "estimated" maximum number of active threads running in this program
       *   at once. For now, the GUI consumes 1 thread and QtConcurrent
       *   (QThreadPool::globalInstance) consumes the remaining threads. Anything <= 1 means that we
       *   should perform a best-guess for best perfomance.
       */
      int m_maxThreadCount;
      static const int m_maxRecentProjects = 5;

      QToolBar *m_permToolBar; //!< The toolbar for actions that rarely need to be changed.

      QMenu *m_fileMenu; //!< Menu for the file actions
      QMenu *m_projectMenu; //!< Menu for the project actions
      QMenu *m_editMenu; //!< Menu for edit actions
      QMenu *m_viewMenu; //!< Menu for view and window actions
      QMenu *m_settingsMenu; //!< Menu for settings actions
      QMenu *m_helpMenu; //!< Menu for help actions

      QList<QAction *> m_fileMenuActions; //!< Internal list of file actions
      QList<QAction *> m_projectMenuActions;//!< Internal list of project actions
      QList<QAction *> m_editMenuActions;//!< Internal list of edit actions
      QList<QAction *> m_viewMenuActions;//!< Internal list of view actions
      QList<QAction *> m_settingsMenuActions;//!< Internal list of settings actions
      QList<QAction *> m_helpMenuActions;//!< Internal list of help actions

      QList<QAction *> m_permToolBarActions;//!< Internal list of permanent toolbar actions
      QList<QAction *> m_activeToolBarActions;//!< Internal list of active toolbar actions
      QList<QAction *> m_toolPadActions;//!< Internal list of toolpad actions

      QAction *m_cascadeViewsAction; //!< Action that cascades the mdi area
      QAction *m_tileViewsAction; //!< Action that tiles the mdi area

      AbstractProjectItemView *m_activeView; //!< The active view
  };
}

#endif // IpceMainWindow_H<|MERGE_RESOLUTION|>--- conflicted
+++ resolved
@@ -139,18 +139,14 @@
    *                           for cleanup because there is no way to get the dock from the view.
    *                           Cleanup connections are made for the views and the docks to ensure
    *                           that cleanup happens for both.  Fixes #5433.
-<<<<<<< HEAD
-   *   @history 2018-06-13 Tracie Sucharski - Fixed cleanup of views and QDockWidgets. 
+   *   @history 2018-06-13 Tracie Sucharski - Fixed cleanup of views and QDockWidgets.
+   *   @history 2018-06-13 Kaitlyn Lee - Removed code adding the save active control net button and
+   *                           the toolpad, since control nets can be saved with the project save button.
    *   @history 2018-06-14 Makayla Shepherd - ipce now defaults to full screen if there is not an
    *                           ipce.config in the project or in ~/.Isis/ipce.
    *   @history 2018-06-14 Makayla Shepherd - Stopped saving the state of a temporary project.
    *   @history 2018-06-14 Makayla Shepherd - Save and Save As now save the geometry and state of 
    *                           the project. 
-=======
-   *   @history 2018-06-13 Tracie Sucharski - Fixed cleanup of views and QDockWidgets.
-   *   @history 2018-06-13 Kaitlyn Lee - Removed code adding the save active control net button and
-   *                           the toolpad, since control nets can be saved with the project save button.
->>>>>>> 1001bc94
    *   @history 2018-06-15 Tracie Sucharski - Fixed break to recent projects.  The readSettings
    *                           must be called before initializeActions to get the recent projects
    *                           from the config file.
