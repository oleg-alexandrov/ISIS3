#ifndef IpceMainWindow_H
#define IpceMainWindow_H
/**
 * @file
 * $Revision: 1.19 $
 * $Date: 2010/03/22 19:44:53 $
 *
 *   Unless noted otherwise, the portions of Isis written by the USGS are
 *   public domain. See individual third-party library and package descriptions
 *   for intellectual property information, user agreements, and related
 *   information.
 *
 *   Although Isis has been used by the USGS, no warranty, expressed or
 *   implied, is made by the USGS as to the accuracy and functioning of such
 *   software and related material nor shall the fact of distribution
 *   constitute any such warranty, and no responsibility is assumed by the
 *   USGS in connection therewith.
 *
 *   For additional information, launch
 *   $ISISROOT/doc//documents/Disclaimers/Disclaimers.html
 *   in a browser or see the Privacy &amp; Disclaimers page on the Isis website,
 *   http://isis.astrogeology.usgs.gov, and the USGS privacy and disclaimers on
 *   http://www.usgs.gov/privacy.html.
 */

#include "ViewSubWindow.h"
#include <QEvent>
#include <QMainWindow>
#include <QPointer>
#include <QProgressBar>
#include <QMdiSubWindow>

namespace Isis {
  class AbstractProjectItemView;
  class Directory;
  class Project;

  /**
   * The main window for the ipce appication. This handles most of the top-level GUI aspects of the program.
   *
   * @author 2012-??-?? Steven Lambright and Stuart Sides
   *
   * @internal
   *   @history 2012-07-27 Kimberly Oyama and Steven Lambright - Removed progress and warnings
   *                           tab widgets. They are now dock widgets.
   *   @history 2012-08-28 Tracie Sucharski - The Directory no longer takes a container it its
   *                           constructor.
   *   @history 2012-09-17 Steven Lambright - Dock widgets now delete themselves on close. This
   *                           gives the user the correct options when proceeding in the interface,
   *                           but undo/redo are not implemented (it needs to eventually be
   *                           encapsulated in a work order). The undo/redo didn't work correctly
   *                           anyways before setting this flag, so it's an improvement. Example
   *                           change: If I close Footprint View 1, I'm no longer asked if I want
   *                           to view images in footprint view 1.
   *   @history 2015-10-05 Jeffrey Covington - Replaced the ProjectTreeWidget
   *                           with a ProjectItemTreeView. Added the
   *                           eventFilter() method for intercepting some
   *                           events from views.
   *   @history 2016-01-04 Jeffrey Covington - Added a QMdiArea as the central widget
   *                           of the main window. The menus and toolbars are now solely
   *                           handled by the main window. Menus, context menus, and
   *                           toolbars are populated with actions recieved from the Directory
   *                           the active view, and the main window. Both WorkOrders and
   *                           regular QActions can be used in menus and toolbars. Views can
   *                           now be detached from the main window into their own independent
   *                           window with internalized menus and toolbars.
   *   @history 2016-10-20 Tracie Sucharski - Clean up included headers that are commented out,
   *                           updated for Qt5, comment call to saveState for window which caused
   *                           errors.  TODO:  Determine problem with saveState call.
   *   @history 2016-11-09 Tyler Wilson - Move a segment of code in the constructor from the beginning
   *                           to the end.  This code loads a project from the command line instead of the
   *                           GUI, and it wasn't outputting warnings/errors to the warnings/error tab
   *                           when the project was loaded because it was being called before the GUI
   *                           was created.  Fixes #4488.  References #4526, ##4487.
   *   @history 2016-11-09 Ian Humphrey - Modified readSettings() and writeSettings() to take in
   *                           Project pointers to be used to properly read and write settings
   *                           for the IpceMainWindow. Note that when running ipce without
   *                           opening a Project, the config file ipce_Project.config is used.
   *                           Otherwise, when a project is open, the config file
   *                           ipce_ProjectName will be used to restore window geom.
   *                           The m_permToolBar, m_activeToolBar, and m_toolPad now have object
   *                           names set, so the saveState() call within writeSettings() now works.
   *                           Fixes #4358.
   *   @history 2016-12-09 Tracie Sucharski - One of the previous 2 changes caused a problem with
   *                           view toolbars not to be restored.  Added setActiveSubWindow and
   *                           show to the ::addView method.  Fixes #4546.
   *   @history 2017-04-17 Ian Humphrey - Updated createMenus() to set tool tips (hover text)
   *                           visible so the JigsawWorkOrder tool tip can be displayed to user
   *                           (which indicates why it is disabled by default). Fixes #4749.
   *   @history 2017-06-22 Tracie Sucharski - Renamed from CNetSuiteMainWindow when application was
   *                           renamed to ipce from cnetsuite.
   *   @history 2017-07-12 Cole Neubauer - Added removeAllViews function and m_detachedViews member
   *                           variable. Needed to clear out an old projects views from the window
   *                           when opening a new project. Fixes #4969
   *   @history 2017-07-14 Cole Neubauer - Added private slot raiseWarningTab to be able to raise
   *                           the warning tab when a new warning happens.
   *                           Fixes #5041
   *   @history 2017-07-14 Cole Neubauer - Set Object name for Target/Sensor Widgets in addView
   *                           Fixes #5059
   *                           Fixes #5041
   *   @history 2017-07-26 Cole Neubauer - Changed the closevent funtion to check if a project is
   *                           and prompt user accordingly Fixes #4960
   *   @history 2017-08-09 Marjorie Hahn - Hard-coded the size of the icons in the toolbar to
   *                           temporarily fix the shift in size when switching between views
   *                           until docked widgets are implemented. Fixes #5084.
   *   @history 2017-10-06 Cole Neubauer - Made the open from command line use the WorkOrder
   *                           Fixes #5171
   *   @history 2017-11-02 Tyler Wilson - Added the ability to read/write settings for recent
   *                           projects.  Also re-implemented the functionality for loading
   *                           recent projects in IPCE.  Fixes #4492.
   *   @history 2017-11-03 Adam Goins - Modified the detached QMainWindow to be a ViewSubWindow
   *                           so that we can capture the windowClose() signal and remove
   *                           detached views from the m_detachedViews list appropriately.
   *                           This fixes an issue where a detached view would appear to be
   *                           open even after it has been closed. Fixes #5109.
   *   @history 2017-11-12  Tyler Wilson - Removed a resize call in readSettings because it
   *                           was screwing up the display of widgets when a project is loaded.
   *                           Also switched the order in which a project is saved.  A project is
   *                           cleared after it is saved, and not before (which had been the previous
   *                           behavior.  Fixes #5175.
   *   @history 2017-12-08 Tracie Sucharski - Removed project path.  Project root has been
   *                           fixed to correctly show the path. References #5276, #5289.
   *   @history 2018-01-18 Tracie Sucharski - Commented out progressDock until we decide if it's
   *                           needed.  Currently, it is not being used, the progress bar appears in
   *                           the history dock. Fixes #5151.
   *   @history 2018-03-02 Tracie Sucharski - added static keyword to the m_maxRecentProject member
   *                           variable, fixes OSX compile warning.  References #5341.
   *   @history 2018-04-04 Tracie Sucharski - Added removeView slot which removes the view
   *                           containing the given widget. In the closeEvent method check whether
   *                           there is an active control and if it has been modified as additional
   *                           test to determine whether project needs saving.
   *   @history 2018-05-01 Tracie Sucharski - Code accidently left commented from previous checking.
   *                           Fixes #5412.
   *   @history 2018-05-30 Tracie Sucharski - Fix to handle the re-factored docked views.
   *                           Changed from MDI to SDI, changing the centralWidget to a dumy, unused
   *                           widget. Remove all methods having to do with MDI sub-windows,
   *                           detached views.  The dock widgets holding the views are saved off
   *                           for cleanup because there is no way to get the dock from the view.
   *                           Cleanup connections are made for the views and the docks to ensure
   *                           that cleanup happens for both.  Fixes #5433.
   *   @history 2018-06-13 Tracie Sucharski - Fixed cleanup of views and QDockWidgets.
   *   @history 2018-06-13 Kaitlyn Lee - Since views now inherit from QMainWindow, each individual
   *                           view has its own toolbar, so having an active toolbar and tool pad is
   *                           not needed. Removed code adding the save active control net button and
   *                           the toolpad, since control nets can be saved with the project save button.
   *   @history 2018-06-15 Tracie Sucharski - Fixed break to recent projects.  The readSettings
   *                           must be called before initializeActions to get the recent projects
   *                           from the config file.
   *   @history 2018-06-19 Kaitlyn Lee - Added tabViews() and the menu option under the View menu to
   *                           tab the views. Currently, this can tab all attached/detached views. I
   *                           left the line setting dock options to allow grouped dragging, but tabbing
   *                           views does not always work with this enabled. With this option enabled, the
   *                           type of a view will randomly change and setting its type has no effect.
   *                           Use windowType() to get the type. Also added the toolbar title in the
   *                           permanent toolbar constructor.
   *   @history 2018-06-22 Tracie Sucharski - Cleanup destruction of dock widgets and the views they
   *                           hold.  Extra destroy slots were causing double deletion of memory.
   *   @history 2018-06-22 Tracie Sucharski - Added a showEvent handler so that the project clean
   *                           state can be reset after the IpceMainWindow::show() causes resize and
   *                           move events which in turn cause the project clean flag to be false
   *                           even though the project has just opened.
<<<<<<< HEAD
   *   @history 2018-07-07 Summer Stapleton - Added check in the closeEvent() for changes to any 
   *                           TemplateEditorWidget currently open to create a pop-up warning/
   *                           option to save.
=======
   *   @history 2018-07-05 Kaitlyn Lee - Added tilViews() and the menu option to tile all docked/undocked
   *                           and tabbed/untabbed views.

>>>>>>> c48b8344
   */
  class IpceMainWindow : public QMainWindow {
      Q_OBJECT
    public:
      explicit IpceMainWindow(QWidget *parent = 0);
      ~IpceMainWindow();

    public slots:
      void addView(QWidget *newWidget, Qt::DockWidgetArea area = Qt::LeftDockWidgetArea,
                   Qt::Orientation orientation = Qt::Horizontal);
      void removeView(QWidget *view);
      void removeAllViews();

      void readSettings(Project *);
      void writeSettings(Project *project);
      void writeGlobalSettings(Project *project);

    protected:
      void showEvent(QShowEvent *event);
      void closeEvent(QCloseEvent *event);
      bool eventFilter(QObject *watched, QEvent *event);

    private slots:
      void configureThreadLimit();
      void enterWhatsThisMode();

      void tabViews();
      void tileViews();

      void raiseWarningTab();
      void cleanupViewDockList(QObject *obj);

    private:
      Q_DISABLE_COPY(IpceMainWindow);

      void applyMaxThreadCount();

      void initializeActions();
      void createMenus();
      void createToolBars();

    private:
      /**
       * The directory stores all of the work orders that this program is capable of doing. This
       *   drives most of the functionality.
       */
      QPointer<Directory> m_directory;

      QDockWidget *m_projectDock;
      QDockWidget *m_warningsDock;

      QList<QDockWidget *> m_viewDocks; //!< QDockWidgets holding the views

      /**
       * This is the "goal" or "estimated" maximum number of active threads running in this program
       *   at once. For now, the GUI consumes 1 thread and QtConcurrent
       *   (QThreadPool::globalInstance) consumes the remaining threads. Anything <= 1 means that we
       *   should perform a best-guess for best perfomance.
       */
      int m_maxThreadCount;
      static const int m_maxRecentProjects = 5;

      QToolBar *m_permToolBar; //!< The toolbar for actions that rarely need to be changed.

      QMenu *m_fileMenu; //!< Menu for the file actions
      QMenu *m_projectMenu; //!< Menu for the project actions
      QMenu *m_editMenu; //!< Menu for edit actions
      QMenu *m_viewMenu; //!< Menu for view and window actions
      QMenu *m_settingsMenu; //!< Menu for settings actions
      QMenu *m_helpMenu; //!< Menu for help actions

      QList<QAction *> m_fileMenuActions; //!< Internal list of file actions
      QList<QAction *> m_projectMenuActions;//!< Internal list of project actions
      QList<QAction *> m_editMenuActions;//!< Internal list of edit actions
      QList<QAction *> m_viewMenuActions;//!< Internal list of view actions
      QList<QAction *> m_settingsMenuActions;//!< Internal list of settings actions
      QList<QAction *> m_helpMenuActions;//!< Internal list of help actions

      QList<QAction *> m_permToolBarActions;//!< Internal list of permanent toolbar actions

      QAction *m_cascadeViewsAction; //!< Action that cascades the mdi area
      QAction *m_tileViewsAction; //!< Action that tiles the mdi area
  };
}

#endif // IpceMainWindow_H<|MERGE_RESOLUTION|>--- conflicted
+++ resolved
@@ -159,15 +159,11 @@
    *                           state can be reset after the IpceMainWindow::show() causes resize and
    *                           move events which in turn cause the project clean flag to be false
    *                           even though the project has just opened.
-<<<<<<< HEAD
+   *   @history 2018-07-05 Kaitlyn Lee - Added tilViews() and the menu option to tile all docked/undocked
+   *                           and tabbed/untabbed views.
    *   @history 2018-07-07 Summer Stapleton - Added check in the closeEvent() for changes to any 
    *                           TemplateEditorWidget currently open to create a pop-up warning/
    *                           option to save.
-=======
-   *   @history 2018-07-05 Kaitlyn Lee - Added tilViews() and the menu option to tile all docked/undocked
-   *                           and tabbed/untabbed views.
-
->>>>>>> c48b8344
    */
   class IpceMainWindow : public QMainWindow {
       Q_OBJECT
