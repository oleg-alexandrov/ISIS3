/**
 * @file
 * $Revision: 1.19 $
 * $Date: 2010/03/22 19:44:53 $
 *
 *   Unless noted otherwise, the portions of Isis written by the USGS are
 *   public domain. See individual third-party library and package descriptions
 *   for intellectual property information, user agreements, and related
 *   information.
 *
 *   Although Isis has been used by the USGS, no warranty, expressed or
 *   implied, is made by the USGS as to the accuracy and functioning of such
 *   software and related material nor shall the fact of distribution
 *   constitute any such warranty, and no responsibility is assumed by the
 *   USGS in connection therewith.
 *
 *   For additional information, launch
 *   $ISISROOT/doc//documents/Disclaimers/Disclaimers.html
 *   in a browser or see the Privacy &amp; Disclaimers page on the Isis website,
 *   http://isis.astrogeology.usgs.gov, and the USGS privacy and disclaimers on
 *   http://www.usgs.gov/privacy.html.
 */
#include "IpceMainWindow.h"

#include <QApplication>
#include <QColor>
#include <QDebug>
#include <QDesktopWidget>
#include <QDockWidget>
#include <QMap>
#include <QMapIterator>
#include <QMdiArea>
#include <QObject>
#include <QRect>
#include <QRegExp>
#include <QStringList>
#include <QtWidgets>
#include <QSettings>
#include <QSize>
#include <QStatusBar>
#include <QStringList>
#include <QDateTime>
#include <QTreeView>
#include <QVariant>
#include <QTabWidget>


#include "AbstractProjectItemView.h"
#include "Directory.h"
#include "FileName.h"
#include "IException.h"
#include "IString.h"
#include "JigsawRunWidget.h"
#include "MosaicSceneWidget.h"
#include "ProgressWidget.h"
#include "Project.h"
#include "ProjectItemModel.h"
#include "ProjectItemTreeView.h"
#include "OpenProjectWorkOrder.h"
#include "SensorInfoWidget.h"
#include "TargetInfoWidget.h"
#include "TemplateEditorWidget.h"
#include "ViewSubWindow.h"

namespace Isis {
  /**
   * Construct the main window. This will create a Directory, the menus, and the dock areas.
   *
   * @param parent The Qt-relationship parent widget (usually NULL in this case)
   *
   * @internal
   *   @history 2016-11-09 Tyler Wilson - Moved the if-block which loads a project from the
   *                             command line from the start of the constructor to the end
   *                             because if there were warnings and errors, they were not
   *                             being output to the Warnings widget since the project is loaded
   *                             before the GUI is constructed.  Fixes #4488
   *   @history 2016-11-09 Ian Humphrey - Added default readSettings() call to load initial
   *                           default project window state. References #4358.
   */
  IpceMainWindow::IpceMainWindow(QWidget *parent) :
      QMainWindow(parent) {
    m_maxThreadCount = -1;

    QWidget *centralWidget = new QWidget;
    setCentralWidget(centralWidget);

    setTabPosition(Qt::LeftDockWidgetArea, QTabWidget::South);

    // This was causing some buggy behavior, but this is what we would ultimately like.
    // Allows a user to undock a group of tabs.
    //setDockOptions(GroupedDragging | AllowTabbedDocks);

    //centralWidget->hide();
    setDockNestingEnabled(true);

    //  Set the splitter frames to a reasonable color/size for resizing the docks.
    setStyleSheet("QMainWindow::separator {background: black; width: 3; height: 3px;}");

    try {
      m_directory = new Directory(this);
      connect(m_directory, SIGNAL( newWidgetAvailable(QWidget *) ),
              this, SLOT( addView(QWidget *) ) );

      connect(m_directory, SIGNAL(closeView(QWidget *)),
              this, SLOT(removeView(QWidget *)));

      connect(m_directory, SIGNAL( directoryCleaned() ),
              this, SLOT( removeAllViews() ) );
      connect(m_directory->project(), SIGNAL(projectLoaded(Project *)),
              this, SLOT(readSettings(Project *)));
      connect(m_directory->project(), SIGNAL(projectSaved(Project *)),
              this, SLOT(writeSettings(Project *)));
      connect(m_directory, SIGNAL( newWarning() ),
              this, SLOT( raiseWarningTab() ) );
    }
    catch (IException &e) {
      throw IException(e, IException::Programmer,
          "Could not create Directory.", _FILEINFO_);
    }

    m_projectDock = new QDockWidget("Project", this, Qt::SubWindow);
    m_projectDock->setObjectName("projectDock");
    m_projectDock->setFeatures(QDockWidget::DockWidgetMovable |
                              QDockWidget::DockWidgetFloatable);
    m_projectDock->setAllowedAreas(Qt::LeftDockWidgetArea | Qt::RightDockWidgetArea);

    ProjectItemTreeView *projectTreeView = m_directory->addProjectItemTreeView();
    projectTreeView->setInternalModel( m_directory->model() );
    projectTreeView->treeView()->expandAll();
    projectTreeView->installEventFilter(this);
    //projectTreeView->setSizePolicy(QSizePolicy::Minimum, QSizePolicy::Minimum);

    m_projectDock->setWidget(projectTreeView);
    addDockWidget(Qt::LeftDockWidgetArea, m_projectDock, Qt::Horizontal);

    m_warningsDock = new QDockWidget("Warnings", this, Qt::SubWindow);
    m_warningsDock->setObjectName("m_warningsDock");
    m_warningsDock->setFeatures(QDockWidget::DockWidgetClosable |
                         QDockWidget::DockWidgetMovable |
                         QDockWidget::DockWidgetFloatable);
    m_warningsDock->setWhatsThis(tr("This shows notices and warnings from all operations "
                          "on the current project."));
    m_warningsDock->setAllowedAreas(Qt::BottomDockWidgetArea);
    m_directory->setWarningContainer(m_warningsDock);
    addDockWidget(Qt::BottomDockWidgetArea, m_warningsDock);

    QDockWidget *historyDock = new QDockWidget("History", this, Qt::SubWindow);
    historyDock->setObjectName("historyDock");
    historyDock->setFeatures(QDockWidget::DockWidgetClosable |
                         QDockWidget::DockWidgetMovable |
                         QDockWidget::DockWidgetFloatable);
    historyDock->setWhatsThis(tr("This shows all operations performed on the current project."));
    historyDock->setAllowedAreas(Qt::BottomDockWidgetArea);
    addDockWidget(Qt::BottomDockWidgetArea, historyDock);
    m_directory->setHistoryContainer(historyDock);
    tabifyDockWidget(m_warningsDock, historyDock);

    historyDock->raise();

    setTabPosition(Qt::TopDockWidgetArea, QTabWidget::North);

    setCorner(Qt::TopLeftCorner, Qt::LeftDockWidgetArea);
    setCorner(Qt::TopRightCorner, Qt::RightDockWidgetArea);
    setCorner(Qt::BottomLeftCorner, Qt::BottomDockWidgetArea);
    setCorner(Qt::BottomRightCorner, Qt::BottomDockWidgetArea);

    statusBar()->showMessage("Ready");
    statusBar()->addWidget(m_directory->project()->progress());

    foreach (QProgressBar *progressBar, m_directory->progressBars()) {
      statusBar()->addWidget(progressBar);
    }

    // Read default app settings.  NOTE: This must be completed before initializing actions in order
    // to read the recent projects from the config file.
    readSettings(m_directory->project() );

    initializeActions();
    createMenus();
    createToolBars();

    QCoreApplication::setApplicationName("ipce");
    QStringList args = QCoreApplication::arguments();

    if (args.count() == 2) {
      OpenProjectWorkOrder *workorder = new OpenProjectWorkOrder(m_directory->project());
      workorder->execute();
    }
  }


  /**
   * This is connected from Directory's newWidgetAvailable signal
   *
   * @param[in] newWidget (QWidget *)
   */
  void IpceMainWindow::addView(QWidget *newWidget, Qt::DockWidgetArea area,
                               Qt::Orientation orientation) {
    // JigsawRunWidget is already a QDockWidget, and no modifications need to be made to it
    if (qobject_cast<JigsawRunWidget *>(newWidget)) {
      splitDockWidget(m_projectDock, (QDockWidget*)newWidget, Qt::Vertical);
      return;
    }

    QDockWidget *dock = new QDockWidget(newWidget->windowTitle(), this);
    dock->setWidget(newWidget);
    dock->setObjectName(newWidget->objectName());
    dock->setAttribute(Qt::WA_DeleteOnClose);
    dock->setFeatures(QDockWidget::DockWidgetClosable | QDockWidget::DockWidgetMovable |
                      QDockWidget::DockWidgetFloatable);

    if ( qobject_cast<SensorInfoWidget *>(newWidget) ||
         qobject_cast<TargetInfoWidget *>(newWidget) ||
         qobject_cast<TemplateEditorWidget *>(newWidget)) {
      splitDockWidget(m_projectDock, dock, Qt::Vertical);
    }
    else {
      if (m_viewDocks.count() == 0) {
        splitDockWidget(m_projectDock, dock, Qt::Horizontal);
      }
      else {
        tabifyDockWidget(m_viewDocks.last(), dock);
        dock->show();
        dock->raise();
        //  Keeps expanding IpceMainWindow to fit new dock
        //  Below causes problems if the last dock has been tabbed, then a new view is created. All
        // views except for first disappear.
        //splitDockWidget(m_viewDocks.last(), dock, Qt::Horizontal);
      }
    }

    // When dock widget is destroyed, make sure the view it holds is also destroyed
    connect(dock, SIGNAL(destroyed(QObject *)), newWidget, SLOT(deleteLater()));
    // The list of dock widgets needs cleanup as each view is destroyed
    connect(dock, SIGNAL(destroyed(QObject *)), this, SLOT(cleanupViewDockList(QObject *)));

    // Save view docks for cleanup during a project close
    m_viewDocks.append(dock);
  }


  void IpceMainWindow::cleanupViewDockList(QObject *obj) {

    QDockWidget *dock = static_cast<QDockWidget *>(obj);
    if (dock) {
      m_viewDocks.removeAll(dock);
    }
  }


  /**
   * This slot is connected from Directory::closeView(QWidget *) signal.  It will close the given 
   * view and delete the view. 
   *
   * @param view QWidget* The view to close.
   */
  void IpceMainWindow::removeView(QWidget *view) {

    QDockWidget *parentDock = qobject_cast<QDockWidget *>(view->parent());
    removeDockWidget(parentDock);
    delete parentDock;
  }


  /**
   * Removes All Views in main window, connected to directory signal directoryCleaned()
   */
  void IpceMainWindow::removeAllViews() {
    setWindowTitle("ipce");
    foreach (QDockWidget *dock, m_viewDocks) {
      if (dock) {
        removeDockWidget(dock);
        m_viewDocks.removeAll(dock);
        delete dock;
      }
    }
    m_viewDocks.clear();
  }


  /**
   * Cleans up the directory.
   */
  IpceMainWindow::~IpceMainWindow() {
    m_directory->deleteLater();
  }


  /**
   * This is needed so that the project clean flag is not set to false when move and resize events
   * are emitted from ipce.cpp when IpceMainWindow::show() is called.
   * The non-spontaneous or internal QShowEvent is only emitted once from ipce.cpp, so the project
   * clean flag can be reset.
   *
   * @param event QShowEvent*
   *
   */
  void IpceMainWindow::showEvent(QShowEvent *event) {
    if (!event->spontaneous()) {
      m_directory->project()->setClean(true);
    }
  }


  /**
   * Filters out events from views so they can be handled by the main
   * window. Filters out DragEnter Drop and ContextMenu events from
   * views.
   *
   * @param[in] watched (QObject *) The object being filtered.
   * @param[in] event (QEvent *) The event that may be filtered.
   */
  bool IpceMainWindow::eventFilter(QObject *watched, QEvent *event) {
    if ( AbstractProjectItemView *view = qobject_cast<AbstractProjectItemView *>(watched) ) {
      if (event->type() == QEvent::DragEnter) {
        return true;
      }
      else if (event->type() == QEvent::Drop) {
        return true;
      }
      else if (event->type() == QEvent::ContextMenu) {
        QMenu contextMenu;

        QList<QAction *> viewActions = view->contextMenuActions();

        if ( !viewActions.isEmpty() ) {
          foreach (QAction *action, viewActions) {
            if (action) {
              contextMenu.addAction(action);
            }
            else {
              contextMenu.addSeparator();
            }
          }
          contextMenu.addSeparator();
        }

        QList<QAction *> workOrders = m_directory->supportedActions( view->currentItem() );

        if ( !workOrders.isEmpty() ) {
          foreach (QAction *action, workOrders) {
            contextMenu.addAction(action);
          }
          contextMenu.addSeparator();
        }

        contextMenu.exec( static_cast<QContextMenuEvent *>(event)->globalPos() );

        return true;
      }
    }

    return QMainWindow::eventFilter(watched, event);
  }


  /**
   * This method takes the max thread count setting and asks
   * QtConcurrent to respect it.
   */
  void IpceMainWindow::applyMaxThreadCount() {
    if (m_maxThreadCount <= 1) {
      // Allow QtConcurrent to use every core and starve the GUI thread
      QThreadPool::globalInstance()->setMaxThreadCount(QThread::idealThreadCount());
    }
    else {
      // subtract 1 to account for the GUI thread
      QThreadPool::globalInstance()->setMaxThreadCount(m_maxThreadCount - 1);
    }
  }


  /**
   * Initializes the internal lists of actions of the main window for
   * use in the menus and toolbars.
   */
  void IpceMainWindow::initializeActions() {
    QAction *exitAction = new QAction("E&xit", this);
    exitAction->setIcon( QIcon::fromTheme("window-close") );
    connect(exitAction, SIGNAL(triggered()), this, SLOT(close()));
    m_fileMenuActions.append(exitAction);
    m_permToolBarActions.append(exitAction);

    QAction *tabViewsAction = new QAction("Tab Views", this);
    connect( tabViewsAction, SIGNAL(triggered()), this, SLOT(tabViews()) );
    m_viewMenuActions.append(tabViewsAction);

    QAction *tileViewsAction = new QAction("Tile Views", this);
    connect( tileViewsAction, SIGNAL(triggered()), this, SLOT(tileViews()) );
    m_viewMenuActions.append(tileViewsAction);

    QAction *undoAction = m_directory->undoAction();
    undoAction->setShortcut(Qt::Key_Z | Qt::CTRL);

    QAction *redoAction = m_directory->redoAction();
    redoAction->setShortcut(Qt::Key_Z | Qt::CTRL | Qt::SHIFT);

    m_editMenuActions.append(undoAction);
    m_editMenuActions.append(redoAction);

    QAction *threadLimitAction = new QAction("Set Thread &Limit", this);
    connect(threadLimitAction, SIGNAL(triggered()),
            this, SLOT(configureThreadLimit()));

    m_settingsMenuActions.append(m_directory->project()->userPreferenceActions());
    m_settingsMenuActions.append(threadLimitAction);

    QAction *activateWhatsThisAct = new QAction("&What's This", this);
    activateWhatsThisAct->setShortcut(Qt::SHIFT | Qt::Key_F1);
    activateWhatsThisAct->setIcon(
        QPixmap(FileName("$base/icons/contexthelp.png").expanded()));
    activateWhatsThisAct->setToolTip("Activate What's This and click on parts "
        "this program to see more information about them");
    connect(activateWhatsThisAct, SIGNAL(triggered()), this, SLOT(enterWhatsThisMode()));

    m_helpMenuActions.append(activateWhatsThisAct);
  }


  /**
   * Creates and fills the application menus of the menu bar.
   */
  void IpceMainWindow::createMenus() {

    m_fileMenu = menuBar()->addMenu(tr("&File"));
    m_fileMenu->setObjectName("fileMenu");
    // Get Directory FileMenu actions
    foreach ( QAction *action, m_directory->fileMenuActions() ) {
      m_fileMenu->addAction(action);
    }
    m_fileMenu->addSeparator();
    // Get FileMenu actions from the ipceMainWindow, Exit is the only action
    foreach ( QAction *action, m_fileMenuActions ) {
      m_fileMenu->addAction(action);
    }

    m_projectMenu = menuBar()->addMenu(tr("&Project"));
    m_projectMenu->setObjectName("projectMenu");
    //  Get Project menu actions from Directory
    foreach ( QAction *action, m_directory->projectMenuActions() ) {
      m_projectMenu->addAction(action);
    }
    // Allow tool tips to be displayed for the project menu's actions (e.g. "Bundle Adjustment")
    // This is a work around for Qt's what this text not working on disabled actions
    // (even though the Qt documentation says it should work on disabled QAction's).
    m_projectMenu->setToolTipsVisible(true);

    m_editMenu = menuBar()->addMenu(tr("&Edit"));
    m_editMenu->setObjectName("editMenu");
    m_editMenu->addSeparator();
    // Get Edit menu actions from Directory
    foreach ( QAction *action, m_directory->editMenuActions() ) {
      m_editMenu->addAction(action);
    }
    // Get Edit menu actions from IpceMainWindow
    foreach ( QAction *action, m_editMenuActions ) {
      m_editMenu->addAction(action);
    }

    m_viewMenu = menuBar()->addMenu("&View");
    m_viewMenu->setObjectName("viewMenu");
    // Get View menu actions from Directory
    foreach ( QAction *action, m_directory->viewMenuActions() ) {
      m_viewMenu->addAction(action);
    }
    m_viewMenu->addSeparator();
    // Get View menu actions from IpceMainWindow
    foreach ( QAction *action, m_viewMenuActions ) {
      m_viewMenu->addAction(action);
    }

    m_settingsMenu = menuBar()->addMenu("&Settings");
    m_settingsMenu->setObjectName("settingsMenu");
    // Get Settings menu actions from Directory
    foreach ( QAction *action, m_directory->settingsMenuActions() ) {
      m_settingsMenu->addAction(action);
    }
    m_settingsMenu->addSeparator();
    // Get Settings menu actions from IpceMainWindow
    foreach ( QAction *action, m_settingsMenuActions ) {
      m_settingsMenu->addAction(action);
    }

    m_helpMenu = menuBar()->addMenu("&Help");
    m_helpMenu->setObjectName("helpMenu");
    // Get Help menu actions from Directory
    foreach ( QAction *action, m_directory->helpMenuActions() ) {
      m_helpMenu->addAction(action);
    }
    m_helpMenu->addSeparator();
    // Get Help menu actions from IpceMainWindow
    foreach ( QAction *action, m_helpMenuActions ) {
      m_helpMenu->addAction(action);
    }
  }


  /**
   * Create the tool bars and populates them with QActions from several sources. Actions are taken
   * from an internal list of QActions and the Directory.
   */
  void IpceMainWindow::createToolBars() {
    m_permToolBar = new QToolBar(this);
    QSize iconSize(25, 45);
    m_permToolBar->setIconSize(iconSize);
    m_permToolBar->setObjectName("PermanentToolBar");
    addToolBar(m_permToolBar);

    foreach ( QAction *action, m_directory->permToolBarActions() ) {
      m_permToolBar->addAction(action);
    }

    foreach (QAction *action, m_permToolBarActions) {
      m_permToolBar->addAction(action);
    }
  }


  /**
   * Writes the global settings like recent projects and thread count.
   */
  void IpceMainWindow::writeGlobalSettings(Project *project) {

    QString appName = QApplication::applicationName();

    QSettings globalSettings(FileName("$HOME/.Isis/" + appName + "/ipce.config").expanded(),
        QSettings::NativeFormat);

<<<<<<< HEAD
    // If no config file exists and a user immediately opens a project,
    // the project's geometry will be saved as a default for when ipce is
    // opened again. Previously, the ipce's default size was small,
    // until a user opened ipce (but not a project) and resized to how they
    // wanted it to be sized, then closed ipce.
    if (project->isTemporaryProject() || !globalSettings.contains("geometry")) {
=======
    if (project->isTemporaryProject()) {
>>>>>>> ea37f472
      globalSettings.setValue("geometry", QVariant(geometry()));
    }

    globalSettings.setValue("maxThreadCount", m_maxThreadCount);
    globalSettings.setValue("maxRecentProjects",m_maxRecentProjects);

    globalSettings.beginGroup("recent_projects");
    QStringList keys = globalSettings.allKeys();
    QMap<QString,QString> recentProjects;

    foreach (QString key,keys) {
      recentProjects[key]=globalSettings.value(key).toString();
    }

    QList<QString> projectPaths = recentProjects.values();

    if (keys.count() >= m_maxRecentProjects) {

      //Clear out the recent projects before repopulating this group
      globalSettings.remove("");

      //If the currently open project is a project that has been saved and is not within the current
      //list of recently open projects, then remove the oldest project from the list.
      if (!project->projectRoot().contains("tmpProject") &&
          !projectPaths.contains(project->projectRoot()) ) {
        QString s=keys.first();
        recentProjects.remove( s );
      }

      //If the currently open project is already contained within the list,
      //then remove the earlier reference.
      if (projectPaths.contains(project->projectRoot())) {
        QString key = recentProjects.key(project->projectRoot());
        recentProjects.remove(key);

      }

      QMap<QString,QString>::iterator i;

      //Iterate through the recentProjects QMap and set the <key,val> pairs.
      for (i=recentProjects.begin();i!=recentProjects.end();i++) {
          globalSettings.setValue(i.key(),i.value());
      }

      //Get a unique time value for generating a key
      long t0 = QDateTime::currentMSecsSinceEpoch();

      QString projName = project->name();
      QString t0String=QString::number(t0);

      //Save the project location
      if (!project->projectRoot().contains("tmpProject") ) {
              globalSettings.setValue(t0String+"%%%%%"+projName,project->projectRoot());
      }
    }

    //The numer of recent open projects is less than m_maxRecentProjects
    else {

      long t0 = QDateTime::currentMSecsSinceEpoch();
      QString projName = project->name();
      QString t0String=QString::number(t0);

      if (!project->isTemporaryProject() &&
          !projectPaths.contains( project->projectRoot())) {
        globalSettings.setValue(t0String+"%%%%%"+projName,project->projectRoot());
      }
    }
    globalSettings.endGroup();
    globalSettings.sync();
  }


  /**
   * Write the window positioning and state information out to a
   * config file. This allows us to restore the settings when we
   * create another main window (the next time this program is run).
   *
   * The state will be saved according to the currently loaded project and its name.
   *
   * When no project is loaded (i.e. the default "Project" is open), the config file used is
   * $HOME/.Isis/$APPNAME/ipce.config.
   * When a project, ProjectName, is loaded, the config file used is
   * project->projectRoot()/ipce.config.
   *
   * @param[in] project Pointer to the project that is currently loaded (default is "Project")
   *
   * @internal
   *   @history 2016-11-09 Ian Humphrey - Settings are now written according to the loaded project.
   *                           References #4358.
   *   @history 2017-10-17 Tyler Wilson Added a [recent projects] group for the saving and
   *                           restoring of recently opened projects.  References #4492.
<<<<<<< HEAD
   *   @history Kaitlyn Lee 2018-07-09 - Added the value "maximized" in the project settings
   *                           so that a project remembers if it was in fullscreen when saved.
   *                           Fixes #5175.
=======
>>>>>>> ea37f472
   */
  void IpceMainWindow::writeSettings(Project *project) {

    // Ensure that we are not using a NULL pointer
    if (!project) {
      QString msg = "Cannot write settings with a NULL Project pointer.";
      throw IException(IException::Programmer, msg, _FILEINFO_);
    }
    QSettings projectSettings(FileName(project->newProjectRoot() + "/ipce.config").expanded(),
        QSettings::NativeFormat);

    projectSettings.setValue("geometry", QVariant(geometry()));
    projectSettings.setValue("windowState", saveState());
<<<<<<< HEAD
    projectSettings.setValue("maximized", isMaximized());
=======
>>>>>>> ea37f472
    projectSettings.sync();
  }


  /**
   * Read the window positioning and state information from the config file.
   *
   * When running ipce without opening a project, the config file read is
   * $HOME/.Isis/$APPNAME/ipce.config
   * When running ipce and opening a project (ProjectName), the config file read is
   * project->projectRoot()/ipce.config
   *
   * @param[in] project (Project *) The project that was loaded.
   *
   * @internal
   *   @history Ian Humphrey - Settings are now read on a project name basis. References #4358.
   *   @history Tyler Wilson 2017-11-02 - Settings now read recent projects.  References #4492.
   *   @history Tyler Wilson 2017-11-13 - Commented out a resize call near the end because it
   *                was messing with the positions of widgets after a project was loaded.
   *                Fixes #5075.
   *   @history Makayla Shepherd 2018-06-10 - Settings are read from the project root ipce.config.
   *                If that does not exist then we read from .Isis/ipce/ipce.config.
<<<<<<< HEAD
   *   @history Kaitlyn Lee 2018-07-09 - Added the call showNormal() so when a project is
   *                not saved in fullscreen, the window will resize to the project's
   *                window size. This also fixes the history/warning tabs being misplaced
   *                when opening a project. Fixes #5175.
=======
>>>>>>> ea37f472
   */
  void IpceMainWindow::readSettings(Project *project) {
    // Ensure that the Project pointer is not NULL
    if (!project) {
      QString msg = "Cannot read settings with a NULL Project pointer.";
      throw IException(IException::Programmer, msg, _FILEINFO_);
    }

    // Set the path of the settings file
    // The default is to assume that the project has an ipce.config in it
    // If the file does not exist then we read settings from .Isis/ipce/ipce.config
    QString appName = QApplication::applicationName();
    QString filePath = project->projectRoot() + "/ipce.config";
    bool isFullScreen = false;
    if (!FileName(filePath).fileExists()) {
      filePath = "$HOME/.Isis/" + appName + "/ipce.config";
      // If the $HOME/.Isis/ipce/ipce.config does not exist then we want ipce to show up in
      // in full screen. In other words the default geometry is full screen
      if (!FileName(filePath).fileExists()) {
        isFullScreen = true;
      }
    }

    if (project->name() == "Project") {
      setWindowTitle("ipce");
    }
    else {
      setWindowTitle( project->name() );
    }

    QSettings projectSettings(FileName(filePath).expanded(), QSettings::NativeFormat);

    if (!isFullScreen) {
<<<<<<< HEAD
      // If a project was not in fullscreen when saved, restore the project's window size.
      if (!projectSettings.value("maximized").toBool()) {
        showNormal();
      }
      setGeometry(projectSettings.value("geometry").value<QRect>());

=======
      setGeometry(projectSettings.value("geometry").value<QRect>());
>>>>>>> ea37f472
      if (!project->isTemporaryProject()) {
        restoreState(projectSettings.value("windowState").toByteArray());
      }
    }
    else {
      this->showMaximized();
    }

    if (project->name() == "Project") {
      QSettings globalSettings(FileName("$HOME/.Isis/" + appName + "/ipce.config").expanded(),
                              QSettings::NativeFormat);

      QStringList projectNameList;
      QStringList projectPathList;
      globalSettings.beginGroup("recent_projects");
      QStringList keys = globalSettings.allKeys();
      QRegExp underscore("%%%%%");

      foreach (QString key, keys) {
        QString childKey = "recent_projects/"+key;
        QString projectPath = globalSettings.value(key).toString();
        QString projectName = projectPath.split("/").last();
        projectPathList.append(projectPath) ;
        projectNameList.append(projectName);
      }

      globalSettings.endGroup();

      QStringList projectPathReverseList;
      for (int i = projectPathList.count() - 1; i >= 0; i--) {
        projectPathReverseList.append(projectPathList[i]);
      }

      QStringList projectPathListTruncated;

      int i =0;

      foreach (QString proj,projectPathReverseList) {
        if (i <= m_maxRecentProjects) {
          projectPathListTruncated.append(proj);
          i++;
        }
        else
          break;
        }

      m_directory->setRecentProjectsList(projectPathListTruncated);
      m_directory->updateRecentProjects();
      m_maxThreadCount = globalSettings.value("maxThreadCount", m_maxThreadCount).toInt();
      applyMaxThreadCount();
    }

    // The geom/state isn't enough for main windows to correctly remember
    //   their position and size, so let's restore those on top of
    //   the geom and state.
    if (!projectSettings.value("pos").toPoint().isNull()) {
      move(projectSettings.value("pos").toPoint());
    }
//    m_directory->project()->setClean(true);
  }


  /**
   * Handle the close event by writing the window positioning and
   * state information before forwarding the event to the QMainWindow.
   */
  void IpceMainWindow::closeEvent(QCloseEvent *event) {

    foreach(TemplateEditorWidget *templateEditor, m_directory->templateEditorViews()) {
      templateEditor->saveOption();
    }
    // The active control is checked here for modification because this was the simplest solution
    // vs changing the project clean state every time the control is modified or saved.
    if (!m_directory->project()->isClean() || (m_directory->project()->activeControl() &&
                                               m_directory->project()->activeControl()->isModified())) {
      QMessageBox *box = new QMessageBox(QMessageBox::NoIcon, QString("Current Project Has Unsaved Changes"),
                             QString("Would you like to save your current project?"),
                             NULL, qobject_cast<QWidget *>(parent()), Qt::Dialog);
      QPushButton *save = box->addButton("Save", QMessageBox::AcceptRole);
      box->addButton("Don't Save", QMessageBox::RejectRole);
      QPushButton *cancel = box->addButton("Cancel", QMessageBox::NoRole);
      box->exec();

      if (box->clickedButton() == (QAbstractButton*)cancel) {
        event->ignore();
        return;
      }
      else if (box->clickedButton() == (QAbstractButton*)save) {
        m_directory->project()->save();
      }
    }
    //  Write global settings, for now this is for the project "Project"
    writeGlobalSettings(m_directory->project());
    m_directory->project()->clear();

    QMainWindow::closeEvent(event);
  }


  /**
   * Ask the user how many threads to use in this program. This
   * includes the GUI thread.
   */
  void IpceMainWindow::configureThreadLimit() {
    bool ok = false;

    QStringList options;

    int current = 0;
    options << tr("Use all available");

    for(int i = 1; i < 24; i++) {
      QString option = tr("Use %1 threads").arg(i + 1);

      options << option;
      if(m_maxThreadCount == i + 1)
        current = i;
    }

    QString res = QInputDialog::getItem(NULL, tr("Concurrency"),
        tr("Set the number of threads to use"),
        options, current, false, &ok);

    if (ok) {
      m_maxThreadCount = options.indexOf(res) + 1;

      if (m_maxThreadCount <= 1)
        m_maxThreadCount = -1;

      applyMaxThreadCount();
    }
  }


  /**
   * Activate the What's This? cursor. This is useful for he What's
   * This? action in the help menu.
   */
  void IpceMainWindow::enterWhatsThisMode() {
    QWhatsThis::enterWhatsThisMode();
  }


  /**
   * Tabs all open attached/detached views
   */
  void IpceMainWindow::tabViews() {
    // tabifyDockWidget() takes two widgets and tabs them, so an easy way to do
    // this is to grab the first view and tab the rest with the first.
    QDockWidget *firstView = m_viewDocks.first();

    foreach (QDockWidget *currentView, m_viewDocks) {
      // We have to reattach a view before it can be tabbed. If it is attached,
      // this will have no affect.
      currentView->setFloating(false);

      if (currentView == firstView) {
        continue;
      }
      tabifyDockWidget(firstView, currentView);
    }
  }


  /**
   * Tile all open attached/detached views
   */
  void IpceMainWindow::tileViews() {
    // splitDockWidget() takes two widgets and tiles them, so an easy way to do
    // this is to grab the first view and tile the rest with the first.
    QDockWidget *firstView = m_viewDocks.first();

    foreach (QDockWidget *currentView, m_viewDocks) {
      // We have to reattach a view before it can be tiled. If it is attached,
      // this will have no affect. We have to call addDockWidget() to untab any views.
      currentView->setFloating(false);
      addDockWidget(Qt::LeftDockWidgetArea, currentView, Qt::Horizontal);

      if (currentView == firstView) {
        continue;
      }
      splitDockWidget(firstView, currentView, Qt::Horizontal);
    }
  }


/**
 * Raises the warningWidget to the front of the tabs. Connected to warning signal from directory.
 */
  void IpceMainWindow::raiseWarningTab() {
    m_warningsDock->raise();
  }
}<|MERGE_RESOLUTION|>--- conflicted
+++ resolved
@@ -526,16 +526,12 @@
     QSettings globalSettings(FileName("$HOME/.Isis/" + appName + "/ipce.config").expanded(),
         QSettings::NativeFormat);
 
-<<<<<<< HEAD
     // If no config file exists and a user immediately opens a project,
     // the project's geometry will be saved as a default for when ipce is
     // opened again. Previously, the ipce's default size was small,
     // until a user opened ipce (but not a project) and resized to how they
     // wanted it to be sized, then closed ipce.
     if (project->isTemporaryProject() || !globalSettings.contains("geometry")) {
-=======
-    if (project->isTemporaryProject()) {
->>>>>>> ea37f472
       globalSettings.setValue("geometry", QVariant(geometry()));
     }
 
@@ -628,12 +624,9 @@
    *                           References #4358.
    *   @history 2017-10-17 Tyler Wilson Added a [recent projects] group for the saving and
    *                           restoring of recently opened projects.  References #4492.
-<<<<<<< HEAD
    *   @history Kaitlyn Lee 2018-07-09 - Added the value "maximized" in the project settings
    *                           so that a project remembers if it was in fullscreen when saved.
    *                           Fixes #5175.
-=======
->>>>>>> ea37f472
    */
   void IpceMainWindow::writeSettings(Project *project) {
 
@@ -647,10 +640,7 @@
 
     projectSettings.setValue("geometry", QVariant(geometry()));
     projectSettings.setValue("windowState", saveState());
-<<<<<<< HEAD
     projectSettings.setValue("maximized", isMaximized());
-=======
->>>>>>> ea37f472
     projectSettings.sync();
   }
 
@@ -673,13 +663,10 @@
    *                Fixes #5075.
    *   @history Makayla Shepherd 2018-06-10 - Settings are read from the project root ipce.config.
    *                If that does not exist then we read from .Isis/ipce/ipce.config.
-<<<<<<< HEAD
    *   @history Kaitlyn Lee 2018-07-09 - Added the call showNormal() so when a project is
    *                not saved in fullscreen, the window will resize to the project's
    *                window size. This also fixes the history/warning tabs being misplaced
    *                when opening a project. Fixes #5175.
-=======
->>>>>>> ea37f472
    */
   void IpceMainWindow::readSettings(Project *project) {
     // Ensure that the Project pointer is not NULL
@@ -713,16 +700,12 @@
     QSettings projectSettings(FileName(filePath).expanded(), QSettings::NativeFormat);
 
     if (!isFullScreen) {
-<<<<<<< HEAD
       // If a project was not in fullscreen when saved, restore the project's window size.
       if (!projectSettings.value("maximized").toBool()) {
         showNormal();
       }
       setGeometry(projectSettings.value("geometry").value<QRect>());
 
-=======
-      setGeometry(projectSettings.value("geometry").value<QRect>());
->>>>>>> ea37f472
       if (!project->isTemporaryProject()) {
         restoreState(projectSettings.value("windowState").toByteArray());
       }
