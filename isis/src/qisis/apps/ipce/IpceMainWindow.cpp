--- conflicted
+++ resolved
@@ -93,13 +93,9 @@
 
     QWidget *centralWidget = new QWidget;
     setCentralWidget(centralWidget);
-<<<<<<< HEAD
     setTabPosition(Qt::LeftDockWidgetArea, QTabWidget::South);
     //setDockOptions(GroupedDragging | AllowTabbedDocks);
-    //centralWidget->setSizePolicy(QSizePolicy::Minimum, QSizePolicy::Minimum);
-=======
->>>>>>> 5571b947
-    //centralWidget->hide();
+
     setDockNestingEnabled(true);
 
     //  Set the splitter frames to a reasonable color/size for resizing the docks.
@@ -224,7 +220,7 @@
     }
     else {
       if (m_viewDocks.count() == 0) {
-        splitDockWidget(m_projectDock, dock, Qt::Horizontal); 
+        splitDockWidget(m_projectDock, dock, Qt::Horizontal);
       }
       else {
         tabifyDockWidget(m_viewDocks.last(), dock);
