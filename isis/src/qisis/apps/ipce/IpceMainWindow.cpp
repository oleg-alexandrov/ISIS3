--- conflicted
+++ resolved
@@ -100,14 +100,10 @@
       m_directory = new Directory(this);
       connect(m_directory, SIGNAL( newWidgetAvailable(QWidget *) ),
               this, SLOT( addView(QWidget *) ) );
-<<<<<<< HEAD
-      connect(m_directory, SIGNAL(viewClosed(QWidget *)), this, SLOT(removeView(QWidget *)));
-=======
 
       connect(m_directory, SIGNAL(closeView(QWidget *)),
               this, SLOT(removeView(QWidget *)));
 
->>>>>>> 8a7a7e13
       connect(m_directory, SIGNAL( directoryCleaned() ),
               this, SLOT( removeAllViews() ) );
       connect(m_directory->project(), SIGNAL(projectLoaded(Project *)),
@@ -222,59 +218,6 @@
       if (m_viewDocks.count() == 0) {
         splitDockWidget(m_projectDock, dock, Qt::Horizontal);
       }
-<<<<<<< HEAD
-    }
-  }
-
-
-  /**
-   * @description This slot is connected from Directory::viewClosed(QWidget *) signal.  It will 
-   * close the given QMdiSubWindow from the QMdiArea.  This will also delete the widget contained 
-   * within the subwindow which is an AbstractProjectItemView. 
-   * 
-   * @param view QWidget* 
-   *
-   */
-  void IpceMainWindow::removeView(QWidget *view) {
-
-    QMdiArea *mdiArea = qobject_cast<QMdiArea *>( centralWidget() );
-    if (mdiArea){
-      // Get all QMdiSubWindows, then find subwindow that hold widget
-      QList<QMdiSubWindow *> subWindowList = mdiArea->subWindowList();
-      foreach (QMdiSubWindow *sub, subWindowList) {
-        if (sub->widget() == view) {
-          sub->close();
-          break;
-        }
-      }
-//    QMdiSubWindow *window = qobject_cast<QMdiSubWindow *>(view);
-//    qDebug()<<"IpceMainWindow::removeView activewindow = "<<window;
-//    mdiArea->setActiveSubWindow(qobject_cast<QMdiSubWindow *>(view));
-//    qDebug()<<"IpceMainWindow::removeView";
-//    mdiArea->closeActiveSubWindow();
-      delete view;
-    }
-  }
-
-
-  /**
-   * Removes All Views in main window, connected to directory signal directoryCleaned()
-   */
-  void IpceMainWindow::removeAllViews() {
-    setWindowTitle("ipce");
-    QMdiArea *mdiArea = qobject_cast<QMdiArea *>( centralWidget() );
-    if (mdiArea){
-//    QMdiSubWindow* window = new QMdiSubWindow();
-//    window->show();
-//    window->activateWindow();
-//    mdiArea->addSubWindow(window);
-      mdiArea->closeAllSubWindows();
-//    delete window;
-    }
-    if (!m_detachedViews.isEmpty()) {
-      foreach ( QMainWindow* view, m_detachedViews ) {
-        view->close();
-=======
       else {
         tabifyDockWidget(m_viewDocks.last(), dock);
         dock->show();
@@ -283,7 +226,6 @@
         //  Below causes problems if the last dock has been tabbed, then a new view is created. All
         // views except for first disappear.
         //splitDockWidget(m_viewDocks.last(), dock, Qt::Horizontal);
->>>>>>> 8a7a7e13
       }
     }
 
@@ -339,33 +281,9 @@
   /**
    * Cleans up the directory.
    */
-<<<<<<< HEAD
-  void IpceMainWindow::updateToolBarActions() {
-
-    m_permToolBar->clear();
-    foreach ( QAction *action, m_directory->permToolBarActions() ) {
-      m_permToolBar->addAction(action);
-    }
-    foreach (QAction *action, m_permToolBarActions) {
-      if (action->text() == "&Save Active Control Network") {
-        m_permToolBar->addSeparator();
-      }
-      m_permToolBar->addAction(action); 
-      if (action->text() == "&Save Active Control Network") {
-        m_permToolBar->addSeparator();
-      }
-    }
-    m_permToolBar->addSeparator();
-    if (m_activeView) {
-      foreach ( QAction *action, m_activeView->permToolBarActions() ) {
-        m_permToolBar->addAction(action);
-      }
-    }
-=======
   IpceMainWindow::~IpceMainWindow() {
     m_directory->deleteLater();
   }
->>>>>>> 8a7a7e13
 
 
   /**
@@ -463,31 +381,6 @@
     m_fileMenuActions.append(exitAction);
     m_permToolBarActions.append(exitAction);
 
-<<<<<<< HEAD
-    QAction *saveNet = new QAction("&Save Active Control Network", this);
-    saveNet->setIcon( QIcon::fromTheme("document-save") );
-    saveNet->setShortcut(Qt::CTRL + Qt::Key_S);
-    saveNet->setToolTip("Save current active control network");
-    saveNet->setStatusTip("Save current active control network");
-    QString whatsThis = "<b>Function:</b> Saves the current active<i>"
-                        "control network</i>";
-    saveNet->setWhatsThis(whatsThis);
-    connect(saveNet, SIGNAL(triggered()), m_directory, SLOT(saveActiveControl()));
-    m_permToolBarActions.append(saveNet);
-
-//  m_saveAsNet = new QAction(QPixmap(toolIconDir() + "/mActionFileSaveAs.png"),
-//                            "Save Control Network &As...",
-//                            m_matchTool);
-//  m_saveAsNet->setToolTip("Save current control network to chosen file");
-//  m_saveAsNet->setStatusTip("Save current control network to chosen file");
-//  whatsThis = "<b>Function:</b> Saves the current <i>"
-//      "control network</i> under chosen filename";
-//  m_saveAsNet->setWhatsThis(whatsThis);
-//  connect(m_saveAsNet, SIGNAL(triggered()), this, SLOT(saveAsNet()));
-
-
-
-=======
     QAction *tabViewsAction = new QAction("Tab Views", this);
     connect( tabViewsAction, SIGNAL(triggered()), this, SLOT(tabViews()) );
     m_viewMenuActions.append(tabViewsAction);
@@ -495,7 +388,6 @@
     QAction *tileViewsAction = new QAction("Tile Views", this);
     connect( tileViewsAction, SIGNAL(triggered()), this, SLOT(tileViews()) );
     m_viewMenuActions.append(tileViewsAction);
->>>>>>> 8a7a7e13
 
     QAction *undoAction = m_directory->undoAction();
     undoAction->setShortcut(Qt::Key_Z | Qt::CTRL);
@@ -882,12 +774,9 @@
    */
   void IpceMainWindow::closeEvent(QCloseEvent *event) {
 
-<<<<<<< HEAD
-=======
     foreach(TemplateEditorWidget *templateEditor, m_directory->templateEditorViews()) {
       templateEditor->saveOption();
     }
->>>>>>> 8a7a7e13
     // The active control is checked here for modification because this was the simplest solution
     // vs changing the project clean state every time the control is modified or saved.
     if (!m_directory->project()->isClean() || (m_directory->project()->activeControl() &&
@@ -968,20 +857,10 @@
     // this is to grab the first view and tab the rest with the first.
     QDockWidget *firstView = m_viewDocks.first();
 
-<<<<<<< HEAD
-    if ( !view->settingsMenuActions().isEmpty() ) {
-      QMenu *settingsMenu = new QMenu("S&ettings", newWindow);
-      foreach ( QAction *action, view->settingsMenuActions() ) {
-        settingsMenu->addAction(action);
-      }
-      menuBar->addMenu(settingsMenu);
-    }
-=======
     foreach (QDockWidget *currentView, m_viewDocks) {
       // We have to reattach a view before it can be tabbed. If it is attached,
       // this will have no affect.
       currentView->setFloating(false);
->>>>>>> 8a7a7e13
 
       if (currentView == firstView) {
         continue;
