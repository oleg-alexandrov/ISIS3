#ifndef ControlPointEditWidget_h
#define ControlPointEditWidget_h


#include "ControlPoint.h"
#include "FileName.h"

#include <QCloseEvent>
#include <QDir>
#include <QHideEvent>
#include <QPalette>
#include <QPointer>
#include <QStatusBar>
#include <QString>
#include <QStringList>
#include <QWidget>

class QAction;
class QBoxLayout;
class QCheckBox;
class QComboBox;
class QGroupBox;
class QLabel;
class QMainWindow;
class QObject;
class QPainter;
class QPoint;
class QPushButton;
class QSplitter;
class QStackedWidget;
class QStandardItemModel;
class QString;
class QTableWidget;
class QTextEdit;
class QWidget;

namespace Isis {
  class Control;
  class ControlMeasureEditWidget;
  class ControlMeasure;
  class ControlNet;
  class Cube;
  class CubeViewport;
  class Directory;
  class MdiCubeViewport;
  class SerialNumberList;
  class Stretch;
  class ToolPad;
  class UniversalGroundMap;

  /**
   * @brief Gui for editing ControlPoints in ipce application
   *
   * @ingroup Visualization Tools
   *
   * @author 2014-06-25 Tracie Sucharski
   *
   * @internal
   *   @history 2016-06-27 Ian Humphrey - Updated documentation and coding standards. Fixes #4004.
   *   @history 2016-09-30 Tracie Sucharski - Pass in directory to constructor, so that we can
   *                           query for shapes and other data from the project.
   *   @history 2017-01-05 Tracie Sucharski - Allow a new ground source location to be entered which
   *                           includes allowing the option to change the location in the active
   *                           control for all ground points.
   *   @history 2017-05-18 Tracie Sucharski - Added serialNumber to the setEditPoint slot.
   *   @history 2017-08-02 Tracie Sucharski - Added methods to return the current editPoint and
   *                           current editPoint Id.  Removed measure table methods. Fixes #5007,
   *                           #5008.
   *   @history 2017-08-09 Adam Goins - Changed method references of SerialNumberList.Delete() to
   *                           SerialNumberList.remove()
   *   @history 2017-08-09 Christopher Combs - Added QPushButton and slot for reloading a point's
   *                           measures in the ChipViewports. Fixes #5070.
   *   @history 2017-08-09 Christopher Combs - Added Apriori Latitude, Longitude, and Radius to
   *                           the dialog. Fixes #5066.
   *   @history 2017-08-11 Tracie Sucharski - Added shortcuts for Save Point, Save Net.
   *                           Fixes #4982.
   *   @history 2017-08-11 Tracie Sucharski - Fixed save point and colorization of buttons.
   *                           Fixes #4984.
   *   @history 2017-08-15 Tracie Sucharski - When ControlPoint is deleted, set the visibility of
   *                           this widget to false, then to true in loadPoint().  Fixes #5073.
   *   @history 2018-03-23 Tracie Sucharski - Update the cnet filename with current cnet when it is
   *                           changed.
   *   @history 2018-03-26 Tracie Sucharski - Added slot, setControlFromActive which update editor
   *                           if a new active control net is set in ipce. References #4567.
   *   @history 2018-03-30 Tracie Sucharski - Save Control in addition to the control net and use
   *                           Control to write the control net so Control can keep track of the
   *                           modification state of the control net.
   *   @history 2018-04-25 Tracie Sucharski - Fix bug when creating a control point from CubeDnView
   *                           or FootprintView if a ground source exists in the serial number list.
   *                           Fixes #5399.
   *   @history 2018-05-02 Tracie Sucharski - Colorize save buttons properly when creating new
   *                           control point and loading a different control point.
   *   @history 2018-06-11 Summer Stapleton - Stripped path from displayed filename of Control
   *                           Network and set the tooltip to the full path for easier access.
<<<<<<< HEAD
   *   @history 2018-06-28 Kaitlyn Lee - Removed shortcut from reload point button.
=======
   *                           control point and loading a different control point.
   *   @history 2018-06-19 Adam Goins - Fixed updating references in selectLeftMeasure and
   *                           selectRightMeasure to fix a segfault that was occuring. #Fixes #5435
>>>>>>> 5dd4f0e7
   */
  class ControlPointEditWidget : public QWidget {
    Q_OBJECT

    public:
      ControlPointEditWidget(Directory *directory, QWidget *parent, bool addMeasures = false);
      virtual ~ControlPointEditWidget();

      QString editPointId();
      ControlPoint *editPoint();

    signals:
      void controlPointChanged(QString pointId);
      void controlPointAdded(QString pointId);
      void ignorePointChanged();
      void ignoreLeftChanged();
      void ignoreRightChanged();
      void cnetModified();
      void newControlNetwork(ControlNet *);
      void stretchChipViewport(Stretch *, CubeViewport *);
      void measureChanged();
      // temporary signal for quick & dirty autosave in Ipce
      void saveControlNet();

    public slots:
      void setSerialNumberList(SerialNumberList *snList);
      void setControl(Control *control);
      void setControlFromActive();
      void setEditPoint(ControlPoint *controlPoint, QString serialNumber = "");
      void deletePoint(ControlPoint *controlPoint);

      void createControlPoint(double latitude, double longitude, Cube *cube = 0,
                              bool isGroundSource = false);

      void updatePointInfo(ControlPoint &updatedPoint);
      // Changed colorizeSaveNetButton to public slot so it could be called from
      // Directory::saveActiveControl().  This should be temporary until the modify/save functionality
      // of active control is re-factored. Also added reset parameter, defaulting to false so button
      // is red. This default was used so that current calls did not need to be changed.
      void colorizeSaveNetButton(bool reset = false);

    protected:
      bool eventFilter(QObject *o,QEvent *e);

    private slots:
//    void enterWhatsThisMode();
      void reloadPoint();
      void saveNet();
//    void addMeasure();
//    void setPointType (int pointType);
      void setLockPoint (bool ignore);
      void setIgnorePoint (bool ignore);
      void setLockLeftMeasure (bool ignore);
      void setIgnoreLeftMeasure (bool ignore);
      void setLockRightMeasure (bool ignore);
      void setIgnoreRightMeasure (bool ignore);

      void selectLeftMeasure (int index);
      void selectRightMeasure (int index);
      void nextRightMeasure();
      void previousRightMeasure();
      void updateLeftMeasureInfo ();
      void updateRightMeasureInfo ();

      void measureSaved();
      void checkReference();
      void savePoint();

      void colorizeAllSaveButtons(QString color);
      void colorizeSavePointButton();

      void openTemplateFile();
      void viewTemplateFile();
      void saveChips();
      void showHideTemplateEditor();
      void saveTemplateFile();
      void saveTemplateFileAs();
      void setTemplateModified();
      void writeTemplateFile(QString);
      void clearEditPoint();

    private:
      void createActions();

      void loadPoint(QString serialNumber = "");
      void loadMeasureTable();
      void createPointEditor(QWidget *parent, bool addMeasures);
      QSplitter * createTopSplitter();
      QGroupBox * createControlPointGroupBox();
      QGroupBox * createLeftMeasureGroupBox();
      QGroupBox * createRightMeasureGroupBox();
      void createTemplateEditorWidget();
      void loadTemplateFile(QString);
      bool okToContinue();
      bool IsMeasureLocked(QString serialNumber);
      bool validateMeasureChange(ControlMeasure *m);

      ControlMeasure *createTemporaryGroundMeasure();
      FileName findGroundFile();
      void changeGroundLocationsInNet();


    private:

      QPointer<QWidget> m_parent; //!< Parent widget
      Directory *m_directory;
      bool m_addMeasuresButton;   //!< Indicates whether or not to add "Add Measures(s) to Point"

      QString m_cnetFileName; //!< Filename of the control network that is being modified
      QPointer<QLabel> m_cnetFileNameLabel; //!< Label with name of the control network file
      bool m_cnetModified; //!< Indicates if the control network has been modified

      QPointer<QAction> m_closePointEditor; //!< Action to close the point editor

      QPointer<QAction> m_saveChips; //!< Action to save the registration chips
      //! Action to toggle visibility of the registration template editor
      QPointer<QAction> m_showHideTemplateEditor;
      QPointer<QAction> m_openTemplateFile; //!< Action to open a registration template file to disk
      QPointer<QAction> m_saveTemplateFile; //!< Action to save a registration template file to disk
      QPointer<QAction> m_saveTemplateFileAs; //!< Action to save a new registration template


      //! Pointer to control measure editor widget
      QPointer<ControlMeasureEditWidget> m_measureEditor;

      QPointer<QPushButton> m_reloadPoint; //!< Button to reload current point to saved measures
      QPointer<QPushButton> m_savePoint; //!< Button to save current point being edited
      QPalette m_saveDefaultPalette; //!< Default color pallet of the "Save Point" button

      QPointer<QPushButton> m_saveNet; //!< Button to save the current control network

      QPointer<QTextEdit> m_templateEditor; //!< Text editor for editing the registration template
      QPointer<QWidget> m_templateEditorWidget; //!< Template editor widget
      bool m_templateModified; //!< Indicates if the registration template was edited

      QPointer<QLabel> m_templateFileNameLabel; //!< Label for the template filename
      QPointer<QLabel> m_ptIdValue; //!< Label for the point id of the current point
      QPointer<QComboBox> m_pointType; //!< Combobox to change the type of the current point
      QPointer<QLabel> m_numMeasures;
      QPointer<QLabel> m_aprioriLatitude;
      QPointer<QLabel> m_aprioriLongitude;
      QPointer<QLabel> m_aprioriRadius;

      QPointer<QCheckBox> m_lockPoint; //!< Checkbox that locks/unlocks the current point
      QPointer<QCheckBox> m_ignorePoint; //!< Checkbox to ignore the current point
      QPointer<QLabel> m_leftReference; //!< Label indicating if left measure is the reference
      QPointer<QLabel> m_leftMeasureType; //!< Label for the left measure's adjustment type
      QPointer<QLabel> m_rightReference; //!< Label indicating if right measure is the reference
      QPointer<QLabel> m_rightMeasureType; //!< Label for the right measure's adjustment type
      QPointer<QCheckBox> m_lockLeftMeasure; //!< Checkbox to edit lock/unlock the left measure
      QPointer<QCheckBox> m_ignoreLeftMeasure; //!< Checkbox to ignore the left measure
      QPointer<QCheckBox> m_lockRightMeasure; //!< Checkbox to edit lock/unlock the right measure
      QPointer<QCheckBox> m_ignoreRightMeasure; //!< Checkbox to ignore the right measure

      QPointer<QComboBox> m_leftCombo; //!< Combobox to load left measure into left chip viewport
      QPointer<QComboBox> m_rightCombo; //!< Combobox to load right measure into right chip viewport
      QPointer<QStandardItemModel> m_model;

      QPointer<QMainWindow> m_measureWindow; //!< Main window for the the measure table widget
      QPointer<QTableWidget> m_measureTable; //!< Table widget for the measures

      QPointer<ControlPoint> m_editPoint;   //!< The control point being edited
      SerialNumberList *m_serialNumberList; //!< Serial number list for the loaded cubes
      QPointer<ControlNet> m_controlNet;    //!< Current control net
      QPointer<Control> m_control;          //!< Current Control

      QPointer<ControlPoint> m_newPoint; //!< New control point
      QString m_lastUsedPointId; //!< Point id of the last used control point

      QStringList m_pointFiles; //!< Associated files for current control point

      QString m_leftFile; //!< Filename of left measure
      QPointer<ControlMeasure> m_leftMeasure; //!< Left control measure
      QPointer<ControlMeasure> m_rightMeasure; //!< Right control measure
      QScopedPointer<Cube> m_leftCube; //!< Left cube
      QScopedPointer<Cube> m_rightCube; //!< Right cube

      QString m_groundSN; //!< Serial number of ground source file
      bool m_changeAllGroundLocation; //!< Change the ground source location of all fixed,
                                      //!  constrained points in the network
      bool m_changeGroundLocationInNet; //!< Change the ground source location
      QString m_newGroundDir; //!< Contains the ground source location
  };
};
#endif<|MERGE_RESOLUTION|>--- conflicted
+++ resolved
@@ -92,13 +92,10 @@
    *                           control point and loading a different control point.
    *   @history 2018-06-11 Summer Stapleton - Stripped path from displayed filename of Control
    *                           Network and set the tooltip to the full path for easier access.
-<<<<<<< HEAD
-   *   @history 2018-06-28 Kaitlyn Lee - Removed shortcut from reload point button.
-=======
    *                           control point and loading a different control point.
    *   @history 2018-06-19 Adam Goins - Fixed updating references in selectLeftMeasure and
    *                           selectRightMeasure to fix a segfault that was occuring. #Fixes #5435
->>>>>>> 5dd4f0e7
+   *   @history 2018-06-28 Kaitlyn Lee - Removed shortcut from reload point button.
    */
   class ControlPointEditWidget : public QWidget {
     Q_OBJECT
