--- conflicted
+++ resolved
@@ -255,11 +255,6 @@
    *                           the wrong place on the project tree. Fixes #5274.
    *  @history 2018-06-06 Kaitlyn Lee - activeControlModified() calls setClean(false) to enable the save
    *                           button when the active control net is modified, i.e. a point is modified.
-<<<<<<< HEAD
-   *  @history 2018-06-28 Summer Stapleton - Added clean-up of unsaved templates at project close
-   *                           in Project::clear(). 
-   *
-=======
    *  
    *  !!!!!!!!!!!!!   Delete following history entry when project save/restore geometry/state
    *                   implemented
@@ -271,8 +266,9 @@
    *                          added signal when project is saved, so the writeSettings can happen
    *                          for project.  This will be cleaned up when save/restore is fully
    *                          implemented.
+   *  @history 2018-06-28 Summer Stapleton - Added clean-up of unsaved templates at project close
+   *                           in Project::clear(). 
    *  
->>>>>>> 4ddc8311
    */
   class Project : public QObject {
     Q_OBJECT
