#ifndef ConcurrentControlNetReader_h
#define ConcurrentControlNetReader_h
/**
 * @file
 * $Revision: 1.9 $
 * $Date: 2009/07/15 17:33:52 $
 *
 *   Unless noted otherwise, the portions of Isis written by the USGS are
 *   public domain. See individual third-party library and package descriptions
 *   for intellectual property information, user agreements, and related
 *   information.
 *
 *   Although Isis has been used by the USGS, no warranty, expressed or
 *   implied, is made by the USGS as to the accuracy and functioning of such
 *   software and related material nor shall the fact of distribution
 *   constitute any such warranty, and no responsibility is assumed by the
 *   USGS in connection therewith.
 *
 *   For additional information, launch
 *   $ISISROOT/doc//documents/Disclaimers/Disclaimers.html
 *   in a browser or see the Privacy &amp; Disclaimers page on the Isis website,
 *   http://isis.astrogeology.usgs.gov, and the USGS privacy and disclaimers on
 *   http://www.usgs.gov/privacy.html.
 */

#include <QObject>
#include <QPair>
#include <QPointer>
#include <QString>
#include <QStringList>

#include "ProgressBar.h"

template<typename A> class QAtomicPointer;
template<typename A> class QFutureWatcher;

namespace Isis {
  class Control;
  class FileName;
  class Progress;
  class ProgressBar;


  /**
   * @brief This reads a control net in the background
   *
   * This class provides progress for reading a ControlNet.  Reading is done
   * in separate threads using QtConcurrent.  When reading large Pvl networks
   * the progress will hang at zero percent for a while.
   *
   * @author 2012-06-11 Ken Edmundson, Steven Lambright
   *
   * @internal
   *   @history 2017-08-09 Summer Stapleton - Added a try-catch block to handle invalid control
<<<<<<< HEAD
   *                          networks. Fixes #5068.
=======
   *                           networks. Fixes #5068.
>>>>>>> a04d8480
   */
  class ConcurrentControlNetReader : public QObject {
      Q_OBJECT

    public:
      ConcurrentControlNetReader();
      ~ConcurrentControlNetReader();
      void read(QString filename);
      void read(QStringList filenames);
      ProgressBar *progressBar();

    signals:
      void networksReady(QList<Control *>);

    private:
      void nullify();
      void start();

    private slots:
      void updateProgressValue();
      void mappedFinished();

    private:
      void initProgress();

    private:
      //! provides SIGNALS / SLOTS for FileNameToControlFunctor
      QFutureWatcher<Control *> * m_watcher;
      QStringList m_backlog;
      bool m_mappedRunning;
      QList<Progress *> m_progress;
      QPointer<ProgressBar> m_progressBar;
      QPointer<QTimer> m_progressUpdateTimer;

      /**
       * @brief
       *
       * @author ????-??-?? ???
       *
       * @internal
       */
      class FileNameToControlFunctor : public std::unary_function<
          const QPair<FileName, Progress *> &, Control *> {
        public:
          FileNameToControlFunctor(QThread *);
          FileNameToControlFunctor(const FileNameToControlFunctor &);
          ~FileNameToControlFunctor();
          Control * operator()(const QPair<FileName, Progress *> &) const;
          FileNameToControlFunctor & operator=(const FileNameToControlFunctor &);

        private:
          QThread *m_targetThread;
      };
  };
}

#endif<|MERGE_RESOLUTION|>--- conflicted
+++ resolved
@@ -52,11 +52,7 @@
    *
    * @internal
    *   @history 2017-08-09 Summer Stapleton - Added a try-catch block to handle invalid control
-<<<<<<< HEAD
-   *                          networks. Fixes #5068.
-=======
-   *                           networks. Fixes #5068.
->>>>>>> a04d8480
+   *                       networks. Fixes #5068.
    */
   class ConcurrentControlNetReader : public QObject {
       Q_OBJECT
