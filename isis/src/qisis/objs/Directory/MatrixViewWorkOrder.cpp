--- conflicted
+++ resolved
@@ -88,13 +88,8 @@
    *
    * @return @b bool True if WorkOrder::execute() returns true.
    */
-<<<<<<< HEAD
-  bool MatrixViewWorkOrder::execute() {
-    bool success = WorkOrder::execute();
-=======
   bool MatrixViewWorkOrder::setupExecution() {
     bool success = WorkOrder::setupExecution();
->>>>>>> 6132911b
 
     if (success) {
       QStringList viewOptions;
@@ -166,11 +161,7 @@
   /**
    * @brief This method computes and displays the correlation matrix. 
    */
-<<<<<<< HEAD
-  void MatrixViewWorkOrder::syncRedo() {
-=======
   void MatrixViewWorkOrder::execute() {
->>>>>>> 6132911b
     MatrixSceneWidget *matrixViewToUse = project()->directory()->addMatrixView();
     CorrelationMatrix corrMat = correlationMatrix();
     /*
@@ -191,11 +182,7 @@
   /**
    * @brief This method deletes the last matrix viewed. 
    */
-<<<<<<< HEAD
-  void MatrixViewWorkOrder::syncUndo() {
-=======
   void MatrixViewWorkOrder::undoExecution() {
->>>>>>> 6132911b
     if (internalData()[1] == "new view") {
       delete project()->directory()->matrixViews().last();
     }
