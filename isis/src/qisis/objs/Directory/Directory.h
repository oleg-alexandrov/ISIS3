#ifndef Directory_H
#define Directory_H
/**
 * @file
 * $Revision: 1.19 $
 * $Date: 2010/03/22 19:44:53 $
 *
 *   Unless noted otherwise, the portions of Isis written by the USGS are
 *   public domain. See individual third-party library and package descriptions
 *   for intellectual property information, user agreements, and related
 *   information.
 *
 *   Although Isis has been used by the USGS, no warranty, expressed or
 *   implied, is made by the USGS as to the accuracy and functioning of such
 *   software and related material nor shall the fact of distribution
 *   constitute any such warranty, and no responsibility is assumed by the
 *   USGS in connection therewith.
 *
 *   For additional information, launch
 *   $ISISROOT/doc//documents/Disclaimers/Disclaimers.html
 *   in a browser or see the Privacy &amp; Disclaimers page on the Isis website,
 *   http://isis.astrogeology.usgs.gov, and the USGS privacy and disclaimers on
 *   http://www.usgs.gov/privacy.html.
 */

#include <QMultiMap>
#include <QObject>
#include <QPointer>
#include <QString>
#include <QtDebug>


#include "GuiCameraList.h"
#include "ImageList.h"
#include "MosaicSceneWidget.h"
#include "TargetBodyList.h"
#include "WorkOrder.h"

class QAction;
class QDockWidget;
class QMenuBar;
class QProgressBar;
class QSplitter;
class QTabWidget;

namespace Isis {
  class AbstractProjectItemView;
  class BundleObservation;
  class BundleObservationView;
  class ChipViewportsWidget;
  class CnetEditorWidget;
  class Control;
  class ControlNet;
  class ControlPointEditView;
  class CubeDnView;
  class FileItem;
  class Footprint2DView;
  class HistoryTreeWidget;
  class ImageFileListWidget;
  class MatrixSceneWidget;
  class MosaicSceneWidget;
  class Project;
  class ProjectItem;
  class ProjectItemModel;
  class ProjectItemTreeView;
  class SensorInfoWidget;
  class TargetBody;
  class TargetInfoWidget;
  class WarningTreeWidget;
  class WorkOrder;
  class Workspace;

  /**
   *
   * @author 2012-??-?? ???
   *
   * @internal
   *   @history 2012-07-30 Steven Lambright - The save action now has enabling/disabling of state
   *                           functional (as long as there are work orders in the undo stack).
   *   @history 2012-08-28 Tracie Sucharski - Instead of this class adding tabs to a TabWidget, it
   *                           now emits a signal which is connected to ipceMainWindow to
   *                           create a new dock widget.  This class no longer needs the
   *                           viewContainer since it is not adding tabs.
   *   @history 2012-09-12 Steven Lambright - Added xml save/load capabilities, removed dead code
   *                           relating to having only one image list (now we have N image lists).
   *   @history 2012-09-19 Steven Lambright - Re-implemented workOrders(ImageList *) into a generic
   *                           templated version. Added m_workOrders and createWorkOrder().
   *   @history 2012-10-02 Stuart Sides and Steven Lambright - Renamed workOrders() to
   *                           supportedActions(). This method now asks the footprint views for
   *                           their supported actions in addition to the known work orders. Added
   *                           sorting/smart arranging of the actions that come from the footprint
   *                           views.
   *   @history 2012-10-03 Steven Lambright - Added 'All' option generation in restructureActions()
   *   @history 2014-07-14 Kimberly Oyama - Updated to better meet programming standards. Added
   *                           support for correlation matrix.
   *   @history 2015-10-05 Jeffrey Covington - Added a ProjectItemModel and the
   *                           addProjectItemTreeView() method to start
   *                           supporting Qt's model-view framework.
   *   @history 2016-01-04 Jeffrey Covington - Added support for CubeDnView and
   *                           Footprint2DView, replacing old classes.
   *   @history 2016-06-17 Tyler Wilson - Added documentation for member functions/variables.
   *   @history 2016-07-06 Tracie Sucharski - Added ImportShapesWorkOrder, changed ControlNetEditor
   *                           to ControlPointEditView.
   *   @history 2016-08-02 Tracie Sucharski - Added RemoveImagesWorkOrder.
   *   @history 2016-09-14 Tracie Sucharski - Added slots for mouse clicks on Footprint2DView and
   *                           CubeDnViews for modifying, deleting and creating control points.
   *   @history 2016-11-07 Ian Humphrey - Restored saving and loading Footprint2DViews when saving
   *                           and opening a project (modified save() and startElement()).
   *                           Fixes #4486.
   *   @history 2016-11-10 Tracie Sucharski - Added functionality to save/restore CubeDnViews.
   *   @history 2016-12-21 Tracie Sucharski - Added QObject parameter to
   *                           cleanupFootprint2DViewWidgets.  All footprint views were being
   *                           destroyed rather than simply the view which was closed. TODO: This
   *                           also needs to be fixed for all other cleanup(View) methods.
   *   @history 2017-02-08 Tracie Sucharski - Implemented quick&dirty auto-save for active control
   *                           net.
   *   @history 2017-02-23 Tracie Sucharski - Removed populateMainMenu method.  It became obsolete
   *                           during changes Jeffrey Covington made on 1-4-2016, rev 6511.
   *   @history 2017-02-28 Tracie Sucharski - Added ability to set the colors for the ControlPoint
   *                           display on views which show ControlPoints such as CubeDnView and
   *                           Footprint2DView.  This is done as an application setting so that all
   *                           views use the same colors.  Directory stores the colors so that any
   *                           registered view can get the current colors.
   *   @history 2017-04-17 Tracie Sucharski - Added connection between model's projectNameEdited,
   *                           initiated by double-clicking the project name on the ProjectTreeView
   *                           and Directory's slot, initiateRenameProjectWorkOrder.  Fixes #2295.
   *   @history 2017-04-17 Ian Humphrey - Modified how ExportControlNet, ExportImages, and
   *                           Jigsaw WorkOrder's are added to the main window menu. These are
   *                           disabled by default, and connections are setup to listen for when
   *                           cnets are added, when images are added, and when both an active
   *                           cnet and image list have been set. Fixes #4749.
   *   @history 2017-04-25 Ian Humphrey - Modified initializeActions() so that the jigsaw work
   *                           order is enabled whenever there are both images and cnets in the
   *                           project. Otherwise, it is disabled until then. Fixes #4819.
   *   @history 2017-05-03 Tracie Sucharski - Added methods and member variables for the
   *                           BundleObservationView.  Fixes #4839. Fixes #4840.
   *   @history 2017-05-18 Tracie Sucharski - Added serialNumber to the modifyControlPoint slot.
   *   @history 2017-05-23 Tracie Sucharski - Fixed all of the cleanup methods to properly remove
   *                           the correct view/widget from the lists.  Fixes #4847.
   *   @history 2017-06-14 Ken Edmundson - Commented out ChipViewport widget code.  This will be
   *                           temporary until the widget is fully developed.
   *   @history 2017-07-10 Tracie Sucharski - Removed deletion of m_controlPointEditViewWidget.
   *                           Because it is a QPointer, it is set to null when ControlPointEditView
   *                           is destroyed.  Currently, cleanupControlPointEditViewWidget is not
   *                           doing anything.  However, I'm leaving the method for now, because
   *                           once the views are connected, we will probably need to cleanup the
   *                           connections when the view is closed.  Fixes #4959.
   *   @history 2017-07-12 Cole Neubauer - Added clean function to directory that clears everything
   *                           from a previous project when opening a new one. This functionality
   *                           had to be added because a new directory can not be created to support
   *                           a new project being opened. Fixes #4969
   *   @history 2017-07-17 Cole Neubauer - Disabled CNet tool when a Footprint2DView is added if a
   *                           control net is not active and slotted it to reenable when Project
   *                           emits activeControlSet(bool). Fixes #5046.
   *                           Fixes #5046
   *   @history 2017-07-18 Cole Neubauer - Because the ImageFileListWidget now exists only inside
   *                           the Footprint2DView the ImageFileListWidgetWorkOrder was removed
   *                           from the context menu Fixes #4996
   *   @history 2017-07-24 Makayla Shepherd - Fixed a seg fault in ipce that occurs when attempting
   *                           to edit a control point when there is not an active control network.
   *                           Fixes #5048.
   *   @history 2017-07-26 Cole Neubauer -Set save button to default be disabled Fixes #4960
   *   @history 2017-08-02 Tracie Sucharski - Add member variable and accessor method for the
   *                           current edit control point ID.  Fixes #5007, #5008.
   *   @history 2017-08-07 Cole Neubauer - Changed all references from IpceTool to ControlNetTool
   *                           Fixes #5090
   *   @history 2017-08-08 Makayla Shepherd - Fixed a seg fault that occurs when trying to edit a
   *                           control net without having an active control net set. Fixes #5048.
   *   @history 2017-08-08 Makayla Shepherd - Fixed a seg fault that occurs when right clicking a
   *                           control network when it is the only item on the project. Fixes #5071.
   *   @history 2017-08-09 Cole Neubauer - Disabled Ipce tool when a CubeDnView is added if a
   *                           control net is not active and slotted to reenable when Project
   *                           emits activeControlSet(bool). Added a m_controlmap variable to hold
   *                           which Controls are currently being used and closes the controls not
   *                           needed at the moment Fixes #5026
   *   @history 2017-08-11 Christopher Combs - Added serialization of CnetEditorWidgets to save()
   *                           and startElement(). Fixes #4989.
   *   @history 2017-08-11 Cole Neubauer - Added project setClean(false) call to all views cleanup
   *                           slot. This will make a a view closing be treated as a project change
   *                           Fixes #5113
   *   @history 2017-08-14 Summer Stapleton - Updated icons/images to properly licensed or open 
   *                           source images. Fixes #5105.
   *   @history 2017-08-15 Tracie Sucharski - Added comments explaing connections for control point
   *                           editing actions between views.
   *   @history 2017-08-18 Tracie Sucharski - Removed deletion of control net from
   *                           ::makeBackupActiveControl, don't know why it was being deleted.
<<<<<<< HEAD
=======
   *   @history 2017-08-23 Tracie Sucharski - Fixed some code involving connections in
   *                           in ::addFootprint2DView which got messed up in a svn merge.  Removed
   *                           unused signal, controlPointAdded.
>>>>>>> 3ad5e2a6
   */
  class Directory : public QObject {
    Q_OBJECT
    public:
      explicit Directory(QObject *parent = 0);
      ~Directory();

      void clean();
      void setHistoryContainer(QDockWidget *historyContainer);
      void setWarningContainer(QDockWidget *warningContainer);
      void setRecentProjectsList(QStringList recentProjects);
      QStringList recentProjectsList();

      BundleObservationView *addBundleObservationView(FileItemQsp fileItem);
      CnetEditorWidget *addCnetEditorView(Control *network);
      CubeDnView *addCubeDnView();
      Footprint2DView *addFootprint2DView();
      MatrixSceneWidget *addMatrixView();
      TargetInfoWidget *addTargetInfoView(TargetBodyQsp target);
      SensorInfoWidget *addSensorInfoView(GuiCameraQsp camera);
      ImageFileListWidget *addImageFileListView();
      ControlPointEditView *addControlPointEditView();


      ProjectItemTreeView *addProjectItemTreeView();

      ProjectItemModel *model();

      Project *project() const;

      QList<QAction *> fileMenuActions();
      QList<QAction *> projectMenuActions();
      QList<QAction *> editMenuActions();
      QList<QAction *> viewMenuActions();
      QList<QAction *> settingsMenuActions();
      QList<QAction *> helpMenuActions();

      QList<QAction *> permToolBarActions();
      QList<QAction *> activeToolBarActions();
      QList<QAction *> toolPadActions();

      QList<BundleObservationView *> bundleObservationViews();
      QList<CnetEditorWidget *> cnetEditorViews();
      QList<CubeDnView *> cubeDnViews();
      QList<Footprint2DView *> footprint2DViews();
      QList<MatrixSceneWidget *> matrixViews();
      QList<SensorInfoWidget *> sensorInfoViews();
      QList<TargetInfoWidget *> targetInfoViews();
      QList<ImageFileListWidget *> imageFileListViews();
      QList<QProgressBar *> progressBars();
      ControlPointEditView *controlPointEditView();
//      ChipViewportsWidget *controlPointChipViewports();

      // Return the control point Id currently in the ControlPointEditWidget, if it exists
      QString editPointId();


      /**
       * @brief Returns a list of supported actions for a WorkOrder
       * @param data The WorkOrder type we are using.
       * @return @b QList<QAction *> A list of supported actions.
       */
      template <typename DataType>
      QList<QAction *> supportedActions(DataType data) {
        QList<QAction *> results;

//      QList< QPair< QString, QList<QAction *> > > actionPairings;

        //foreach (MosaicSceneWidget *footprint2DView, m_footprint2DViewWidgets) {
//        actionPairings.append(
        //      qMakePair(footprint2DView->windowTitle(), footprint2DView->supportedActions(data)));
//      }

//      results.append(restructureActions(actionPairings));

//      if (!results.isEmpty()) {
//        results.append(NULL);
//      }
//      qDebug()<<"Directory.h::supportedActions  #workorders = "<<m_workOrders.size();
        foreach (WorkOrder *workOrder, m_workOrders) {
          if (workOrder->isExecutable(data)) {
            WorkOrder *clone = workOrder->clone();
            clone->setData(data);
            results.append(clone);
          }
        }

        return results;
      }

      void showWarning(QString text);


      /**
       * @brief Shows warning text for a Widget.
       * @param text The warning text.
       * @param Data The Widget object we are passing the warning to.
       */
      template <typename Data>
      void showWarning(QString text, Data data) {
        //m_warningTreeWidget->showWarning(text, data);
      }

      QWidget *warningWidget();

      QAction *redoAction();
      QAction *undoAction();

      void load(XmlStackedHandlerReader *xmlReader);
      void save(QXmlStreamWriter &stream, FileName newProjectRoot) const;

    signals:
      void directoryCleaned();
      void newWarning();
      void newWidgetAvailable(QWidget *newWidget);

      void cnetModified();
<<<<<<< HEAD
      void controlPointAdded(QString newPointId);
=======
>>>>>>> 3ad5e2a6
      void redrawMeasures();

    public slots:
      void cleanupBundleObservationViews(QObject *);
      void cleanupCnetEditorViewWidgets(QObject *);
      void cleanupCubeDnViewWidgets(QObject *);
      void cleanupFileListWidgets(QObject *);
      void cleanupFootprint2DViewWidgets(QObject *);
      void cleanupControlPointEditViewWidget(QObject *);
      void cleanupMatrixViewWidgets(QObject *);
      void cleanupSensorInfoWidgets(QObject *);
      void cleanupTargetInfoWidgets(QObject *);
      //void imagesAddedToProject(ImageList *images);
      void updateControlNetEditConnections();

      // TODO temporary slot until autosave is implemented
      void makeBackupActiveControl();

      //  Slots in response to mouse clicks on CubeDnView (ControlNetTool) and
      //    Footprint2DView (MosaicControlNetTool)
      void modifyControlPoint(ControlPoint *controlPoint, QString serialNumber = "");
      void deleteControlPoint(ControlPoint *controlPoint);
      void createControlPoint(double latitude, double longitude, Cube *cube = 0,
                              bool isGroundSource = false);


      void updateRecentProjects(Project *project);

    private slots:
      void initiateRenameProjectWorkOrder(QString projectName);
      void newActiveControl(bool newControl);

    private:
      /**
       * @author 2012-08-?? Steven Lambright
       *
       * @internal
       */
      class XmlHandler : public XmlStackedHandler {
        public:
          XmlHandler(Directory *directory);
          ~XmlHandler();

          virtual bool startElement(const QString &namespaceURI, const QString &localName,
                                    const QString &qName, const QXmlAttributes &atts);

        private:
          Q_DISABLE_COPY(XmlHandler);

          Directory *m_directory;  //!< Pointer to a Directory which is set by the XmlHandler class.
      };

    private:
      Directory(const Directory &other);
      Directory &operator=(const Directory &rhs);

      /**
       * @brief Create a work order, append it to m_workOrders, and return it.
       *
       * Example:
       *   createWorkOrder<ImageFileListViewWorkOrder>();
       *   This will create a new ImageFileListViewWorkOrder and append it to m_workOrders.
       * @return @b A pointer to the WorkOrder created by this function.
       */
      template <typename WorkOrderType>
      WorkOrderType *createWorkOrder() {
        WorkOrderType *newWorkOrder = new WorkOrderType(m_project);
        m_workOrders.append(newWorkOrder);
        return newWorkOrder;
      }

      static QList<QAction *> restructureActions(QList< QPair< QString, QList<QAction *> > >);
      static bool actionTextLessThan(QAction *lhs, QAction *rhs);

      void initializeActions();

      QPointer<ProjectItemModel> m_projectItemModel; //!< Pointer to the ProjectItemModel.


      QPointer<HistoryTreeWidget> m_historyTreeWidget;  //!< Pointer to the HistoryTreeWidget.
      QPointer<Project> m_project;                      //!< Pointer to the Project.
      QPointer<WarningTreeWidget> m_warningTreeWidget;  //!< Pointer to the WarningTreeWidget.

      //!< List of BundleObservationView
      QList< QPointer<BundleObservationView> > m_bundleObservationViews;
      QList< QPointer<CnetEditorWidget> > m_cnetEditorViewWidgets;  //!< List of CnetEditorWidgets
      QList< QPointer<CubeDnView> > m_cubeDnViewWidgets;  //!< List of CubeDnCiew obs
      QList< QPointer<ImageFileListWidget> > m_fileListWidgets;  //!< List of ImageFileListWidgets
      QList< QPointer<Footprint2DView> > m_footprint2DViewWidgets; //!< List of Footprint2DView objs
      QPointer <ControlPointEditView> m_controlPointEditViewWidget;
      //QPointer <ChipViewportsWidget> m_chipViewports;
      QList< QPointer<MatrixSceneWidget> > m_matrixViewWidgets; //!< List of MatrixSceneWidgets
      QList< QPointer<SensorInfoWidget> > m_sensorInfoWidgets; //!< List of SensorInfoWidgets
      QList< QPointer<TargetInfoWidget> > m_targetInfoWidgets; //!< List of TargetInfoWidgets

      QList< QPointer<WorkOrder> > m_workOrders; //!< List of WorkOrders

      QStringList m_recentProjects;  //!< List of the names of recent projects

      // We only need to store the work orders that go into menus uniquely... all work orders
      //   (including these) should be stored in m_workOrders
      QPointer<WorkOrder> m_exportControlNetWorkOrder;  //!< The export ControlNetwork WorkOrder.
      QPointer<WorkOrder> m_exportImagesWorkOrder; //!< The export images WorkOrder.
      QPointer<WorkOrder> m_importControlNetWorkOrder; //!< The import ControlNetwork WorkOrder.
      QPointer<WorkOrder> m_importImagesWorkOrder; //!< The import images WorkOrder.
      QPointer<WorkOrder> m_importShapesWorkOrder; //!< The import shapes WorkOrder.
      QPointer<WorkOrder> m_openProjectWorkOrder; //!< The Open Project WorkOrder.
      QPointer<WorkOrder> m_saveProjectWorkOrder; //!< The Save Project WorkOrder.
      QPointer<WorkOrder> m_saveProjectAsWorkOrder; //!< The Save Project As WorkOrder.
      QPointer<WorkOrder> m_openRecentProjectWorkOrder; //!< The Open Recent Project WorkOrder.
      QPointer<WorkOrder> m_closeProjectWorkOrder; //!< The Close Project WorkOrder
      QPointer<WorkOrder> m_importTemplateWorkOrder; //!< The Import Template WorkOrder

      QPointer<WorkOrder> m_runJigsawWorkOrder; //!< The Run Jigsaw WorkOrder
      QPointer<WorkOrder> m_renameProjectWorkOrder; //!< The Rename Project WorkOrder

      QList<QAction *> m_fileMenuActions;  //!< List of file menu actions.
      QList<QAction *> m_projectMenuActions; //!< List of project menu actions.
      QList<QAction *> m_editMenuActions; //!< List of edit menu actions.
      QList<QAction *> m_viewMenuActions; //!< List of view menu actions.
      QList<QAction *> m_settingsMenuActions; //!< List of menu settings actions
      QList<QAction *> m_helpMenuActions; //!< List of help menu actions

      QList<QAction *> m_permToolBarActions; //!< List of perm ToolBar actions
      QList<QAction *> m_activeToolBarActions; //!< List of active ToolBar actions
      QList<QAction *> m_toolPadActions; //!< List of ToolPad actions

      QMultiMap<Control*, QWidget*> m_controlMap; //!< Map to hold every view with an open Control

      QString m_editPointId; //!< Current control point that is in the ControlPointEditWidget
  };
}

#endif // Directory_H<|MERGE_RESOLUTION|>--- conflicted
+++ resolved
@@ -184,12 +184,9 @@
    *                           editing actions between views.
    *   @history 2017-08-18 Tracie Sucharski - Removed deletion of control net from
    *                           ::makeBackupActiveControl, don't know why it was being deleted.
-<<<<<<< HEAD
-=======
    *   @history 2017-08-23 Tracie Sucharski - Fixed some code involving connections in
    *                           in ::addFootprint2DView which got messed up in a svn merge.  Removed
    *                           unused signal, controlPointAdded.
->>>>>>> 3ad5e2a6
    */
   class Directory : public QObject {
     Q_OBJECT
@@ -307,10 +304,6 @@
       void newWidgetAvailable(QWidget *newWidget);
 
       void cnetModified();
-<<<<<<< HEAD
-      void controlPointAdded(QString newPointId);
-=======
->>>>>>> 3ad5e2a6
       void redrawMeasures();
 
     public slots:
