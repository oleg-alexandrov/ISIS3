--- conflicted
+++ resolved
@@ -239,6 +239,8 @@
    *   @history 2018-05-14 Tracie Sucharski - Serialize Footprint2DView rather than
    *                           MosaicSceneWidget. This will allow all parts of Footprint2DView to be
    *                           saved/restored including the ImageFileListWidget. Fixes #5422.
+   *   @history 2018-06-07 Adam Goins - Added the addControlHealthMonitorView() method to directory.
+   *                           Fixes #5435.
    *   @history 2018-06-13 Kaitlyn Lee - The signal activeControlSet() in addCubeDnView() and
    *                           addFootprint2DView() now connects to enableControlNetTool() in
    *                           CubeDnView and Footprint2DView, instead of enabling the tool directly.
@@ -247,18 +249,13 @@
    *   @history 2018-06-18 Summer Stapleton - Added connection to each view on creation to 
    *                           catch a windowChangeEvent on moveEvent or resizeEvent of these views
    *                           to allow for saving of the project at these times. Fixes #5114.
-<<<<<<< HEAD
+   *   @history 2018-06-19 Adam Goins - Gave the ControlHealthMonitorView() a reference to the
+   *                           directory instance rather than the activeControl. Fixes #5435.
    *   @history 2018-07-09 Tracie Sucharski - When adding views, check if the objectName is set
    *                           which it should be when creating a view from a project serialization.
    *                           If the objectName has not been set, this is a new view and the unique
    *                           objectName needs to be created.
-=======
-   *   @history 2018-06-07 Adam Goins - Added the addControlHealthMonitorView() method to directory.
-   *                           Fixes #5435.
-   *   @history 2018-06-19 Adam Goins - Gave the ControlHealthMonitorView() a reference to the
-   *                           directory instance rather than the activeControl. Fixes #5435.
    *
->>>>>>> a80cd0be
    */
   class Directory : public QObject {
     Q_OBJECT
@@ -277,21 +274,15 @@
       // make sure the objectName is serialized to the project. For more info, see ::addCubeDnView,
       // ::XmlHandler::startElement and CubeDnView::save.
       BundleObservationView *addBundleObservationView(FileItemQsp fileItem);
-<<<<<<< HEAD
-      CnetEditorView *addCnetEditorView(Control *control, QString objectName="");
-      CubeDnView *addCubeDnView(QString objectName="");
-      Footprint2DView *addFootprint2DView(QString objectName="");
-=======
       ControlHealthMonitorView *addControlHealthMonitorView();
-      CnetEditorView *addCnetEditorView(Control *control);
-      CubeDnView *addCubeDnView();
-      Footprint2DView *addFootprint2DView();
->>>>>>> a80cd0be
+      CnetEditorView *addCnetEditorView(Control *control, QString objectName = "");
+      CubeDnView *addCubeDnView(QString objectName = "");
+      Footprint2DView *addFootprint2DView(QString objectName = "");
       MatrixSceneWidget *addMatrixView();
       TargetInfoWidget *addTargetInfoView(TargetBodyQsp target);
       TemplateEditorWidget *addTemplateEditorView(Template *currentTemplate);
       SensorInfoWidget *addSensorInfoView(GuiCameraQsp camera);
-      ImageFileListWidget *addImageFileListView(QString objectName="");
+      ImageFileListWidget *addImageFileListView(QString objectName = "");
       ControlPointEditView *addControlPointEditView();
 
 
