--- conflicted
+++ resolved
@@ -238,14 +238,11 @@
    *   @history 2018-05-14 Tracie Sucharski - Serialize Footprint2DView rather than
    *                           MosaicSceneWidget. This will allow all parts of Footprint2DView to be
    *                           saved/restored including the ImageFileListWidget. Fixes #5422.
-<<<<<<< HEAD
    *   @history 2018-06-13 Kaitlyn Lee - The signal activeControlSet() in addCubeDnView() and
    *                           addFootprint2DView() now connects to enableControlNetTool() in
    *                           CubeDnView and Footprint2DView, instead of enabling the tool directly.
-=======
-   *   @history 2018-06-13 Kaitlyn Lee - Removed  saveActiveControl() since users can save the control
+   *                           Removed  saveActiveControl() since users can save the control
    *                           network with the project save button.
->>>>>>> 1001bc94
    */
   class Directory : public QObject {
     Q_OBJECT
