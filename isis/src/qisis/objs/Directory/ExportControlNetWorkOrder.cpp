--- conflicted
+++ resolved
@@ -97,10 +97,7 @@
    * true indicates that there is one control list in the project.
    */
   bool ExportControlNetWorkOrder::isExecutable(ControlList *controls) {
-<<<<<<< HEAD
-=======
     // TODO: This shouldn't be executable (in the menu) if there are no imported control networks?
->>>>>>> 6132911b
     return (controls->count() == 1);
   }
 
