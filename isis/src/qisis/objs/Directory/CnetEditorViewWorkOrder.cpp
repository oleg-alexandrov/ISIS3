/**
 * @file
 * $Revision: 1.19 $
 * $Date: 2010/03/22 19:44:53 $
 *
 *   Unless noted otherwise, the portions of Isis written by the USGS are
 *   public domain. See individual third-party library and package descriptions
 *   for intellectual property information, user agreements, and related
 *   information.
 *
 *   Although Isis has been used by the USGS, no warranty, expressed or
 *   implied, is made by the USGS as to the accuracy and functioning of such
 *   software and related material nor shall the fact of distribution
 *   constitute any such warranty, and no responsibility is assumed by the
 *   USGS in connection therewith.
 *
 *   For additional information, launch
 *   $ISISROOT/doc//documents/Disclaimers/Disclaimers.html
 *   in a browser or see the Privacy &amp; Disclaimers page on the Isis website,
 *   http://isis.astrogeology.usgs.gov, and the USGS privacy and disclaimers on
 *   http://www.usgs.gov/privacy.html.
 */
#include "CnetEditorViewWorkOrder.h"

#include <QtDebug>

#include <QFileDialog>
#include <QInputDialog>
#include <QMessageBox>

#include "CnetEditorWidget.h"
#include "Control.h"
#include "ControlList.h"
#include "ControlDisplayProperties.h"
#include "Directory.h"
#include "MosaicSceneItem.h"
#include "MosaicSceneWidget.h"
#include "Project.h"

namespace Isis {

  CnetEditorViewWorkOrder::CnetEditorViewWorkOrder(Project *project) :
      WorkOrder(project) {
    QAction::setText(tr("View &Network..."));
  }


  CnetEditorViewWorkOrder::CnetEditorViewWorkOrder(const CnetEditorViewWorkOrder &other) :
      WorkOrder(other) {
  }


  CnetEditorViewWorkOrder::~CnetEditorViewWorkOrder() {
  }


  CnetEditorViewWorkOrder *CnetEditorViewWorkOrder::clone() const {
    return new CnetEditorViewWorkOrder(*this);
  }


  bool CnetEditorViewWorkOrder::isExecutable(ControlList * controls) {

    if (controls->count() >= 1)
      return true;
    else
      return false;
  }


  bool CnetEditorViewWorkOrder::setupExecution() {
    bool success = WorkOrder::setupExecution();

    if (success) {
      QUndoCommand::setText(tr("View control network [%1] in new cnet editor view")
          .arg(controlList()->first()->displayProperties()->displayName()));
    }

    return success;
  }


  bool CnetEditorViewWorkOrder::dependsOn(WorkOrder *other) const {
    // depend on types of ourselves.
    return dynamic_cast<CnetEditorViewWorkOrder *>(other);
  }


<<<<<<< HEAD
  void CnetEditorViewWorkOrder::syncRedo() {
=======
  void CnetEditorViewWorkOrder::execute() {
>>>>>>> 6132911b
    for (int i = 0; i < controlList()->size(); i++) {
      //project()->directory()->addCnetEditorView(controlList().first());
      project()->directory()->addCnetEditorView(controlList()->at(i));
    }
  }

<<<<<<< HEAD
  void CnetEditorViewWorkOrder::syncUndo() {
=======
  void CnetEditorViewWorkOrder::undoExecution() {
>>>>>>> 6132911b
    delete project()->directory()->cnetEditorViews().last();
  }
}
<|MERGE_RESOLUTION|>--- conflicted
+++ resolved
@@ -86,22 +86,14 @@
   }
 
 
-<<<<<<< HEAD
-  void CnetEditorViewWorkOrder::syncRedo() {
-=======
   void CnetEditorViewWorkOrder::execute() {
->>>>>>> 6132911b
     for (int i = 0; i < controlList()->size(); i++) {
       //project()->directory()->addCnetEditorView(controlList().first());
       project()->directory()->addCnetEditorView(controlList()->at(i));
     }
   }
 
-<<<<<<< HEAD
-  void CnetEditorViewWorkOrder::syncUndo() {
-=======
   void CnetEditorViewWorkOrder::undoExecution() {
->>>>>>> 6132911b
     delete project()->directory()->cnetEditorViews().last();
   }
 }
