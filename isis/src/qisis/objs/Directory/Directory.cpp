--- conflicted
+++ resolved
@@ -261,15 +261,11 @@
 
   
   /**
-<<<<<<< HEAD
-   * @description Initializes the actions that the Directory can provide to a main window.
+   * @brief Initializes the actions that the Directory can provide to a main window.
    *  
    * @todo 2017-02-14 Tracie Sucharski - As far as I can tell the created menus are never used. 
    * Instead of creating menus to use the addAction method, can't we simply create actions and 
    * add them to the member variables which save the list of actions for each menu? 
-=======
-   * @brief Initializes the actions that the Directory can provide to a main window.
->>>>>>> 3658d178
    */
   void Directory::initializeActions() {
     // Menus are created temporarily to convinently organize the actions.
@@ -354,89 +350,6 @@
 
   
   /**
-<<<<<<< HEAD
-=======
-   * @brief This method sets up the main menu at the top of the window (File, Settings, ...)
-   * @param menuBar The menu area to populate.
-   */
-  void Directory::populateMainMenu(QMenuBar *menuBar) {
-    QMenu *fileMenu = menuBar->findChild<QMenu *>("fileMenu");
-    if (fileMenu) {
-      fileMenu->addAction(m_importControlNetWorkOrder->clone());
-      fileMenu->addAction(m_importImagesWorkOrder->clone());
-      fileMenu->addAction(m_importShapesWorkOrder->clone());
-      QAction *openProjectAction = m_openProjectWorkOrder->clone();
-      openProjectAction->setIcon(QIcon(":open") );
-      fileMenu->addAction(openProjectAction);
-
-      QMenu *recentProjectsMenu = fileMenu->addMenu("Recent P&rojects");
-      int nRecentProjects = m_recentProjects.size();
-      for (int i = 0; i < nRecentProjects; i++) {
-        FileName projectFileName = m_recentProjects.at(i);
-        if (!projectFileName.fileExists() )
-          continue;
-
-        QAction *openRecentProjectAction = m_openRecentProjectWorkOrder->clone();
-
-        openRecentProjectAction->setData(m_recentProjects.at(i) );
-        openRecentProjectAction->setText(m_recentProjects.at(i) );
-
-        if ( !( (OpenRecentProjectWorkOrder*)openRecentProjectAction )
-             ->isExecutable(m_recentProjects.at(i) ) )
-          continue;
-
-        recentProjectsMenu->addAction(openRecentProjectAction);
-      }
-
-      fileMenu->addSeparator();
-      fileMenu->addAction(m_openProjectWorkOrder->clone());
-      fileMenu->addSeparator();
-
-      m_permToolBarActions.append(m_openProjectWorkOrder->clone());
-
-      QAction *saveAction = m_saveProjectWorkOrder->clone();
-      saveAction->setShortcut(Qt::Key_S | Qt::CTRL);
-      saveAction->setIcon( QIcon(":save") );
-
-      connect( project()->undoStack(), SIGNAL( cleanChanged(bool) ),
-               saveAction, SLOT( setDisabled(bool) ) );
-
-      fileMenu->addAction(saveAction);
-      QAction *addAction = m_saveProjectAsWorkOrder->clone();
-      addAction->setIcon(QIcon(":saveAs") );
-      fileMenu->addAction(addAction);
-
-      fileMenu->addSeparator();
-      fileMenu->addAction(m_exportControlNetWorkOrder->clone());
-      fileMenu->addAction(m_exportImagesWorkOrder->clone());
-
-      QMenu *importMenu = fileMenu->addMenu("&Import");
-      importMenu->addAction(m_importControlNetWorkOrder->clone() );
-      importMenu->addAction(m_importImagesWorkOrder->clone() );
-      importMenu->addAction(m_importShapesWorkOrder->clone() );
-
-      QMenu *exportMenu = fileMenu->addMenu("&Export");
-
-      exportMenu->addAction(m_exportControlNetWorkOrder->clone() );
-      exportMenu->addAction(m_exportImagesWorkOrder->clone() );
-
-      fileMenu->addSeparator();
-
-      fileMenu->addAction(m_closeProjectWorkOrder->clone() );
-
-      fileMenu->addSeparator();
-    }
-
-    QMenu *projectMenu = menuBar->findChild<QMenu *>("projectMenu");
-    if (projectMenu) {
-      projectMenu->addAction( m_renameProjectWorkOrder->clone() );
-      projectMenu->addAction( m_runJigsawWorkOrder->clone() );
-    }
-  }
-
-
-  /**
->>>>>>> 3658d178
    * @brief Set up the history info in the history dockable widget.
    * @param historyContainer The widget to fill.
    */
