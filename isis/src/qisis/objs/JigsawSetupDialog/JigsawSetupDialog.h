--- conflicted
+++ resolved
@@ -76,11 +76,6 @@
    *   @history 2018-06-26 Tyler Wilson - Added the function 
    *                           updateBundleObservationSolveSettings(BundleObservationSolveSettings &) 
    *                           which grabs BOSS settings from the JSD BOSS tab for selected images 
-<<<<<<< HEAD
-   *                           in the BOSS QTreeView and saves them in a BOSS object. 
-   *   @history 2018-06-26 Christopher Combs - Implemented pseudocode in on_applySettings... method.
-   *                           References #497.
-=======
    *                           in the BOSS QTreeView and saves them in a BOSS object.
    *   @history 2018-06-26 Tyler Wilson - Added support in
    *                           updateBundleObservationSolveSettings(BundleObservationSolveSettings &)
@@ -90,7 +85,8 @@
    *                           invalid a priori sigma values whenever an a priori sigma values changes.
    *                           If any value is invalid, the OK and Apply Settings buttons are disabled
    *                           until all the a priori sigma values are valid again. References #497.
->>>>>>> 778c54d4
+   *   @history 2018-06-28 Christopher Combs - Implemented pseudocode in on_applySettings... method.
+   *                           Added selected images to default BOSS object. References #497.
    */
   class JigsawSetupDialog : public QDialog {
     Q_OBJECT
