--- conflicted
+++ resolved
@@ -71,17 +71,14 @@
    *                           (BOSS) tab for displaying user-selected images from the main Project
    *                           treeview.  All changes were made in the
    *                           createObservationSolveSettingsTreeView() function.  References #497.
-<<<<<<< HEAD
-   *   @history 2018-06-26 Christopher Combs - Implemented pseudocode in on_applySettings... method.
-   *                           References #497.
-=======
    *   @history 2018-06-25 Ian Humphrey - Implemented the position and pointing a priori sigma
    *                           tables in the observation solve settings tab. References #497.
    *   @history 2018-06-26 Tyler Wilson - Added the function 
    *                           updateBundleObservationSolveSettings(BundleObservationSolveSettings &) 
    *                           which grabs BOSS settings from the JSD BOSS tab for selected images 
    *                           in the BOSS QTreeView and saves them in a BOSS object. 
->>>>>>> 55322118
+   *   @history 2018-06-26 Christopher Combs - Implemented pseudocode in on_applySettings... method.
+   *                           References #497.
    */
 
   class JigsawSetupDialog : public QDialog {
