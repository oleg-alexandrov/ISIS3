#ifndef ImageFileListWidget_H
#define ImageFileListWidget_H

#include <QWidget>

#include <QPointer>
#include <QScopedPointer>

#include "ImageList.h"
#include "ImageTreeWidget.h"
#include "PvlObject.h"

class QLabel;
class QLineEdit;
class QProgressBar;
class QSettings;
class QToolBar;
class QTreeWidgetItem;

namespace Isis {
  class Directory;
  class ImageTreeWidgetItem;
  class ProgressBar;

  /**
   * @brief A colored, grouped cube list
   *
   * @author 2011-07-29 Steven Lambright
   *
   * @internal
   *   @history 2011-07-29 Steven Lambright - Expansion state is now stored in
   *                          the project file. This change will cause older
   *                          versions of qmos to fail to read newer project
   *                          files. References #275.
   *   @history 2011-08-12 Steven Lambright - Added export options,
   *                          references #342
   *   @history 2011-08-29 Steven Lambright - Reworded save file list export
   *                          action, references #342
   *   @history 2011-09-27 Steven Lambright - Improved user documentation
   *   @history 2012-06-22 Tracie Sucharski - Adapted from MosaicFileListWidget.
   *   @history 2012-09-12 Steven Lambright - Added save/load from XML capabilities.
   *   @history 2012-10-02 Steven Lambright - Added context menu to show/hide the various columns
   *   @history 2013-03-19 Steven Lambright - Added setDefaultFileListCols().
   *   @history 2013-06-17 Jeannie Backer, Tracie Sucharski, and Stuart Sides - replaced
   *                          setDefaultFileListCols() with actions() to call
   *                          setDefaultFileListCols() from ImageTreeWidget.
   *   @history 2014-09-05 Kim Oyama - Modified XmlHandler::startElement and save().
   *   @history 2016-04-28 Tracie Sucharski - Modified to use Qt5 and v006 libraries.
   *   @history 2016-06-07 Makayla Shepherd - Updated documentation. Fixes #3962.
   *   @history 2016-09-14 Ian Humphrey - Modified getLongHelp() - replaced deprecated static
   *                           QPixmap::grabWidget with QWidget::grab (Qt5). Fixes #4304.
   *   @history 2017-07-18 Cole Neubauer - Added removeImages slot to be able to remove from the
   *                           ImageFileList in IPCE Fixes #4996
<<<<<<< HEAD
=======
   *   @history 2017-08-22 Cole Neuabuer - Added ability to search ImageFileListWidget. Fixes #1556
>>>>>>> 3ad5e2a6
   */
  class ImageFileListWidget : public QWidget {
      Q_OBJECT
    public:
      ImageFileListWidget(Directory *directory = 0, QWidget *parent = 0);
      virtual ~ImageFileListWidget();

      QProgressBar *getProgress();
      void fromPvl(PvlObject &pvl);
      PvlObject toPvl() const;
      void load(XmlStackedHandlerReader *xmlReader);
      void save(QXmlStreamWriter &stream, Project *project, FileName newProjectRoot) const;

      QList<QAction *> actions();
      QList<QAction *> getViewActions();
      QList<QAction *> getExportActions();

      static QWidget *getLongHelp(QWidget *fileListContainer = NULL);

    public slots:
      void addImages(ImageList *images);
      void removeImages(ImageList *images);
<<<<<<< HEAD
=======
      void clear();
      void filterFileList();
>>>>>>> 3ad5e2a6

    protected:
      void contextMenuEvent(QContextMenuEvent *event);

    private slots:
      void saveList();

    private:
      void save(QXmlStreamWriter &stream, QTreeWidgetItem *itemToWrite) const;

      ImageTreeWidget::ImagePosition find(const Image *image) const;
      void restoreExpandedStates(QVariant expandedStates, QTreeWidgetItem *item);
      QVariant saveExpandedStates(QTreeWidgetItem *item);

    private:
      /**
       * @author 2012-09-?? Steven Lambright
       *
       * @internal
       */
      class XmlHandler : public XmlStackedHandler {
        public:
          XmlHandler(ImageFileListWidget *fileList);
          ~XmlHandler();

          virtual bool startElement(const QString &namespaceURI, const QString &localName,
                                    const QString &qName, const QXmlAttributes &atts);
          virtual bool endElement(const QString &namespaceURI, const QString &localName,
                                  const QString &qName);

        private:
          Q_DISABLE_COPY(XmlHandler);

          ImageFileListWidget *m_fileList; //!< The widget we are working with
          ImageList *m_currentImageList; //!< The list of images being worked on
          QTreeWidgetItem *m_currentImageListItem; //!< The image being worked on
          QTreeWidgetItem *m_currentGroup; //!< The group of cubes being worked on
      };

    private:
      QPointer<ProgressBar> m_progress; //!< The ProgressBar of the ImageFileListWidget
      //! Serialized (file) version of this object
      QScopedPointer<PvlObject> m_serialized;

      QToolBar *m_searchToolbar; //!< Tool bar for the FileList widget to search
      QLineEdit *m_searchLineEdit;
      QLabel *m_fileCount;


      ImageTreeWidget *m_tree; //!< Tree item associated with this mosaic item
      Directory *m_directory; //!< The directory of the project
  };
}

#endif<|MERGE_RESOLUTION|>--- conflicted
+++ resolved
@@ -51,10 +51,7 @@
    *                           QPixmap::grabWidget with QWidget::grab (Qt5). Fixes #4304.
    *   @history 2017-07-18 Cole Neubauer - Added removeImages slot to be able to remove from the
    *                           ImageFileList in IPCE Fixes #4996
-<<<<<<< HEAD
-=======
    *   @history 2017-08-22 Cole Neuabuer - Added ability to search ImageFileListWidget. Fixes #1556
->>>>>>> 3ad5e2a6
    */
   class ImageFileListWidget : public QWidget {
       Q_OBJECT
@@ -77,11 +74,8 @@
     public slots:
       void addImages(ImageList *images);
       void removeImages(ImageList *images);
-<<<<<<< HEAD
-=======
       void clear();
       void filterFileList();
->>>>>>> 3ad5e2a6
 
     protected:
       void contextMenuEvent(QContextMenuEvent *event);
