--- conflicted
+++ resolved
@@ -123,11 +123,6 @@
     connect(m_controlNetFileLabel, SIGNAL(destroyed(QObject *)),
             this, SLOT(objectDestroyed(QObject *)));
 
-<<<<<<< HEAD
-    connect(this, SIGNAL(controlPointSelected(ControlPoint *)),
-            getWidget(), SIGNAL(controlPointSelected(ControlPoint *)));
-=======
->>>>>>> 6132911b
   }
 
 
@@ -576,18 +571,6 @@
       }
     }
     else {
-<<<<<<< HEAD
-        Control *activeControl = getWidget()->directory()->project()->activeControl();
-        if (activeControl == NULL) {
-          // Error and return to Select Tool
-          QString message = "No active control network chosen.  Choose active control network on "
-                            "project tree.\n";
-          QMessageBox::critical(getWidget(), "Error", message);
-          return;
-        }
-        m_controlNet = activeControl->controlNet();
-        m_controlNetFile = activeControl->fileName(); 
-=======
       if (!getWidget()->directory()->project()->activeControl()) {
         // Error and return to Select Tool
         QString message = "No active control network chosen.  Choose an active image list then an"
@@ -596,7 +579,6 @@
         return;
       }
       m_controlNetFile = getWidget()->directory()->project()->activeControl()->fileName(); 
->>>>>>> 6132911b
     }
 
     if (!m_controlNetFile.isEmpty()) {
@@ -621,12 +603,9 @@
         if (!getWidget()->directory()) {
           m_controlNet = new ControlNet(m_controlNetFile);
         }
-<<<<<<< HEAD
-=======
         else {
           m_controlNet = getWidget()->directory()->project()->activeControl()->controlNet();
         }
->>>>>>> 6132911b
         m_controlNetGraphics = new ControlNetGraphicsItem(m_controlNet,
             getWidget());
 
@@ -636,19 +615,6 @@
         connect(m_controlNetGraphics, SIGNAL(destroyed(QObject *)),
                 this, SLOT(objectDestroyed(QObject *)));
 
-<<<<<<< HEAD
-        // TODO:  TLS 2014-06-04
-        //  Use Directory to add control point editor for now.  Should this be done from Directory
-        //  similarly to addFootprint2DView, addImageFileListView, etc.  It was done here because
-        //  the infrastructure for opening, displaying control nets was already in place.  
-        //  However for cnetsuite, if we want to follow the Directory/WorkOrder design paradigm this 
-        //  is probably not the best place to implement this.
-        //  Also, once we figure out how to determine the active control network, this will change.
-//      if (getWidget()->directory()) {
-//        getWidget()->directory()->addControlPointEditor(m_controlNet, netFile);
-//      }
-=======
->>>>>>> 6132911b
       }
       catch(IException &e) {
         QString message = "Invalid control network.\n";
@@ -690,7 +656,6 @@
 
     // If not IPCE, return, qmos does not use this code
     if (!getWidget()->directory()) return;
-<<<<<<< HEAD
 
     ControlPoint *cp = NULL;
 
@@ -741,58 +706,6 @@
           sceneImageItem = dynamic_cast<MosaicSceneItem *>(graphicsItem->parentItem());
         }
 
-=======
-
-    ControlPoint *cp = NULL;
-
-    //  Modify closest control point
-    if (mouseButton == Qt::LeftButton) {
-
-      //  Find closes point
-      cp = m_controlNetGraphics->findClosestControlPoint();
-
-      // TODO  move the emit into the if so that we do not need to do early return.
-      // The user did not click close enough to a point for findClosestControlPoint to find a point.
-      if (!cp) {
-        return;
-      }
-      emit modifyControlPoint(cp);
-//    getWidget()->directory()->controlPointEditView()->controlPointEditWidget()->setEditPoint(cp);
-//    getWidget()->directory()->controlPointChipViewports()->setPoint(cp);
-
-    }
-    else if (mouseButton == Qt::MidButton) {
-      
-
-      cp = m_controlNetGraphics->findClosestControlPoint();
-      if (!cp) {
-      // TODO Figure out how to get this error message in the right place
-        QString message = "No points exist for deleting. Create points "
-                          "using the right mouse button.";
-        QMessageBox::warning(getWidget(), "Warning", message);
-        return;
-      }
-      
-      emit deleteControlPoint(cp);
-      //       deletePoint(point); // what should happen here?
-    }
-
-    //   Create control point at cursor location
-    else if (mouseButton == Qt::RightButton) {
-      //  TODO  For now simply take the first image in the list
-      // Find all Images under mouse position ... already doing this with the foreach loop?
-      //  TODO  should this imagesUnderMousePosition be implemented in MosaicSceneWidget?
-      //      Similar code is found in MosaicSceneWidget::contextMenuEvent.
-      ImageList imagesAtMousePosition;
-      QList<QGraphicsItem *> itemsAtMousePosition = getWidget()->getScene()->items(point);
-      foreach (QGraphicsItem *graphicsItem, itemsAtMousePosition) {
-        MosaicSceneItem *sceneImageItem = dynamic_cast<MosaicSceneItem *>(graphicsItem);
-
-        if (!sceneImageItem) {
-          sceneImageItem = dynamic_cast<MosaicSceneItem *>(graphicsItem->parentItem());
-        }
-
->>>>>>> 6132911b
         if (sceneImageItem && sceneImageItem->image()) {
           imagesAtMousePosition.append(sceneImageItem->image());
         }
