--- conflicted
+++ resolved
@@ -63,19 +63,16 @@
    *                            view has its own toolbar, so having getters that return toolbar
    *                            actions to fill the toolbar of the IpceMainWindow are unnecessary.
    *                            Removed methods that returned menu and toolbar actions.
-<<<<<<< HEAD
+   *    @history 2018-06-25 Kaitlyn Lee - When multiple views are open, there is a possibility of getting
+   *                            ambiguous shortcut errors. To counter this, we enable/disable actions. Overrode
+   *                            leaveEvent() to handle open menus causing a leave event. On default, a view's
+   *                            actions are disabled. To enable the actions, move the cursor over the view.
+   *                            When a user moves the cursor outside of the view, the actions are disabled.
    *   @history 2018-07-09 Tracie Sucharski - Serialize the objectName for this view so that the
    *                            view can be re-created with the same objectName for restoring the
    *                            project state. Qt's save/restoreState use the objectName. Remove
    *                            sizeHint method which is now taken care of in the parent class,
    *                            AbstractProjectItemView.
-=======
-   *    @history 2018-06-25 Kaitlyn Lee - When multiple views are open, there is a possibility of getting
-   *                            ambiguous shortcut errors. To counter this, we enable/disable actions. Overrode
-   *                            leaveEvent() to handle open menus causing a leave event. On default, a view's
-   *                            actions are disabled. To enable the actions, move the cursor over the view.
-   *                            When a user moves the cursor outside of the view, the actions are disabled.
->>>>>>> a80cd0be
    */
 
 class CnetEditorView : public AbstractProjectItemView {
