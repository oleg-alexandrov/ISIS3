#ifndef ControlPointEditView_h
#define ControlPointEditView_h
/**
 * @file
 * $Date$
 * $Revision$
 *
 *   Unless noted otherwise, the portions of Isis written by the USGS are
 *   public domain. See individual third-party library and package descriptions
 *   for intellectual property information, user agreements, and related
 *   information.
 *
 *   Although Isis has been used by the USGS, no warranty, expressed or
 *   implied, is made by the USGS as to the accuracy and functioning of such
 *   software and related material nor shall the fact of distribution
 *   constitute any such warranty, and no responsibility is assumed by the
 *   USGS in connection therewith.
 *
 *   For additional information, launch
 *   $ISISROOT/doc//documents/Disclaimers/Disclaimers.html
 *   in a browser or see the Privacy &amp; Disclaimers page on the Isis website,
 *   http://isis.astrogeology.usgs.gov, and the USGS privacy and disclaimers on
 *   http://www.usgs.gov/privacy.html.
 */
#include <QMap>
#include <QPointer>
#include <QToolBar>
#include <QWidgetAction>

#include "AbstractProjectItemView.h"

namespace Isis {
  class Control;
  class ControlPointEditWidget;
  class Directory;
  class ProjectItem;
  class ToolPad;

  /**
   * View for editing a single ControlPoint
   *
   * @author 2016-04-06 Tracie Sucharski
   *
   * @internal
   *   @history 2016-09-30 Tracie Sucharski - Pass in directory to constructor, so that we can
   *                           query for shapes and other data from the project.
   *   @history 2018-05-28 Kaitlyn Lee - Since AbstractProjectItemView now inherits
   *                           from QMainWindow, I added a dummy central widget
   *                           and set its layout to QVBoxLayout. We used to set
   *                           the whole CnetEditorView widget's layout, now we only
   *                           set the central widget's layout.
<<<<<<< HEAD
   *   @history 2018-06-13 Kaitlyn Lee - Since views now inherit from QMainWindow, each individual
   *                           view has its own toolbar, so having getters that return toolbar
   *                           actions to fill the toolbar of the IpceMainWindow are unnecessary.
   *                           Removed toolbars and methods that returned menu and toolbar actions.
=======
   *   @history 2018-06-13 Kaitlyn Lee - Removed toolbars, since they are not needed.
>>>>>>> c727e361
   */

class ControlPointEditView : public AbstractProjectItemView {

  Q_OBJECT

  public:
    ControlPointEditView(Directory *directory, QWidget *parent = 0);
    ~ControlPointEditView();

    ControlPointEditWidget *controlPointEditWidget();

//  setEditPoint(ControlPoint *editPoint);
//  createNewPoint(QString serialNumber, Latitude lat, Longitude lon);

  QSize sizeHint() const;

  private:
    QPointer<ControlPointEditWidget> m_controlPointEditWidget;
    QMap<Control *, ProjectItem *> m_controlItemMap;  //!<Maps control net to project item
  };
}

#endif // CONTROLPOINTEDITVIEW_H<|MERGE_RESOLUTION|>--- conflicted
+++ resolved
@@ -49,14 +49,7 @@
    *                           and set its layout to QVBoxLayout. We used to set
    *                           the whole CnetEditorView widget's layout, now we only
    *                           set the central widget's layout.
-<<<<<<< HEAD
-   *   @history 2018-06-13 Kaitlyn Lee - Since views now inherit from QMainWindow, each individual
-   *                           view has its own toolbar, so having getters that return toolbar
-   *                           actions to fill the toolbar of the IpceMainWindow are unnecessary.
-   *                           Removed toolbars and methods that returned menu and toolbar actions.
-=======
    *   @history 2018-06-13 Kaitlyn Lee - Removed toolbars, since they are not needed.
->>>>>>> c727e361
    */
 
 class ControlPointEditView : public AbstractProjectItemView {
