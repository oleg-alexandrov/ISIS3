--- conflicted
+++ resolved
@@ -217,12 +217,10 @@
 
     p_bgColor = Qt::black;
 
-<<<<<<< HEAD
     p_comboCount = 0;
     p_comboIndex = 0;
-=======
+
     p_image = new QImage(viewport()->size(), QImage::Format_RGB32);
->>>>>>> d73d6299
   }
 
 
