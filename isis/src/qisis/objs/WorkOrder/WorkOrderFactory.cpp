--- conflicted
+++ resolved
@@ -46,10 +46,7 @@
   WorkOrder *WorkOrderFactory::create(Project *project, QString type) {
     WorkOrder *result = NULL;
 
-<<<<<<< HEAD
-=======
     tryType<BundleObservationViewWorkOrder>(type, project, result);
->>>>>>> 6132911b
     tryType<CnetEditorViewWorkOrder>(type, project, result);
     tryType<CubeDnViewWorkOrder>(type, project, result);
     tryType<ExportImagesWorkOrder>(type, project, result);
