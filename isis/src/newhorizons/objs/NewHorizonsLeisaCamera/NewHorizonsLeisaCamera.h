#ifndef NewHorizonsLeisaCamera_h
#define NewHorizonsLeisaCamera_h
/**
 * @file
 *
 *   Unless noted otherwise, the portions of Isis written by the USGS are public
 *   domain. See individual third-party library and package descriptions for
 *   intellectual property information,user agreements, and related information.
 *
 *   Although Isis has been used by the USGS, no warranty, expressed or implied,
 *   is made by the USGS as to the accuracy and functioning of such software
 *   and related material nor shall the fact of distribution constitute any such
 *   warranty, and no responsibility is assumed by the USGS in connection
 *   therewith.
 *
 *   For additional information, launch
 *   $ISISROOT/doc//documents/Disclaimers/Disclaimers.html in a browser or see
 *   the Privacy &amp; Disclaimers page on the Isis website,
 *   http://isis.astrogeology.usgs.gov, and the USGS privacy and disclaimers on
 *   http://www.usgs.gov/privacy.html.
 */

#include "LineScanCamera.h"

#include <QVector>

namespace Isis {
  /**
   * This is the camera model for LEISA, New Hoirzon's infrared 
   * Spectrometer.  
   *
   * @ingroup SpiceInstrumentsAndCameras
   * @ingroup New Horizons
   *
   * @author 2014-09-02 Kristin Berry
   *
   * @internal
   *   @history 2015-08-11 Ian Humphrey and Makayla Shepherd - Added new data members and methods
   *                           to get spacecraft and instrument names. Extended unit test to test
   *                           name methods.
<<<<<<< HEAD
=======
   * @history 2015-08-26 Kristin Berry - Updated error condition in SetBand and
   *                          Camera::SetBand call to set the virtual band.
>>>>>>> ac55875b
   *   @history 2015-10-16 Ian Humphrey - Removed declarations of spacecraft and instrument 
   *                           members and methods and removed implementation of these methods
   *                           since Camera now handles this. References #2335.
   */
  class NewHorizonsLeisaCamera : public LineScanCamera {
    public:
      //! Create a NewHorizonsLeisaCamera object
      NewHorizonsLeisaCamera(Cube &cube);

      //! Destroys the NewHorizonsLeisaCamera object
      ~NewHorizonsLeisaCamera() {};

      //! Flag that NewHorizonsLeisaCamera is band-dependent. 
      bool IsBandIndependent() {
        return false;
      };

       /**
       * CK frame ID -  - Instrument Code from spacit run on CK
       *  
       * @return @b int The appropriate instrument code for the "Camera-matrix" 
       *         Kernel Frame ID
       */
      virtual int CkFrameId() const { return (-98000); }//from NAIF_INSTRUMENT_ID in /usgs/cpkgs/isis3/data/newhorizons/kernels/ck/*.lbl or spacit R or spacit S on ck

      /** 
       *  CK Reference ID - 
       * 
       * @return @b int The appropriate code for the "Camera-matrix"  
       *         Kernel Reference ID
       */
      virtual int CkReferenceId() const { return (1); } //can get from spacit S on ck

      /** 
       *  SPK Reference ID - J2000
       *  
       * @return @b int The appropriate instrument code for the Spacecraft 
       *         Kernel Reference ID
       */
      virtual int SpkReferenceId() const { return (1); } //can get from spacit S on spk


      void SetBand(const int vband);

    private:
      QVector<int> m_originalBand; //!< Stores the band bin OriginalBand keyword values

      QVector<double> m_origTransx;  //!< The original transx affine coefficients from the iak
      QVector<double> m_origTransy;  //!< The original transy affine coefficients from the iak
      QVector<double> m_origTranss; //!< The original transs affine coefficients from the iak
      QVector<double> m_origTransl; //!< The original transl affine coefficients from the iak
  };
};
#endif<|MERGE_RESOLUTION|>--- conflicted
+++ resolved
@@ -38,11 +38,8 @@
    *   @history 2015-08-11 Ian Humphrey and Makayla Shepherd - Added new data members and methods
    *                           to get spacecraft and instrument names. Extended unit test to test
    *                           name methods.
-<<<<<<< HEAD
-=======
    * @history 2015-08-26 Kristin Berry - Updated error condition in SetBand and
    *                          Camera::SetBand call to set the virtual band.
->>>>>>> ac55875b
    *   @history 2015-10-16 Ian Humphrey - Removed declarations of spacecraft and instrument 
    *                           members and methods and removed implementation of these methods
    *                           since Camera now handles this. References #2335.
