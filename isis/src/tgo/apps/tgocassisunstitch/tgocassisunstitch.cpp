#include "Isis.h"

#include <QList>
#include <QScopedPointer>
#include <QString>

#include "AlphaCube.h"
#include "Blob.h"
#include "CubeAttribute.h"
#include "Cube.h"
#include "FileList.h"
#include "FileName.h"
#include "History.h"
#include "IException.h"
#include "LineManager.h"
#include "ProcessByLine.h"
#include "PushFrameCameraCcdLayout.h"
#include "Pvl.h"
#include "Table.h"
#include "UserInterface.h"


using namespace std;
using namespace Isis;

/**
 * Struct for storing information about a filter.
 *
 * @author 2017-09-15 Kristin Berry
 *
 * @internal
 *   @history 2017-09-15 Kristin Berry - Original Version
 *
 *   @history 2018-02-15 Adam Goins - Modified unstitch to parse the archive group
 *                           from the stitched frame. Changed "Name" to "FilterName"
 *                           in bandBin group.
 */
struct FilterInfo : public PushFrameCameraCcdLayout::FrameletInfo {
  FilterInfo() : FrameletInfo(), m_wavelength(0), m_width(0) { }
  FilterInfo(const int frameid) : FrameletInfo(frameid), m_wavelength(0), m_width(0) { }
  FilterInfo(const int frameid, QString filterName, int startSample,
             int startLine, int samples, int lines, double wavelength, double width) :
             FrameletInfo(frameid, filterName, startSample, startLine, samples, lines),
             m_wavelength(wavelength), m_width(width) { }
  double  m_wavelength; //!< The center wavelength of the filter associated with this framelet
  double  m_width; //!< The width of the filter associated with this framelet
};


QList<Cube *> g_outputCubes;
Cube *cube = NULL;
QStringList g_filterList;
QList<FilterInfo> g_frameletInfoList;
void unstitchFullFrame(Buffer &in);

void IsisMain() {
  ProcessByLine p;
  UserInterface &ui = Application::GetUserInterface();
  g_outputCubes.clear();

  // Load in the fullframe cube
  QString from = ui.GetAsString("FROM");
  CubeAttributeInput inAtt(from);
  cube = new Cube();
  cube->setVirtualBands(inAtt.bands());
  from = ui.GetFileName("FROM");
  cube->open(from);

  // Determine the filters / framelets in input fullframe image
  Pvl *inputLabel = cube->label();

  g_frameletInfoList.clear();

  PvlKeyword filterKey = inputLabel->findKeyword("OriginalFilters", PvlObject::Traverse);
  PvlKeyword filterIkCodes = inputLabel->findKeyword("FilterIkCodes", PvlObject::Traverse);
  PvlKeyword filterStartSamples = inputLabel->findKeyword("FilterStartSamples", PvlObject::Traverse);
  PvlKeyword filterSamples = inputLabel->findKeyword("FilterSamples", PvlObject::Traverse);
  PvlKeyword filterStartLines = inputLabel->findKeyword("FilterStartLines", PvlObject::Traverse);
  PvlKeyword filterLines = inputLabel->findKeyword("FilterLines", PvlObject::Traverse);
  PvlKeyword filterWavelength = inputLabel->findKeyword("FilterCenters", PvlObject::Traverse);
  PvlKeyword filterWidth = inputLabel->findKeyword("FilterWidths", PvlObject::Traverse);

  for (int i = 0; i < filterKey.size(); i++) {
    g_frameletInfoList.append(FilterInfo(filterIkCodes[i].toInt(),
                              filterKey[i],
                              filterStartSamples[i].toDouble(),
                              filterStartLines[i].toDouble(),
                              filterSamples[i].toDouble(),
                              filterLines[i].toDouble(),
                              filterWavelength[i].toDouble(),
                              filterWidth[i].toDouble()));
  }

  // Collect the tables and history from the input stitched cube
  QList<Blob> inputTables;
  QScopedPointer<History> inputHistory;
  for(int i = 0; i < inputLabel->objects(); i++) {
    if(inputLabel->object(i).isNamed("Table")) {
      Blob table((QString)inputLabel->object(i)["Name"], inputLabel->object(i).name());
      cube->read(table);
      inputTables.append(table);
    }
    if(inputLabel->object(i).isNamed("History") && Isis::iApp != NULL) {
      inputHistory.reset( new History((QString)inputLabel->object(i)["Name"]) );
      cube->read(*inputHistory);
      inputHistory->AddEntry();
    }
  }

  // Determine sizes of framelets in input fullframe images

  // Allocate this number of total cubes of the correct size
  FileName outputFileName(ui.GetFileName("OUTPUTPREFIX"));

  // Sometimes there will be '.'s in an OUTPUT prefix that could
  // be confused with a file extension
  QString outputBaseName = outputFileName.expanded();
  if (outputFileName.extension() == "cub") {
   outputBaseName = outputFileName.removeExtension().expanded();
  }

  // Create and output a list of
  QFile allCubesListFile(outputBaseName + ".lis");
  if (!allCubesListFile.open(QFile::WriteOnly | QFile::Text)) {
    QString msg = "Unable to write file [" + allCubesListFile.fileName() + "]";
    throw IException(IException::User, msg, _FILEINFO_);
  }

  QTextStream allCubesListWriter(&allCubesListFile);

  // Set up framelet output cubes
  Progress progress;
  progress.SetText("Setting up output framelet cubes.");
  progress.SetMaximumSteps(g_frameletInfoList.size());
  for (int i = 0; i < g_frameletInfoList.size(); i++) {
    progress.CheckStatus();
    Cube *frameletCube = new Cube();

    frameletCube->setDimensions(g_frameletInfoList[i].m_samples, g_frameletInfoList[i].m_lines, 1);
    FileName frameletCubeFileName(outputBaseName
                                  + "_" + g_frameletInfoList[i].m_filterName
                                  + ".cub");
    frameletCube->create(frameletCubeFileName.expanded());
    g_outputCubes.append(frameletCube);
    allCubesListWriter << frameletCubeFileName.baseName() << ".cub\n";
  }

  // Unstitch
  p.SetInputCube("FROM");
  p.Progress()->SetText("Processing output cubes.");
  p.StartProcess(unstitchFullFrame);
  p.EndProcess();

  progress.SetText("Updating labels of output cubes.");
  progress.SetMaximumSteps(g_outputCubes.size());
  for (int i = 0; i < g_outputCubes.size(); i++) {
    progress.CheckStatus();
    for (int j = 0; j < inputLabel->findObject("IsisCube").groups(); j++) {
      PvlGroup group = inputLabel->findObject("IsisCube").group(j);

      // The stitched frame has ArchiveRED, ArchiveNIR, ArchivePAN, and ArchiveBLU.
      // We won't add the archive group unless
      if ( group.name().contains("Archive") &&
           group.name() != "Archive" + g_frameletInfoList[i].m_filterName) {
             continue;
           }

      g_outputCubes[i]->putGroup(group);

    }
    // Update the labels
    Pvl *frameletLabel = g_outputCubes[i]->label();
    frameletLabel->findGroup("Instrument", PvlObject::Traverse).addKeyword(PvlKeyword("Filter",
                                          g_frameletInfoList[i].m_filterName), PvlObject::Replace);

    // Sets the name from ArchiveRED (or NIR, BLU, PAN) to just "Archive" in the unstitched cube.
    frameletLabel->findGroup("Archive" + g_frameletInfoList[i].m_filterName, PvlObject::Traverse).setName("Archive");

    PvlGroup &bandBin = frameletLabel->findGroup("BandBin", PvlObject::Traverse);

    bandBin.addKeyword(PvlKeyword("FilterName", g_frameletInfoList[i].m_filterName),
                                                PvlObject::Replace);
    bandBin.addKeyword(PvlKeyword("Center", toString(g_frameletInfoList[i].m_wavelength)));
    bandBin.addKeyword(PvlKeyword("Width", toString(g_frameletInfoList[i].m_width)));
    bandBin.addKeyword(PvlKeyword("NaifIkCode", toString(g_frameletInfoList[i].m_frameId)));

    // Add the alpha cube
    AlphaCube frameletArea(cube->sampleCount(), cube->lineCount(),
                           g_frameletInfoList[i].m_samples, g_frameletInfoList[i].m_lines,
                           g_frameletInfoList[i].m_startSample + 0.5,
                           g_frameletInfoList[i].m_startLine + 0.5,
                           g_frameletInfoList[i].m_startSample
                             + g_frameletInfoList[i].m_samples + 0.5,
                           g_frameletInfoList[i].m_startLine
                             + g_frameletInfoList[i].m_lines + 0.5);
    frameletArea.UpdateGroup(*g_outputCubes[i]);

    // Delete Stitch group
    frameletLabel->findObject("IsisCube").deleteGroup("Stitch");

    // Propagate Tables
    for (int j = 0; j < inputTables.size(); j++) {
      g_outputCubes[i]->write(inputTables[j]);
    }

    // Propagate History
    g_outputCubes[i]->write(*inputHistory);

    // Close output cube
    g_outputCubes[i]->close();
    delete g_outputCubes[i];
  }
  progress.CheckStatus();

  // Cleanup
  g_outputCubes.clear();
  allCubesListFile.close();
  cube->close();
  delete cube;
  cube = NULL;

  return;
}


/**
 * Separates each of the framelets of the input cube into their own separate output cube.
 *
 * @param in A reference to the input Buffer to process.
 * @internal
 *   @history 2018-02-09 Adam Goins - Modified the second operand of the if() statement
 *                           from in.Line() < [...] to inLine() <= [...] to write all lines
 *                           up to and including the last line. Fixes an error where the last lines
 *                           written would be a line of null pixel DN's.
 *
 *   @history 2018-02-14 Adam Goins - Modified the copying of the data in the buffer to include
 *                           the sample offset (m_startSample) for a cube.
<<<<<<< HEAD
 *
=======
>>>>>>> 3c6c554f
 */
void unstitchFullFrame(Buffer &in) {
  for (int i=0; i < g_frameletInfoList.size(); i++) {

    if (in.Line() >= g_frameletInfoList[i].m_startLine
        && in.Line() <= (g_frameletInfoList[i].m_startLine + g_frameletInfoList[i].m_lines)) {
      int outputCubeLineNumber = (in.Line()-1) % g_frameletInfoList[i].m_startLine + 1;
      LineManager mgr(*g_outputCubes[i]);
      mgr.SetLine(outputCubeLineNumber, 1);

      for (int j = 0; j < mgr.size(); j++) {
        mgr[j] = in[j + g_frameletInfoList[i].m_startSample];
      }
      g_outputCubes[i]->write(mgr);
      return;
    }
  }
}<|MERGE_RESOLUTION|>--- conflicted
+++ resolved
@@ -235,10 +235,6 @@
  *
  *   @history 2018-02-14 Adam Goins - Modified the copying of the data in the buffer to include
  *                           the sample offset (m_startSample) for a cube.
-<<<<<<< HEAD
- *
-=======
->>>>>>> 3c6c554f
  */
 void unstitchFullFrame(Buffer &in) {
   for (int i=0; i < g_frameletInfoList.size(); i++) {
