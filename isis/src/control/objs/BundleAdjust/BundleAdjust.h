--- conflicted
+++ resolved
@@ -285,10 +285,6 @@
    *   @history 2017-08-09 Summer Stapleton - Added a try/catch around the m_controlNet assignment
    *                           in each of the constructors to verify valid control net input.
    *                           Fixes #5068.
-<<<<<<< HEAD
-   *   @history 2018-06-14 Christopher Combs - Added getter method to tell if a bundle adjust was
-   *                           aborted. Added emits for status updates to the run widget.
-=======
    *   @history 2018-05-22 Ken Edmundson - Modified methods bundleSolveInformation() and
    *                           solveCholeskyBR() to return raw pointers to a BundleSolutionInfo object.
    *                           Also modified resultsReady signal to take a raw pointer to a
@@ -296,9 +292,10 @@
    *                           constructor in the BundleSolutionInfo class because it is derived
    *                           from QObject. Note that we ultimately want to return a QSharedPointer
    *                           instead of a raw pointer.
+   *   @history 2018-06-14 Christopher Combs - Added getter method to tell if a bundle adjust was
+   *                           aborted. Added emits for status updates to the run widget.
    *   @history 2018-06-18 Makayla Shepherd - Stopped command line output for ipce BundleAdjust. 
    *                           Fixes #4171.
->>>>>>> c7037644
    */
   class BundleAdjust : public QObject {
       Q_OBJECT
