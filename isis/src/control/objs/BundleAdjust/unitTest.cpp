--- conflicted
+++ resolved
@@ -38,12 +38,6 @@
     (m_bundleSettings.validateNetwork()==false) -- this is never the case for jigsaw, need to test elsewhere
 
 
-<<<<<<< HEAD
- bool BundleAdjust::initializeCHOLMODLibraryVariables() {
-    ( m_rank <= 0 )
-
-=======
->>>>>>> 6132911b
 Errors:
  void BundleAdjust::init(Progress *progress) {
     (image==false) for BundleImage* image = new BundleImage(camera, serialNumber, fileName);
