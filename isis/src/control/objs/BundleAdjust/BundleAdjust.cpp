 #include "BundleAdjust.h"

// std lib
#include <iomanip>
#include <iostream>
#include <sstream>

// qt lib
#include <QCoreApplication>
#include <QDebug>
#include <QFile>
#include <QFutureWatcher>
#include <QMutex>
#include <QtConcurrentRun>

// boost lib
#include <boost/lexical_cast.hpp>
#include <boost/numeric/ublas/io.hpp>
#include <boost/numeric/ublas/matrix_proxy.hpp>
#include <boost/numeric/ublas/matrix_sparse.hpp>
#include <boost/numeric/ublas/vector_proxy.hpp>

// Isis lib
#include "Application.h"
#include "BundleLidarControlPoint.h"
#include "BundleMeasure.h"
#include "BundleObservation.h"
#include "BundleObservationSolveSettings.h"
#include "BundlePolynomialContinuityConstraint.h"
#include "BundleResults.h"
#include "BundleSettings.h"
#include "BundleSolutionInfo.h"
#include "BundleTargetBody.h"
#include "Camera.h"
#include "CameraDetectorMap.h"
#include "CameraDistortionMap.h"
#include "CameraFocalPlaneMap.h"
#include "CameraGroundMap.h"
#include "Control.h"
#include "ControlPoint.h"
#include "CorrelationMatrix.h"
#include "Distance.h"
#include "ImageList.h"
#include "iTime.h"
#include "Latitude.h"
#include "LidarControlPoint.h"
#include "Longitude.h"
#include "MaximumLikelihoodWFunctions.h"
#include "SpecialPixel.h"
#include "StatCumProbDistDynCalc.h"
#include "SurfacePoint.h"
#include "Target.h"

using namespace boost::numeric::ublas;
//using namespace Isis;

namespace Isis {


  /**
   * Custom error handler for CHOLMOD.
   * If CHOLMOD encounters an error then this will be called.
   *
   * @param status The CHOLMOD error status.
   * @param file The name of the source code file where the error occured.
   * @param lineNumber The line number in file where the error occured.
   * @param message The error message.
   */
  static void cholmodErrorHandler(int nStatus,
                                  const char* file,
                                  int nLineNo,
                                  const char* message) {
    QString errlog;

    errlog = "SPARSE: ";
    errlog += message;

    PvlGroup gp(errlog);

    gp += PvlKeyword("File",file);
    gp += PvlKeyword("Line_Number", toString(nLineNo));
    gp += PvlKeyword("Status", toString(nStatus));

//    Application::Log(gp);

    errlog += ". (See print.prt for details)";

//    throw IException(IException::Unknown, errlog, _FILEINFO_);
  }


  /**
   * Construct a BundleAdjust object from the given settings, control network file,
   * and cube list.
   *
   * @param bundleSettings A shared pointer to the BundleSettings to be used.
   * @param cnetFile The filename of the control network to be used.
   * @param cubeList The list of filenames of the cubes to be adjusted.
   * @param printSummary If summaries should be printed each iteration.
   */
  BundleAdjust::BundleAdjust(BundleSettingsQsp bundleSettings,
                             const QString &cnetFile,
                             const QString &cubeList,
                             bool printSummary) {
    m_abort = false;
    Progress progress;
    // initialize constructor dependent settings...
    // m_printSummary, m_cleanUp, m_cnetFileName, m_controlNet,
    // m_serialNumberList, m_bundleSettings
    m_printSummary = printSummary;
    m_cleanUp = true;
    m_cnetFileName = cnetFile;
    try {
      m_controlNet = ControlNetQsp( new ControlNet(cnetFile, &progress) );
    }
    catch (IException &e) {
      throw;
    }
    m_bundleResults.setOutputControlNet(m_controlNet);
    m_serialNumberList = new SerialNumberList(cubeList);
    m_bundleSettings = bundleSettings;
    m_bundleTargetBody = bundleSettings->bundleTargetBody();

    init(&progress);
  }


  /**
   * Construct a BundleAdjust object from the given settings, control network file,
   * cube list, and lidar point data.
   *
   * @param bundleSettings A shared pointer to the BundleSettings to be used.
   * @param cnetFile The filename of the control network to be used.
   * @param cubeList The list of filenames of the cubes to be adjusted.
   * @param lidarDataFile Lidar point dataset filename.
   * @param printSummary If summaries should be printed each iteration.
   */
  BundleAdjust::BundleAdjust(BundleSettingsQsp bundleSettings,
                             const QString &cnetFile,
                             const QString &cubeList,
                             const QString &lidarDataFile,
                             bool printSummary) {
    m_abort = false;
    Progress progress;
    // initialize constructor dependent settings...
    // m_printSummary, m_cleanUp, m_cnetFileName, m_controlNet,
    // m_serialNumberList, m_bundleSettings
    m_printSummary = printSummary;
    m_cleanUp = true;
    m_cnetFileName = cnetFile;
    m_lidarFileName = lidarDataFile;
    try {
      m_controlNet = ControlNetQsp( new ControlNet(cnetFile, &progress) );
    }
    catch (IException &e) {
      throw;
    }

    // read lidar point data file
    try {
      m_lidarDataSet = LidarDataQsp( new LidarData());
      m_lidarDataSet->read(lidarDataFile);
    }
    catch (IException &e) {
      throw;
    }

    m_bundleResults.setOutputControlNet(m_controlNet);
    m_bundleResults.setOutputLidarData(m_lidarDataSet);
    m_serialNumberList = new SerialNumberList(cubeList);
    m_bundleSettings = bundleSettings;
    m_bundleTargetBody = bundleSettings->bundleTargetBody();

    init(&progress);
  }


  /**
   * Construct a BundleAdjust object with held cubes.
   *
   * @param bundleSettings A shared pointer to the BundleSettings to be used.
   * @param cnetFile The filename of the control network to be used.
   * @param cubeList The list of filenames of the cubes to be adjusted.
   * @param heldList The list of filenames of the held cubes.  Held cubes must be in both
   *                 heldList and cubeList.
   * @param printSummary If summaries should be printed each iteration.
   */
  BundleAdjust::BundleAdjust(BundleSettingsQsp bundleSettings,
                             QString &cnetFile,
                             SerialNumberList &snlist,
                             bool printSummary) {
    // initialize constructor dependent settings...
    // m_printSummary, m_cleanUp, m_cnetFileName, m_controlNet,
    // m_serialNumberList, m_bundleSettings
    m_abort = false;
    Progress progress;
    m_printSummary = printSummary;
    m_cleanUp = false;
    m_cnetFileName = cnetFile;
    try {
      m_controlNet = ControlNetQsp( new ControlNet(cnetFile, &progress) );
    }
    catch (IException &e) {
      throw;
    }
    m_bundleResults.setOutputControlNet(m_controlNet);
    m_serialNumberList = &snlist;
    m_bundleSettings = bundleSettings;
    m_bundleTargetBody = bundleSettings->bundleTargetBody();

    init();
  }


  /**
   * Constructs a BundleAdjust object using a Control object.
   * A new control network object will be created as a copy of the Control's control network.
   *
   * @param bundleSettings A shared pointer to the BundleSettings to be used.
   * @param cnet The Control object whose control network will be copied.
   *             The Control will not be modified by the BundleAdjust.
   * @param snlist A serial number list containing the cubes to be adjusted.
   * @param printSummary If summaries should be printed each iteration.
   */
  BundleAdjust::BundleAdjust(BundleSettingsQsp bundleSettings,
                             Control &cnet,
                             SerialNumberList &snlist,
                             bool printSummary) {
    // initialize constructor dependent settings...
    // m_printSummary, m_cleanUp, m_cnetFileName, m_controlNet,
    // m_serialNumberList, m_bundleSettings
    m_abort = false;
    Progress progress;
    m_printSummary = printSummary;
    m_cleanUp = false;
    m_cnetFileName = cnet.fileName();
    try {
      m_controlNet = ControlNetQsp( new ControlNet(cnet.fileName(), &progress) );
    }
    catch (IException &e) {
      throw;
    }
    m_bundleResults.setOutputControlNet(m_controlNet);
    m_serialNumberList = &snlist;
    m_bundleSettings = bundleSettings;
    m_bundleTargetBody = bundleSettings->bundleTargetBody();

    init();
  }


  /**
   * Constructs a BundleAdjust object using a ControlNet object.
   * A copy of the ControlNet will be used.
   *
   * @param bundleSettings A shared pointer to the BundleSettings to be used.
   * @param cnet The ControlNet that will be copied.  The original ControlNet
   *             will not be modified.
   * @param snlist A serial number list containing the cubes to be adjusted.
   * @param printSummary If summaries should be printed each iteration.
   */
  BundleAdjust::BundleAdjust(BundleSettingsQsp bundleSettings,
                             ControlNet &cnet,
                             SerialNumberList &snlist,
                             bool printSummary) {
    // initialize constructor dependent settings...
    // m_printSummary, m_cleanUp, m_cnetFileName, m_controlNet,
    // m_serialNumberList, m_bundleSettings
    m_abort = false;
    m_printSummary = printSummary;
    m_cleanUp = false;
    m_cnetFileName = "";
    try {
      m_controlNet = ControlNetQsp( new ControlNet(cnet) );
    }
    catch (IException &e) {
      throw;
    }
    m_bundleResults.setOutputControlNet(m_controlNet);
    m_serialNumberList = &snlist;
    m_bundleSettings = bundleSettings;
    m_bundleTargetBody = bundleSettings->bundleTargetBody();

    init();
  }


  /**
   * Constructs a BundleAdjust from an already created ControlNet within a shared pointer.
   *
   * @param bundleSettings QSharedPointer to the bundle settings to use.
   * @param cnet QSharedPointer to the control net to adjust.
   * @param cubeList QString name of list of cubes to create serial numbers for.
   * @param printSummary Boolean indicating whether to print application output summary.
   */
  BundleAdjust::BundleAdjust(BundleSettingsQsp bundleSettings,
                             ControlNetQsp cnet,
                             const QString &cubeList,
                             bool printSummary) {
    m_abort = false;
    m_printSummary = printSummary;
    m_cleanUp = false;
    m_cnetFileName = "";
    try {
      m_controlNet = cnet;
    }
    catch (IException &e) {
      throw;
    }
    m_bundleResults.setOutputControlNet(m_controlNet);
    m_serialNumberList = new SerialNumberList(cubeList);
    m_bundleSettings = bundleSettings;
    m_bundleTargetBody = bundleSettings->bundleTargetBody();

    init();
  }


  /**
   * Thread safe constructor.
   *
   * @param bundleSettings A shared pointer to the BundleSettings to be used.
   * @param control The Control object whose control network will be copied.
   *                The Control will not be modified by the BundleAdjust.
   * @param snlist A serial number list containing the cubes to be adjusted.
   * @param printSummary If summaries should be printed each iteration.
   */
  BundleAdjust::BundleAdjust(BundleSettingsQsp bundleSettings,
                             Control &control,
                             QList<ImageList *> imgLists,
                             bool printSummary) {
    m_bundleSettings = bundleSettings;

    m_abort = false;
    try {
      m_controlNet = ControlNetQsp( new ControlNet(control.fileName()) );
    }
    catch (IException &e) {
      throw;
    }
    m_bundleResults.setOutputControlNet(m_controlNet);

    m_imageLists = imgLists;

    // this is too slow and we need to get rid of the serial number list anyway
    // should be unnecessary as Image class has serial number
    // could hang on to image list until creating BundleObservations?
    m_serialNumberList = new SerialNumberList;

    foreach (ImageList *imgList, imgLists) {
      foreach (Image *image, *imgList) {
        m_serialNumberList->add(image->fileName());
//      m_serialNumberList->add(image->serialNumber(), image->fileName());
      }
    }

    m_bundleTargetBody = bundleSettings->bundleTargetBody();

    m_printSummary = printSummary;

    m_cleanUp = false;
    m_cnetFileName = control.fileName();

    init();
  }


  /**
   * Destroys BundleAdjust object, deallocates pointers (if we have ownership),
   * and frees variables from cholmod library.
   *
   * @internal
   *   @history 2016-10-13 Ian Humphrey - Removed deallocation of m_pHeldSnList, since this
   *                           member was removed. References #4293.
   */
  BundleAdjust::~BundleAdjust() {
    // If we have ownership
    if (m_cleanUp) {
      delete m_serialNumberList;
    }

    freeCHOLMODLibraryVariables();

  }


  /**
   * Initialize all solution parameters. This method is called
   * by constructors to
   * <ul>
   *   <li> initialize member variables                            </li>
   *   <li> set up the control net                                 </li>
   *   <li> get the cameras set up for all images                  </li>
   *   <li> clear JigsawRejected flags                             </li>
   *   <li> create a new BundleImages and add to BundleObservation </li>
   *   <li> set up vector of BundleControlPoints                   </li>
   *   <li> set parent observation for each BundleMeasure          </li>
   *   <li> use BundleSettings to set more parameters              </li>
   *   <li> set up matrix initializations                          </li>
   *   <li> initialize cholomod library variables                  </li>
   * </ul>
   *
   * @param progress A pointer to the progress of creating the cameras.
   *
   * @throws IException::Programmer "In BundleAdjust::init(): image is null."
   * @throws IException::Programmer "In BundleAdjust::init(): observation is null."
   *
   * @internal
   *   @history 2011-08-14 Debbie A. Cook - Opt out of network validation
   *                           for deltack network in order to allow
   *                           a single measure on a point
   *   @history 2016-10-13 Ian Humphrey - Removed verification of held images in the from list
   *                           and counting of the number of held images. References #4293.
   *
   *   @todo remove printf statements
   *   @todo answer comments with questions, TODO, ???, and !!!
   */
  void BundleAdjust::init(Progress *progress) {
    emit(statusUpdate("Initialization"));
    m_previousNumberImagePartials = 0;

    // initialize
    //
    // JWB
    // - some of these not originally initialized.. better values???
    m_iteration = 0;
    m_radiansToMeters = 0.0;
    m_metersToRadians = 0.0;
    m_rank = 0;
    m_iterationSummary = "";

    // Get the cameras set up for all images
    // NOTE - THIS IS NOT THE SAME AS "setImage" as called in BundleAdjust::computePartials
    // this call only does initializations; sets measure's camera pointer, etc
    // RENAME????????????
    m_controlNet->SetImages(*m_serialNumberList, progress);

    if (m_lidarDataSet) {
      m_lidarDataSet->SetImages(*m_serialNumberList, progress);
    }

    // clear JigsawRejected flags
    m_controlNet->ClearJigsawRejected();

    // initialize held variables
    int numImages = m_serialNumberList->size();

    // matrix stuff
    m_normalInverse.clear();
    m_RHS.clear();
    m_imageSolution.clear();

    // we don't want to call initializeCHOLMODLibraryVariables() here since mRank=0
    // m_cholmodCommon, m_sparseNormals are not initialized
    m_L = NULL;
    m_cholmodNormal = NULL;
    m_cholmodTriplet = NULL;

    // (TODO: MUST BE A SMARTER WAY!!!)
    // get target body radii and body specific conversion factors between radians and meters.
    // need validity checks and different conversion factors for lat and long
    // initialize m_bodyRadii
    Camera *cnetCamera = m_controlNet->Camera(0);
    if (cnetCamera) {
      Distance bodyRadii[3];
      bodyRadii[0] = bodyRadii[1] = bodyRadii[2] = Distance();
      cnetCamera->radii(bodyRadii);  // meters

      if (bodyRadii[0] >= Distance(0, Distance::Meters)) {
        m_metersToRadians = 0.001 / bodyRadii[0].kilometers(); // at equator
        m_radiansToMeters = 1.0 / m_metersToRadians;
        m_bundleResults.setRadiansToMeters(m_radiansToMeters);
      }
    }

    // set up BundleObservations and assign solve settings for each from BundleSettings class
    // TODO: code below should go into a separate method? Maybe initBundleUtilities().
    int normalsMatrixStartBlock = 0;
    for (int i = 0; i < numImages; i++) {

      Camera *camera = m_controlNet->Camera(i);
      QString observationNumber = m_serialNumberList->observationNumber(i);
      QString instrumentId = m_serialNumberList->spacecraftInstrumentId(i);
      QString serialNumber = m_serialNumberList->serialNumber(i);
      QString fileName = m_serialNumberList->fileName(i);

      // create a new BundleImage and add to new (or existing if observation mode is on)
      // BundleObservation
      BundleImageQsp image = BundleImageQsp(new BundleImage(camera, serialNumber, fileName));

      if (!image) {
        QString msg = "In BundleAdjust::init(): image " + fileName + "is null." + "\n";
        throw IException(IException::Programmer, msg, _FILEINFO_);
      }

      BundleObservationQsp observation =
          m_bundleObservations.addNew(image, observationNumber, instrumentId, m_bundleSettings);

      if (!observation) {
        QString msg = "In BundleAdjust::init(): observation "
                      + observationNumber + "is null." + "\n";
        throw IException(IException::Programmer, msg, _FILEINFO_);
      }

      // the observation stores the index to its associated SparseBlockColumnMatrix in
      // m_sparseNormals
      // TODO: I (Ken E.) think the individual segments should somehow be storing the index to
      // their associated SparseBlockColumnMatrix
      observation->setNormalsMatrixStartBlock(normalsMatrixStartBlock);
      normalsMatrixStartBlock += observation->numberPolynomialSegments();

      // initialize piecewise polynomial continuity constraints for time-dependent sensors if
      // necessary
      // TODO: can we let BundleObservation handle this?
      if (observation->numberPolynomialPositionSegments() > 1
          || observation->numberPolynomialPointingSegments() > 1) {

        BundlePolynomialContinuityConstraintQsp polyConstraint =
            BundlePolynomialContinuityConstraintQsp(
              new BundlePolynomialContinuityConstraint(observation));
        observation->setContinuityConstraints(polyConstraint);
      }
    }

    if (m_bundleSettings->solveTargetBody()) {
      m_bundleObservations.setBodyRotation();
    }

    // set up vector of BundleControlPoints
    int numControlPoints = m_controlNet->GetNumPoints();
    for (int i = 0; i < numControlPoints; i++) {
      ControlPoint *point = m_controlNet->GetPoint(i);
      if (point->IsIgnored()) {
        continue;
      }

      BundleControlPointQsp bundleControlPoint(new BundleControlPoint(point));
      m_bundleControlPoints.append(bundleControlPoint);

      bundleControlPoint->setWeights(m_bundleSettings, m_metersToRadians);

      // set parent observation for each BundleMeasure

      int numMeasures = bundleControlPoint->size();
      for (int j = 0; j < numMeasures; j++) {
        BundleMeasureQsp measure = bundleControlPoint->at(j);
        QString cubeSerialNumber = measure->cubeSerialNumber();

        BundleObservationQsp observation =
            m_bundleObservations.observationByCubeSerialNumber(cubeSerialNumber);
        BundleImageQsp image = observation->imageByCubeSerialNumber(cubeSerialNumber);

        measure->setParentObservation(observation);
        measure->setParentImage(image);
        measure->setMeasureSigma(1.4);
      }

      point->ComputeApriori();
    }

    // add BundleLidarControlPoints
    int numLidarPoints = 0;
    if (m_lidarDataSet) {
      numLidarPoints = m_lidarDataSet->points().size();
    }
    for (int i = 0; i < numLidarPoints; i++) {
      LidarControlPointQsp lidarPoint = m_lidarDataSet->points().at(i);
      if (lidarPoint->IsIgnored()) {
        continue;
      }

      BundleLidarControlPointQsp bundleLidarPoint(new BundleLidarControlPoint(lidarPoint));
      m_bundleControlPoints.append(bundleLidarPoint);

      bundleLidarPoint->setWeights(m_bundleSettings, m_metersToRadians);

      // set parent observation for each BundleMeasure
      int numMeasures = bundleLidarPoint->size();
      for (int j = 0; j < numMeasures; j++) {
        BundleMeasureQsp measure = bundleLidarPoint->at(j);
        QString cubeSerialNumber = measure->cubeSerialNumber();

        BundleObservationQsp observation =
            m_bundleObservations.observationByCubeSerialNumber(cubeSerialNumber);
        BundleImageQsp image = observation->imageByCubeSerialNumber(cubeSerialNumber);

        measure->setParentObservation(observation);
        measure->setParentImage(image);
        measure->setMeasureSigma(30.0*1.4);

        lidarPoint->ComputeApriori();
      }

      // initialize range constraints
      bundleLidarPoint->initializeRangeConstraints();
    }

    //===========================================================================================//
    //==== Use the bundle settings to initialize more member variables and set up solutions =====//
    //===========================================================================================//

    // TODO:  Need to have some validation code to make sure everything is
    // on the up-and-up with the control network.  Add checks for multiple
    // networks, images without any points, and points on images removed from
    // the control net (when we start adding software to remove points with high
    // residuals) and ?.  For "deltack" a single measure on a point is allowed
    // so skip the test.
    if (m_bundleSettings->validateNetwork()) {
      validateNetwork();
    }
    m_bundleResults.maximumLikelihoodSetUp(m_bundleSettings->maximumLikelihoodEstimatorModels());

    int numberContinuityConstraints = m_bundleObservations.numberContinuityConstraintEquations();
    m_bundleResults.setNumberContinuityConstraintEquations(numberContinuityConstraints);

    //===========================================================================================//
    //=============== End Bundle Settings =======================================================//
    //===========================================================================================//

    //===========================================================================================//
    //======================== initialize matrices and more parameters ==========================//
    //===========================================================================================//

    // size of reduced normals matrix

    // TODO
    // this should be determined from BundleSettings
    // m_rank will be the sum of observation, target, and self-cal parameters
    // TODO
    m_rank = m_bundleObservations.numberParameters();

    if (m_bundleSettings->solveTargetBody()) {
      m_rank += m_bundleSettings->numberTargetBodyParameters();
    }

    // NOTE that this will now include lidar points if any
    int num3DPoints = m_bundleControlPoints.size();

    m_bundleResults.setNumberUnknownParameters(m_rank + 3 * num3DPoints);

    m_imageSolution.resize(m_rank);

    // initializations for cholmod
    initializeCHOLMODLibraryVariables();

    // initialize normal equations matrix
    initializeNormalEquationsMatrix();
  }


  /**
   * control network validation - on the very real chance that the net
   * has not been checked before running the bundle
   *
   * checks implemented for ...
   *  (1) images with 0 or 1 measures
   *
   * @return bool If the control network is valid.
   *
   * @throws IException::User "Images with one or less measures:"
   *
   * @internal
   *   @history  2011-08-04 Debbie A. Cook - Changed error message to
   *                            indicate it fails with one measure as
   *                            well as no measures.
   *   @history 2016-09-22 Ian Humphrey - Replaced statusUpdate signal emits with direct
   *                           calls to outputBundleStats() so the validation messages are
   *                           printed to stdout. References #4313.
   */
  bool BundleAdjust::validateNetwork() {
     
    outputBundleStatus("\nValidating network...");
    
    int imagesWithInsufficientMeasures = 0;
    QString msg = "Images with one or less measures:\n";
    int numObservations = m_bundleObservations.size();
    for (int i = 0; i < numObservations; i++) {
      int numImages = m_bundleObservations.at(i)->size();
      for (int j = 0; j < numImages; j++) {
        BundleImageQsp bundleImage = m_bundleObservations.at(i)->at(j);
        int numMeasures = m_controlNet->
                              GetNumberOfValidMeasuresInImage(bundleImage->serialNumber());

        if (numMeasures > 1) {
          continue;
        }

        imagesWithInsufficientMeasures++;
        msg += bundleImage->fileName() + ": " + toString(numMeasures) + "\n";
      }
    }

    if ( imagesWithInsufficientMeasures > 0 ) {
      throw IException(IException::User, msg, _FILEINFO_);
    }

    outputBundleStatus("\nValidation complete!...\n");
    
    return true;
  }


  /**
   * Initializations for CHOLMOD sparse matrix package.
   * Calls cholmod_start, sets m_cholmodCommon options.
   *
   * @return bool If the CHOLMOD library variables were successfully initialized.
   */
  bool BundleAdjust::initializeCHOLMODLibraryVariables() {
    if ( m_rank <= 0 ) {
      return false;
    }

    m_cholmodTriplet = NULL;

    cholmod_start(&m_cholmodCommon);

    // set user-defined cholmod error handler
    m_cholmodCommon.error_handler = cholmodErrorHandler;

    // testing not using metis
    m_cholmodCommon.nmethods = 1;
    m_cholmodCommon.method[0].ordering = CHOLMOD_AMD;

    return true;
  }


  /**
   * @brief Free CHOLMOD library variables.
   *
   * Frees m_cholmodTriplet, m_cholmodNormal, and m_L.
   * Calls cholmod_finish when complete.
   *
   * @return bool If the CHOLMOD library successfully cleaned up.
   */
  bool BundleAdjust::freeCHOLMODLibraryVariables() {

    cholmod_free_triplet(&m_cholmodTriplet, &m_cholmodCommon);
    cholmod_free_sparse(&m_cholmodNormal, &m_cholmodCommon);
    cholmod_free_factor(&m_L, &m_cholmodCommon);

    cholmod_finish(&m_cholmodCommon);

    return true;
  }


  /**
   * Initialize Normal Equations matrix (m_sparseNormals).
   *
   * @return bool.
   *
   * @todo Ken We are explicitly setting the start column for each SparseBlockColumn in the normal
   *           equations matrix below. Is it possible to make the m_sparseNormals matrix smart
   *           enough to set the start column of a column block automatically when it is added?
   *
   */
  bool BundleAdjust::initializeNormalEquationsMatrix() {

    int nBlockColumns = m_bundleObservations.numberPolynomialSegments();

    if (m_bundleSettings->solveTargetBody())
      nBlockColumns += 1;

    m_sparseNormals.setNumberOfColumns(nBlockColumns);

    m_sparseNormals.at(0)->setStartColumn(0);

    int nParameters = 0;
    int blockColumn = 0;
    if (m_bundleSettings->solveTargetBody()) {
      nParameters += m_bundleSettings->numberTargetBodyParameters();
      blockColumn = 1;
    }

    for (int i = 0; i < m_bundleObservations.size(); i++) {
      int positionParameters =
          m_bundleObservations.at(i)->numberPositionParametersPerSegment();

      int pointingParameters =
          m_bundleObservations.at(i)->numberPointingParametersPerSegment();

      int positionSegments = m_bundleObservations.at(i)->numberPolynomialPositionSegments();
      for (int j = 0; j < positionSegments; j++) {
        m_sparseNormals.at(blockColumn)->setStartColumn(nParameters);
        m_sparseNormals.at(blockColumn)->setObservationIndex(i);
        nParameters += positionParameters;
        blockColumn++;
      }
      int pointingSegments = m_bundleObservations.at(i)->numberPolynomialPointingSegments();
      for (int j = 0; j < pointingSegments; j++) {
        m_sparseNormals.at(blockColumn)->setStartColumn(nParameters);
        m_sparseNormals.at(blockColumn)->setObservationIndex(i);
        nParameters += pointingParameters;
        blockColumn++;
      }
    }

    return true;
  }


  /**
   * Compute the least squares bundle adjustment solution using Cholesky decomposition.
   *
   * @return BundleSolutionInfo A container with settings and results from the adjustment.
   *
   * @see solveCholesky()
   *
   * @todo make solveCholesky return a BundleSolutionInfo object and delete this placeholder ???
   */
  BundleSolutionInfo* BundleAdjust::solveCholeskyBR() {
    solveCholesky();
    return bundleSolveInformation();
  }


  /**
   * Flag to abort when bundle is threaded. Flag is set outside the bundle thread,
   * typically by the gui thread.
   */
  void BundleAdjust::abortBundle() {
    m_abort = true;
  }


  /**
   * Compute the least squares bundle adjustment solution using Cholesky decomposition.
   *
   * @return bool If the solution was successfully computed.
   *
   * @internal
   *   @history 2016-10-25 Ian Humphrey - Spacing and precision for Sigma0 and Elapsed Time match
   *                           ISIS production's jigsaw std output. References #4463."
   *   @history 2016-10-28 Ian Humphrey - Updated spacing for Error Propagation Complete message.
   *                           References #4463."
   *   @history 2016-11-16 Ian Humphrey - Modified catch block to throw the caught exception, so
   *                           a message box will appear to the user when running jigsaw in GUI
   *                           mode. Fixes #4483.
   */
  bool BundleAdjust::solveCholesky() {
    emit(statusBarUpdate("Solving"));
    try {

      // throw error if a frame camera is included AND
      // if m_bundleSettings->solveInstrumentPositionOverHermiteSpline()
      // is set to true (can only use for line scan or radar)
  //    if (m_bundleSettings->solveInstrumentPositionOverHermiteSpline() == true) {
  //      int numImages = images();
  //      for (int i = 0; i < numImages; i++) {
  //        if (m_controlNet->Camera(i)->GetCameraType() == 0) {
  //          QString msg = "At least one sensor is a frame camera. "
  //                        "Spacecraft Option OVERHERMITE is not valid for frame cameras\n";
  //          throw IException(IException::User, msg, _FILEINFO_);
  //        }
  //      }
  //    }

      // Compute the apriori lat/lons for each nonheld point
      // already done in init() method
//      m_controlNet->ComputeApriori(); // original location

      // ken testing - if solving for target mean radius, set point radius to current mean radius
      // if solving for triaxial radii, set point radius to local radius
      // TODO: can we do this in the init() method?
      if (m_bundleTargetBody && m_bundleTargetBody->solveMeanRadius()) {
        int numControlPoints = m_bundleControlPoints.size();
        for (int i = 0; i < numControlPoints; i++) {
          BundleControlPointQsp point = m_bundleControlPoints.at(i);
          SurfacePoint surfacepoint = point->adjustedSurfacePoint();

          surfacepoint.ResetLocalRadius(m_bundleTargetBody->meanRadius());

          point->setAdjustedSurfacePoint(surfacepoint);
        }
      }

      if (m_bundleTargetBody && m_bundleTargetBody->solveTriaxialRadii()) {
        int numControlPoints = m_bundleControlPoints.size();
        for (int i = 0; i < numControlPoints; i++) {
          BundleControlPointQsp point = m_bundleControlPoints.at(i);
          SurfacePoint surfacepoint = point->adjustedSurfacePoint();

          Distance localRadius = m_bundleTargetBody->localRadius(surfacepoint.GetLatitude(),
                                                                 surfacepoint.GetLongitude());
          surfacepoint.ResetLocalRadius(localRadius);

          point->setAdjustedSurfacePoint(surfacepoint);
        }
      }

      m_iteration = 1;
      double vtpv = 0.0;
      double previousSigma0 = 0.0;

      // Set up formatting for status updates with doubles (e.g. Sigma0, Elapsed Time)
      int fieldWidth = 20;
      char format = 'f';
      int precision = 10;

      // start the clock
      clock_t solveStartClock = clock();

      for (;;) {

        emit iterationUpdate(m_iteration);

        // testing
        if (m_abort) {
          m_bundleResults.setConverged(false);
          emit statusUpdate("\n aborting...");
          emit finished();
          return false;
        }
        // testing

        emit statusUpdate( QString("starting iteration %1\n").arg(m_iteration) );

        clock_t iterationStartClock = clock();

        // zero normals (after iteration 0)
        if (m_iteration != 1) {
          m_sparseNormals.zeroBlocks();
        }

//        clock_t formNormalsClock1 = clock();
        // form normal equations
        if (!formNormalEquations()) {
          m_bundleResults.setConverged(false);
          break;
        }
//        clock_t formNormalsClock2 = clock();

//        double formNormalsTime = (formNormalsClock2 - formNormalsClock1)
//            / (double)CLOCKS_PER_SEC;

//        qDebug() << "formNormalEquations() elapsed time: " << formNormalsTime;

        // testing
        if (m_abort) {
          m_bundleResults.setConverged(false);
          emit statusUpdate("\n aborting...");
          emit finished();
          return false;
        }
        // testing

        // solve the system
        if (!solveSystem()) {
          outputBundleStatus("\nsolve failed!");
          m_bundleResults.setConverged(false);
          break;
        }

        // testing
        if (m_abort) {
          m_bundleResults.setConverged(false);
          emit statusUpdate("\n aborting...");
          emit finished();
          return false;
        }
        // testing

//        clock_t applyParameterCorrectionsClock1 = clock();
        // apply parameter corrections
        applyParameterCorrections();
//        clock_t applyParameterCorrectionsClock2 = clock();

//        double applyParameterCorrectionsTime = (applyParameterCorrectionsClock2 - applyParameterCorrectionsClock1)
//            / (double)CLOCKS_PER_SEC;

//        qDebug() << "BundleAdjust::applyParameterCorrections() elapsed time: " << applyParameterCorrectionsTime;

        // testing
        if (m_abort) {
          m_bundleResults.setConverged(false);
          emit statusUpdate("\n aborting...");
          emit finished();
          return false;
        }
        // testing

//        clock_t computeResidualsClock1 = clock();
        // compute residuals
        m_bundleControlPoints.computeMeasureResiduals();
//        clock_t computeResidualsClock2 = clock();

//        double computeResidualsTime = (computeResidualsClock2 - computeResidualsClock1)
//            / (double)CLOCKS_PER_SEC;

//        qDebug() << "BundleAdjust::computeResiduals() elapsed time: " << computeResidualsTime;

        // compute vtpv (weighted sum of squares of residuals
        vtpv = computeVtpv();

        // flag outliers
        if ( m_bundleSettings->outlierRejection() ) {
          computeRejectionLimit();
          flagOutliers();
        }

        // testing
        if (m_abort) {
          m_bundleResults.setConverged(false);
          emit statusUpdate("\n aborting...");
          emit finished();
          return false;
        }
        // testing

        // compute sigma0
        // (also called variance of unit weight, reference variance, variance factor, etc.)
        m_bundleResults.computeSigma0(vtpv, m_bundleSettings->convergenceCriteria());

<<<<<<< HEAD
        emit statusUpdate(QString("Iteration: %1")
=======
        // Set up formatting for status updates with doubles (e.g. Sigma0, Elapsed Time)
        int fieldWidth = 20;
        char format = 'f';
        int precision = 10;

        emit statusUpdate(QString("Iteration: %1 \n")
>>>>>>> 5d3ac014
                                  .arg(m_iteration));
        emit statusUpdate(QString("Sigma0: %1 \n")
                                  .arg(m_bundleResults.sigma0(),
                                       fieldWidth,
                                       format,
                                       precision));
        emit statusUpdate(QString("Observations: %1 \n")
                                  .arg(m_bundleResults.numberObservations()));
        emit statusUpdate(QString("Constrained Parameters:%1 \n")
                                  .arg(m_bundleResults.numberConstrainedPointParameters()));
<<<<<<< HEAD
        if (m_bundleResults.numberContinuityConstraintEquations() > 0) {
          emit statusUpdate(QString("Continuity Constraint Equations:%1")
                                    .arg(m_bundleResults.numberContinuityConstraintEquations()));
        }
        emit statusUpdate(QString("Constrained Parameters:%1")
                                  .arg(m_bundleResults.numberConstrainedPointParameters()));
        emit statusUpdate(QString("Unknowns: %1")
=======
        emit statusUpdate(QString("Unknowns: %1 \n")
>>>>>>> 5d3ac014
                                  .arg(m_bundleResults.numberUnknownParameters()));
        emit statusUpdate(QString("Degrees of Freedom: %1 \n")
                                  .arg(m_bundleResults.degreesOfFreedom()));
        emit iterationUpdate(m_iteration);

        // check for convergence
        if (m_bundleSettings->convergenceCriteria() == BundleSettings::Sigma0) {
          if (fabs(previousSigma0 - m_bundleResults.sigma0())
                <= m_bundleSettings->convergenceCriteriaThreshold()) {
            // convergence detected

            // if maximum likelihood tiers are being processed,
            // check to see if there's another tier to go.
            if (m_bundleResults.maximumLikelihoodModelIndex()
                   < m_bundleResults.numberMaximumLikelihoodModels() - 1
                && m_bundleResults.maximumLikelihoodModelIndex()
                     < 2) {
              // TODO is this second condition redundant???
              // should BundleResults require num models <= 3, so num models - 1 <= 2
              if (m_bundleResults.numberMaximumLikelihoodModels()
                      > m_bundleResults.maximumLikelihoodModelIndex() + 1) {

                // If there is another tier left we will increment the index.
                m_bundleResults.incrementMaximumLikelihoodModelIndex();
              }
            }
            else { // otherwise iterations are complete
              m_bundleResults.setConverged(true);
              emit statusUpdate("Bundle has converged\n");
              emit statusBarUpdate("Converged");
              break;
            }
          }
        }
        else {
          // bundleSettings.convergenceCriteria() == BundleSettings::ParameterCorrections
          int numConvergedParams = 0;
          int numImgParams = m_imageSolution.size();
          for (int ij = 0; ij < numImgParams; ij++) {
            if (fabs(m_imageSolution(ij)) > m_bundleSettings->convergenceCriteriaThreshold()) {
              break;
            }
            else
              numConvergedParams++;
          }

          if ( numConvergedParams == numImgParams ) {
            m_bundleResults.setConverged(true);
            emit statusUpdate("Bundle has converged\n");
            emit statusBarUpdate("Converged");
            break;
          }
        }

        m_bundleResults.printMaximumLikelihoodTierInformation();
        clock_t iterationStopClock = clock();
        double iterationTime = (iterationStopClock - iterationStartClock)
                                / (double)CLOCKS_PER_SEC;
        emit statusUpdate( QString("End of Iteration %1 \n").arg(m_iteration) );
        emit statusUpdate( QString("Elapsed Time: %1 \n").arg(iterationTime,
                                                           fieldWidth,
                                                           format,
                                                           precision) );

        // check for maximum iterations
        if (m_iteration >= m_bundleSettings->convergenceCriteriaMaximumIterations()) {
          emit(statusBarUpdate("Max Iterations Reached"));
          break;
        }

        // restart the dynamic calculation of the cumulative probility distribution of residuals
        // (in unweighted pixels) --so it will be up to date for the next iteration
        if (!m_bundleResults.converged()) {
          m_bundleResults.initializeResidualsProbabilityDistribution(101);
        }
        // TODO: is this necessary ???
        // probably already initialized to 101 nodes in bundle settings constructor...

        // if we're using CHOLMOD and still going, release cholmod_factor
        // (if we don't, memory leaks will occur), otherwise we need it for error propagation
        if (!m_bundleResults.converged() || !m_bundleSettings->errorPropagation()) {
          cholmod_free_factor(&m_L, &m_cholmodCommon);
        }

        iterationSummary();

        m_iteration++;

        previousSigma0 = m_bundleResults.sigma0();
      } // end of bundle iteration loop

      if (m_bundleResults.converged() && m_bundleSettings->errorPropagation()) {
        clock_t errorPropStartClock = clock();
        
        outputBundleStatus("\nStarting Error Propagation");
        
        errorPropagation();
        emit statusUpdate("\n\nError Propagation Complete\n");
        clock_t errorPropStopClock = clock();
        m_bundleResults.setElapsedTimeErrorProp((errorPropStopClock - errorPropStartClock)
                                                / (double)CLOCKS_PER_SEC);
      }

      clock_t solveStopClock = clock();
      m_bundleResults.setElapsedTime((solveStopClock - solveStartClock)
                                     / (double)CLOCKS_PER_SEC);

      wrapUp();

      m_bundleResults.setIterations(m_iteration);
      m_bundleResults.setObservations(m_bundleObservations);
      m_bundleResults.setBundleControlPoints(m_bundleControlPoints);

      emit resultsReady(bundleSolveInformation());

      emit statusUpdate("\nBundle Complete\n");

      iterationSummary();
    }
    catch (IException &e) {
      m_bundleResults.setConverged(false);
      emit statusUpdate("\n aborting...");
      emit statusBarUpdate("Failed to Converge");
      emit finished();
      QString msg = "Could not solve bundle adjust.";
      throw IException(e, e.errorType(), msg, _FILEINFO_);
    }

    emit finished();
    return true;
  }


  /**
   * Create a BundleSolutionInfo containing the settings and results from the bundle adjustment.
   *
   * @return @b BundleSolutionInfo A container with solve information from the adjustment. NOTE:
   *            Caller takes ownership and is responsible for memory management of returned
   *            BundleSolutionInfo raw pointer.
   *
   */
  BundleSolutionInfo *BundleAdjust::bundleSolveInformation() {
    BundleSolutionInfo *bundleSolutionInfo = new BundleSolutionInfo(m_bundleSettings,
                                                                    FileName(m_cnetFileName),
                                                                    FileName(m_lidarFileName),
                                                                    m_bundleResults,
                                                                    imageLists());
    bundleSolutionInfo->setRunTime("");
    return bundleSolutionInfo;
  }


  /**
   * Form the least-squares normal equations matrix.
   *
   * Each BundleControlPoint stores its Q matrix and NIC vector.
   * Limiting error portion of each points covariance matrix is stored in its adjusted surface point.
   *
   * @return bool
   *
   * @see formMeasureNormals()
   * @see formPointNormals()
   * @see formWeightedNormals()
   */
<<<<<<< HEAD
bool BundleAdjust::formNormalEquations() {
=======
  bool BundleAdjust::formNormalEquations() {
    emit(statusBarUpdate("Forming Normal Equations"));
>>>>>>> 5d3ac014
    bool status = false;

    m_bundleResults.setNumberObservations(0);
    m_bundleResults.resetNumberConstrainedPointParameters();
    m_bundleResults.setNumberLidarRangeConstraintEquations(0);

    // Initialize auxiliary matrices and vectors.
    static LinearAlgebra::Matrix coeffTarget;
    static LinearAlgebra::Matrix coeffImagePosition;
    static LinearAlgebra::Matrix coeffImagePointing;
    static LinearAlgebra::Matrix coeffPoint3D(2, 3);
    static LinearAlgebra::Vector coeffRHS(2);
    static LinearAlgebra::MatrixUpperTriangular N22(3);
    SparseBlockColumnMatrix N12;
    static LinearAlgebra::Vector n2(3);
    LinearAlgebra::VectorCompressed n1(m_rank);

    m_RHS.resize(m_rank);

    // if solving for target body parameters, set size of coeffTarget
    // (note this size will not change through the adjustment).
    if (m_bundleSettings->solveTargetBody()) {
      int numTargetBodyParameters = m_bundleSettings->numberTargetBodyParameters();
      // TODO make sure numTargetBodyParameters is greater than 0
      coeffTarget.resize(2,numTargetBodyParameters);
    }

    // clear N12, n1, and nj
    N12.clear();
    n1.clear();
    m_RHS.clear();

    // clear static matrices
    coeffPoint3D.clear();
    coeffRHS.clear();
    N22.clear();
    n2.clear();

    // TODO timing tests
//    double cumulativeComputePartialsTime = 0.0;
//    double cumulativeFormMeasureNormalsTime = 0.0;
//    double cumulativeFormPointNormalsTime = 0.0;

    // loop over 3D points
    int numGood3DPoints = 0;
    int numRejected3DPoints = 0;
    int pointIndex = 0;
    int num3DPoints = m_bundleControlPoints.size();

<<<<<<< HEAD
    printf("\n");

    m_numLidarConstraints = 0;

=======
    outputBundleStatus("\n\n");
    
>>>>>>> 5d3ac014
    for (int i = 0; i < num3DPoints; i++) {
      emit(pointUpdate(i+1));
      BundleControlPointQsp point = m_bundleControlPoints.at(i);

      if (point->isRejected()) {
        numRejected3DPoints++;

        pointIndex++;
        continue;
      }

      if ( i != 0 ) {
        N22.clear();
        N12.wipe();
        n2.clear();
      }

      // loop over measures for this point
      int numMeasures = point->size();
      for (int j = 0; j < numMeasures; j++) {
        BundleMeasureQsp measure = point->at(j);

        // flagged as "JigsawFail" implies this measure has been rejected
        // TODO  IsRejected is obsolete -- replace code or add to ControlMeasure
        if (measure->isRejected()) {
          continue;
        }

//        clock_t computePartialsClock1 = clock();

        // segment solution
//        if (measure->parentBundleObservation()->numberPolynomialPositionSegments() > 1 ||
//            measure->parentBundleObservation()->numberPolynomialPointingSegments() > 1) {
          status = computePartials(coeffTarget, coeffImagePosition, coeffImagePointing,
                                   coeffPoint3D, coeffRHS, measure);
//        }
//        else {
//          status = computePartials(coeffTarget, coeffImage, coeffPoint3D, coeffRHS, measure);
//        }

//        clock_t computePartialsClock2 = clock();
//        cumulativeComputePartialsTime += (computePartialsClock2 - computePartialsClock1)
//            / (double)CLOCKS_PER_SEC;

        if (!status) {
          // TODO should status be set back to true? JAM
          // TODO this measure should be flagged as rejected.
          continue;
        }

        // update number of observations
        int numObs = m_bundleResults.numberObservations();
        m_bundleResults.setNumberObservations(numObs + 2);

//        clock_t formMeasureNormalsClock1 = clock();

        // segment solution
//        if (measure->parentBundleObservation()->numberPolynomialPositionSegments() > 1 ||
//            measure->parentBundleObservation()->numberPolynomialPointingSegments() > 1) {
        formMeasureNormals(N22, N12, n1, n2, coeffTarget, coeffImagePosition, coeffImagePointing,
                           coeffPoint3D, coeffRHS, measure);
//        }
//        else {
//          formMeasureNormals(N22, N12, n1, n2, coeffTarget, coeffImage, coeffPoint3D, coeffRHS,
//                             measure);
//        }

//        clock_t formMeasureNormalsClock2 = clock();
//        cumulativeFormMeasureNormalsTime += (formMeasureNormalsClock2 - formMeasureNormalsClock1)
//            / (double)CLOCKS_PER_SEC;

        m_numLidarConstraints += point->applyLidarRangeConstraint(m_sparseNormals, N22, N12, n1, n2,
                                                                  measure);
//        applyLidarRangeConstraint(N22, N12, n1, n2, coeffImagePosition.size2(), measure, point);

      } // end loop over this points measures

//      clock_t formPointNormalsClock1 = clock();
      formPointNormals(N22, N12, n2, m_RHS, point);
//      clock_t formPointNormalsClock2 = clock();

      //      cumulativeFormPointNormalsTime += (formPointNormalsClock2 - formPointNormalsClock1)
//          / (double)CLOCKS_PER_SEC;

      pointIndex++;

      numGood3DPoints++;
    } // end loop over 3D points

//  qDebug() << "cumulative computePartials() Time: " << cumulativeComputePartialsTime;
//  qDebug() << "cumulative formMeasureNormals() Time: " << cumulativeFormMeasureNormalsTime;
//  qDebug() << "cumulative formPointNormals() Time: " << cumulativeFormPointNormalsTime;

  // form the reduced normal equations
//  clock_t formWeightedNormalsClock1 = clock();
    formWeightedNormals(n1, m_RHS);
//  clock_t formWeightedNormalsClock2 = clock();

//  double formWeightedNormalsTime = (formWeightedNormalsClock2 - formWeightedNormalsClock1)
//      / (double)CLOCKS_PER_SEC;

//  qDebug() << "BundleAdjust::formWeightedNormals Time: " << formWeightedNormalsTime;

  // finally if necessary, apply piecewise polynomial continuity constraints
    if (m_bundleResults.numberContinuityConstraintEquations() > 0) {

//    clock_t applyContinuityClock1 = clock();

      applyPolynomialContinuityConstraints();

//    clock_t applyContinuityClock2 = clock();

//    double applyContinuityTime = (applyContinuityClock2 - applyContinuityClock1)
//        / (double)CLOCKS_PER_SEC;

//    qDebug() << "applying Continuity Constraints: " << applyContinuityTime;
    }

    // update number of unknown parameters
    m_bundleResults.setNumberUnknownParameters(m_rank + 3 * numGood3DPoints);

    m_bundleResults.setNumberLidarRangeConstraintEquations(m_numLidarConstraints);

    return status;
  }


  /**
   * Form the auxiliary normal equation matrices N22, N12, n1, and n2 for a measure.
   *
   * @param N22 The normal equation matrix for the point on the body.
   * @param N12 The normal equation matrix for the camera and the target body.
   * @param n1 The right hand side vector for the camera and the target body.
   * @param n2 The right hand side vector for the point on the body.
   * @param coeffTarget Target body partial derivative matrix.
   * @param coeffImagePosition Camera position partial derivative matrix.
   * @param coeffImagePointing Camera orientation partial derivatives matrix.
   * @param coeffPoint3D Control point lat, lon, and radius partial derivative matrix.
   * @param coeffRHS Measure right hand side vector.
   * @param measure QSharedPointer to current measure.
   *
   * @return bool If the matrices were successfully formed.
   *
   * @see formNormalEquations()
   */
  bool BundleAdjust::formMeasureNormals(LinearAlgebra::MatrixUpperTriangular &N22,
                                        SparseBlockColumnMatrix &N12,
                                        LinearAlgebra::VectorCompressed &n1,
                                        LinearAlgebra::Vector &n2,
                                        LinearAlgebra::Matrix &coeffTarget,
                                        LinearAlgebra::Matrix &coeffImagePosition,
                                        LinearAlgebra::Matrix &coeffImagePointing,
                                        LinearAlgebra::Matrix &coeffPoint3D,
                                        LinearAlgebra::Vector &coeffRHS,
                                        BundleMeasureQsp      measure) {

    int positionBlockIndex = measure->positionNormalsBlockIndex();
    int pointingBlockIndex = measure->pointingNormalsBlockIndex();

    // if we are solving for target body parameters
    if (m_bundleSettings->solveTargetBody()) {
      int numTargetPartials = coeffTarget.size2();

      static vector<double> n1Target(numTargetPartials);
      n1Target.resize(numTargetPartials);
      n1Target.clear();

      // insert submatrix at column, row
      m_sparseNormals.insertMatrixBlock(0, 0, numTargetPartials, numTargetPartials);

      // contribution to N11 matrix for target body
      (*(*m_sparseNormals[0])[0]) += prod(trans(coeffTarget), coeffTarget);

      // solving for position
      if (positionBlockIndex >= 0) {
        // portion of N11 between target and image
        m_sparseNormals.insertMatrixBlock(positionBlockIndex, 0, numTargetPartials,
                                          coeffImagePosition.size2());

        (*(*m_sparseNormals[positionBlockIndex])[0]) += prod(trans(coeffTarget),coeffImagePosition);
      }

      // solving for pointing
      if (pointingBlockIndex >= 0) {
        // portion of N11 between target and image
        m_sparseNormals.insertMatrixBlock(pointingBlockIndex, 0, numTargetPartials,
                                          coeffImagePointing.size2());

        (*(*m_sparseNormals[pointingBlockIndex])[0]) += prod(trans(coeffTarget),coeffImagePointing);
      }

      // form N12 target portion
      N12.insertMatrixBlock(0, numTargetPartials, 3);
      *N12[0] += prod(trans(coeffTarget), coeffPoint3D);;

      // contribution to n1 vector
      vector_range<LinearAlgebra::VectorCompressed >
          n1_range (n1, range (0, numTargetPartials));

      n1_range += prod(trans(coeffTarget), coeffRHS);
    }

//~~~~~~~~~~~~~~~~~~~~~~~~~~~~~~~~~~~ below is ok (2015-06-03)
// TODO - if solving for target (and/or self-cal) have to use not observationIndex below but
// observationIndex plus 1 or 2

    // solving for position
    if (positionBlockIndex >= 0) {

      // insert submatrix into normal equations at positionBlockIndex, positionBlockIndex
      // if block is already there, no insertion is made
      m_sparseNormals.insertMatrixBlock(positionBlockIndex, positionBlockIndex,
                                        coeffImagePosition.size2(), coeffImagePosition.size2());

      // contribution to N11 matrix
      (*(*m_sparseNormals[positionBlockIndex])[positionBlockIndex]) +=
          prod(trans(coeffImagePosition), coeffImagePosition);

      // insert submatrix into N12 matrix
      // if block is already there, no insertion is made
      N12.insertMatrixBlock(positionBlockIndex, coeffImagePosition.size2(), 3);

      // contribution to N12 matrix
      *N12[positionBlockIndex] += prod(trans(coeffImagePosition), coeffPoint3D);

      // contribution to n1 vector
      // TODO confirm we are using compressed vector efficiently
      int sc = m_sparseNormals.at(positionBlockIndex)->startColumn();
      vector_range<LinearAlgebra::VectorCompressed >
          n1_range (n1, range (sc, sc+coeffImagePosition.size2()));

      n1_range += prod(trans(coeffImagePosition), coeffRHS);
    }

    // solving for pointing
    if (pointingBlockIndex >= 0) {

      // insert submatrix into normal equations at positionBlockIndex, positionBlockIndex
      // if block is already there, no insertion is made
      m_sparseNormals.insertMatrixBlock(pointingBlockIndex, pointingBlockIndex,
                                        coeffImagePointing.size2(), coeffImagePointing.size2());

      // contribution to N11 matrix
      (*(*m_sparseNormals[pointingBlockIndex])[pointingBlockIndex]) +=
          prod(trans(coeffImagePointing), coeffImagePointing);

      // insert submatrix into N12 matrix
      // if block is already there, no insertion is made
      N12.insertMatrixBlock(pointingBlockIndex, coeffImagePointing.size2(), 3);

      // contribution to N12 matrix
      *N12[pointingBlockIndex] += prod(trans(coeffImagePointing), coeffPoint3D);

      // contribution to n1 vector
      // TODO confirm we are using compressed vector efficiently
      int sc = m_sparseNormals.at(pointingBlockIndex)->startColumn();
      vector_range<LinearAlgebra::VectorCompressed >
          vr (n1, range (sc, sc+coeffImagePointing.size2()));

      vr += prod(trans(coeffImagePointing), coeffRHS);
    }

    // solving for position and pointing
    if (positionBlockIndex >= 0 && pointingBlockIndex >= 0) {

      // insert submatrix into normal equations at pointingBlockIndex, positionBlockIndex
      // if block is already there, no insertion is made
      m_sparseNormals.insertMatrixBlock(pointingBlockIndex, positionBlockIndex,
                                        coeffImagePosition.size2(), coeffImagePointing.size2());

      // contribution to N11 matrix
      (*(*m_sparseNormals[pointingBlockIndex])[positionBlockIndex]) +=
          prod(trans(coeffImagePosition), coeffImagePointing);
    }

    // form N22 matrix
    N22 += prod(trans(coeffPoint3D), coeffPoint3D);

    // form n2 vector
    n2 += prod(trans(coeffPoint3D), coeffRHS);

//    m_previousNumberImagePartials = numImagePartials;

    return true;
  }


  /**
   * Compute the Q matrix and NIC vector for a control point.  The inputs N22, N12, and n2
   * come from calling formMeasureNormals() with the control point's measures.
   * The Q matrix and NIC vector are stored in the BundleControlPoint.
   * R = N12 x Q is accumulated into m_sparseNormals.
   *
   * @param N22 Contribution to normal equations matrix for a control point.
   * @param N12 Contribution to normal equations matrix for images and target body.
   * @param n2 The right hand side vector for the point on the body.
   * @param nj The output right hand side vector.
   * @param bundleControlPoint The control point that the Q matrixs are NIC vector
   *                           are being formed for.
   *
   * @return bool If the matrices were successfully formed.
   *
   * @see BundleAdjust::formNormalEquations
   */
  bool BundleAdjust::formPointNormals(symmetric_matrix<double, upper>&N22,
                                      SparseBlockColumnMatrix &N12,
                                      vector<double> &n2,
                                      vector<double> &nj,
                                      BundleControlPointQsp &bundleControlPoint) {

    boost::numeric::ublas::bounded_vector<double, 3> &NIC = bundleControlPoint->nicVector();
    SparseBlockRowMatrix &Q = bundleControlPoint->qMatrix();

    NIC.clear();
    Q.zeroBlocks();

    // weighting of 3D point parameters
    boost::numeric::ublas::bounded_vector<double, 3> &weights
        = bundleControlPoint->weights();
    boost::numeric::ublas::bounded_vector<double, 3> &corrections
        = bundleControlPoint->corrections();

    if (weights(0) > 0.0) {
      N22(0,0) += weights(0);
      n2(0) += (-weights(0) * corrections(0));
      m_bundleResults.incrementNumberConstrainedPointParameters(1);
    }

    if (weights(1) > 0.0) {
      N22(1,1) += weights(1);
      n2(1) += (-weights(1) * corrections(1));
      m_bundleResults.incrementNumberConstrainedPointParameters(1);
    }

    if (weights(2) > 0.0) {
      N22(2,2) += weights(2);
      n2(2) += (-weights(2) * corrections(2));
      m_bundleResults.incrementNumberConstrainedPointParameters(1);
    }

    // invert N22
    invert3x3(N22);

    // save upper triangular covariance matrix for error propagation
    SurfacePoint SurfacePoint = bundleControlPoint->adjustedSurfacePoint();
    SurfacePoint.SetSphericalMatrix(N22);
    bundleControlPoint->setAdjustedSurfacePoint(SurfacePoint);

    // form Q (this is N22{-1} * N12{T})
    productATransB(N22, N12, Q);

    // form product of N22(inverse) and n2; store in NIC
    NIC = prod(N22, n2);

    // accumulate -R directly into reduced normal equations
    productAB(N12, Q);

    // accumulate -nj
    accumProductAlphaAB(-1.0, Q, n2, nj);

    return true;
  }


  /**
   * Apply weighting for spacecraft position, velocity, acceleration and camera angles, angular
   * velocities, angular accelerations if so stipulated (legalese).
   *
   * @param n1 The right hand side vector for the camera and the target body.
   * @param nj The right hand side vector
   *
   * @return bool If the weights were successfully applied.
   *
   * @throws IException::Programmer "In BundleAdjust::formWeightedNormals(): target body normals
   *                                 matrix block is null."
   * @throws IException::Programmer "In BundleAdjust::formWeightedNormals(): position segment
   *                                 normals matrix block is null."
   * @throws IException::Programmer "In BundleAdjust::formWeightedNormals(): pointing segment
   *                                 normals matrix block is null."
   *
   * @see BundleAdjust::formNormalEquations
   */
  bool BundleAdjust::formWeightedNormals(compressed_vector<double> &n1,
                                         vector<double> &nj) {

    m_bundleResults.resetNumberConstrainedImageParameters();

    int n = 0;
    int blockIndex = 0;

    if (m_bundleSettings->solveTargetBody()) {
      LinearAlgebra::Matrix *diagonalBlock = m_sparseNormals.getBlock(0, 0);
      if (!diagonalBlock) {
        QString msg = "In BundleAdjust::formWeightedNormals(): target body matrix block is null.\n";
        throw IException(IException::Programmer, msg, _FILEINFO_);
      }

      // get parameter weights for target body
      vector<double> weights = m_bundleTargetBody->parameterWeights();
      vector<double> corrections = m_bundleTargetBody->parameterCorrections();

      for (size_t i = 0; i < diagonalBlock->size1(); i++) {
        if (weights[i] > 0.0) {
          (*diagonalBlock)(i,i) += weights[i];
          nj[n] -= weights[i] * corrections(i);
          m_bundleResults.incrementNumberConstrainedTargetParameters(1);
        }
        n++;
      }
      blockIndex = 1;
    }

    for (int i = 0; i < m_bundleObservations.size(); i++) {

      BundleObservationQsp observation = m_bundleObservations.at(i);

      // get parameter weights and corrections for this observation
      LinearAlgebra::Vector weights = observation->parameterWeights();
      LinearAlgebra::Vector corrections = observation->parameterCorrections();

      // loop over position segments
      int weightIndex = 0;
      int positionSegments = observation->numberPolynomialPositionSegments();
      int pointingSegments = observation->numberPolynomialPointingSegments();
      int totalSegments = observation->numberPolynomialSegments();
      for (int j = 0; j < positionSegments; j++) {
        LinearAlgebra::Matrix *diagonalBlock = m_sparseNormals.getBlock(blockIndex, blockIndex);
        if (!diagonalBlock) {
          QString msg = "In BundleAdjust::formWeightedNormals(): "
                        "position segment normals matrix block is null.\n";
          throw IException(IException::Programmer, msg, _FILEINFO_);
        }

        for (size_t k = 0; k < diagonalBlock->size1(); k++) {
          if (weights[weightIndex] > 0.0) {
            (*diagonalBlock)(k,k) += weights[weightIndex];
            nj[n] -= weights[weightIndex] * corrections(weightIndex);
            m_bundleResults.incrementNumberConstrainedImageParameters(1);
          }
          weightIndex++;
          n++;
        }
        blockIndex++;
      }

      // loop over pointing segments
      if (pointingSegments > 0) {
        for (int j = positionSegments; j < totalSegments; j++) {
          LinearAlgebra::Matrix *diagonalBlock = m_sparseNormals.getBlock(blockIndex, blockIndex);
          if (!diagonalBlock) {
            QString msg = "In BundleAdjust::formWeightedNormals(): "
                          "pointing segment normals matrix block is null.\n";
            throw IException(IException::Programmer, msg, _FILEINFO_);
          }

          for (size_t k = 0; k < diagonalBlock->size1(); k++) {
            if (weights[weightIndex] > 0.0) {
              (*diagonalBlock)(k,k) += weights[weightIndex];
              nj[n] -= weights[weightIndex] * corrections(weightIndex);
              m_bundleResults.incrementNumberConstrainedImageParameters(1);
            }
            weightIndex++;
            n++;
          }
          blockIndex++;
        }
      }
    }

    // add n1 to nj
    nj += n1;

    return true;
  }


  /**
   * Add piecewise polynomial continuity constraints to normals equations
   *
   * @todo Do we need a general flag indicating there are time-dependent observations in the bundle
   *       that require application of piecewise polynomial continuity constraints?
   *       e.g. if all images are framing, we won't be applying
   *
   */
  void BundleAdjust::applyPolynomialContinuityConstraints() {

    int t = 0;

    LinearAlgebra::Vector continuityRHS;

    for (int i = 0; i < m_bundleObservations.size(); i++) {

      // get observation corresponding to diagonal block i
      // TODO: would it be advantageous for BundleObservation to contain a Qsp to its corresponding
      //       diagonal matrix block? Or for all blocks that correspond to the observation?
      // (Ken 2017-07-18 - maybe)
      BundleObservationQsp observation = m_bundleObservations.at(i);

      // skip if we aren't applying continuity constraints for this observation
      if (observation->numberContinuityConstraints() <= 0) {
        continue;
      }

      bool solveForPosition =
          (observation->solveSettings()->instrumentPositionSolveOption() >
           BundleObservationSolveSettings::PositionOnly) ? true : false;

      bool solveForPointing =
          (observation->solveSettings()->instrumentPointingSolveOption() >
           BundleObservationSolveSettings::AnglesOnly) ? true : false;

      int positionSegments = observation->numberPolynomialPositionSegments();
      int pointingSegments = observation->numberPolynomialPointingSegments();
      int startBlock = observation->normalsMatrixStartBlock();

      SparseBlockMatrix ccSpkBlock;
      SparseBlockMatrix ccCkBlock;
      if (solveForPosition) {
        ccSpkBlock = observation->continuityContraintSpkMatrix();
      }

      if (solveForPointing) {
        ccCkBlock = observation->continuityContraintCkMatrix();
      }

      // handle position blocks
      if (solveForPosition && positionSegments > 1) {
        for (int j = 0; j < positionSegments; j++) {

          int t = j+startBlock;

          LinearAlgebra::Matrix *block = m_sparseNormals.getBlock(t, t);

          *block += (*(*ccSpkBlock[j])[j]);

          if (j > 0) {
            int positionPartials = observation->numberPositionParametersPerSegment();
            m_sparseNormals.insertMatrixBlock(t, t-1, positionPartials, positionPartials);
            block = m_sparseNormals.getBlock(t, t-1);

            *block += (*(*ccSpkBlock[j])[j-1]);
          }
        }
      }

      // handle pointing blocks
      if (solveForPointing && pointingSegments > 1) {
        for (int j = 0; j < pointingSegments; j++) {

          int t = j+startBlock+positionSegments;

          LinearAlgebra::Matrix *block = m_sparseNormals.getBlock(t, t);

          *block += (*(*ccCkBlock[j])[j]);

          if (j > 0) {
            int pointingPartials = observation->numberPointingParametersPerSegment();
            m_sparseNormals.insertMatrixBlock(t, t-1, pointingPartials, pointingPartials);
            block = m_sparseNormals.getBlock(t, t-1);
            *block += (*(*ccCkBlock[j])[j-1]);
          }
        }
      }

      // add contribution from continuity constraints into m_RHS
      continuityRHS = observation->continuityRHS();

      int numParameters = observation->numberParameters();
      for (int j = 0; j < numParameters; j++) {
        m_RHS(j+t) += continuityRHS(j);
      }

      t += numParameters;

      continuityRHS.clear();
    }
  }


  /**
   *
   * Adding range constraint between laser altimeter ground point and camera station
   *
   * @author 2018-04-12 Ken Edmundson
   *
   * @internal
   *   @history 2018-04-12 Ken Edmundson - Original version
   */
  bool BundleAdjust::applyLidarRangeConstraint(LinearAlgebra::MatrixUpperTriangular& N22,
                                               SparseBlockColumnMatrix& N12,
                                               LinearAlgebra::VectorCompressed& n1,
                                               LinearAlgebra::Vector& n2,
                                               int numberImagePartials,
                                               BundleMeasureQsp measure,
                                               BundleControlPointQsp point) {
    int i;

    if (!point->id().contains("Lidar")) {
      return false;
    }

    QString cubeSerialNumber = measure->cubeSerialNumber();

    if (!((LidarControlPoint*)point->rawControlPoint())->isSimultaneous(cubeSerialNumber)) {
      return false;
    }

    double range = ((LidarControlPoint*)point->rawControlPoint())->range();
    double sigmaRange = ((LidarControlPoint*)point->rawControlPoint())->sigmaRange();

    int imageIndex = measure->positionNormalsBlockIndex();

    LinearAlgebra::Matrix coeff_range_image(1,numberImagePartials);
    LinearAlgebra::Matrix coeff_range_point3D(1,3);
    LinearAlgebra::Vector coeff_range_RHS(1);

    coeff_range_image.clear();
    coeff_range_point3D.clear();
    coeff_range_RHS.clear();

//    std::cout << "image" << std::endl << coeff_range_image << std::endl;
//    std::cout << "point" << std::endl << coeff_range_point3D << std::endl;
//    std::cout << "rhs" << std::endl << coeff_range_RHS << std::endl;

    // compute partial derivatives for camstation-to-range point condition

    // get ground point in body-fixed coordinates
    SurfacePoint adjustedSurfacePoint =
        measure->parentControlPoint()->rawControlPoint()->GetAdjustedSurfacePoint();
    double xPoint  = adjustedSurfacePoint.GetX().kilometers();
    double yPoint  = adjustedSurfacePoint.GetY().kilometers();
    double zPoint  = adjustedSurfacePoint.GetZ().kilometers();

    // get spacecraft position in J2000 coordinates
    std::vector<double> CameraJ2KXYZ(3);
    CameraJ2KXYZ = measure->camera()->instrumentPosition()->Coordinate();
    double xCameraJ2K  = CameraJ2KXYZ[0];
    double yCameraJ2K  = CameraJ2KXYZ[1];
    double zCameraJ2K  = CameraJ2KXYZ[2];

    // get spacecraft position in body-fixed coordinates
    std::vector<double> CameraBodyFixedXYZ(3);

    // "InstrumentPosition()->Coordinate()" returns the instrument coordinate in J2000;
    // then the body rotation "ReferenceVector" rotates that into body-fixed coordinates
    CameraBodyFixedXYZ = measure->camera()->bodyRotation()->ReferenceVector(CameraJ2KXYZ);
    double xCamera  = CameraBodyFixedXYZ[0];
    double yCamera  = CameraBodyFixedXYZ[1];
    double zCamera  = CameraBodyFixedXYZ[2];

    // computed distance between spacecraft and point
    double dX = xCamera - xPoint;
    double dY = yCamera - yPoint;
    double dZ = zCamera - zPoint;
    double computed_distance = sqrt(dX*dX+dY*dY+dZ*dZ);

    // observed distance - computed distance
    double observed_computed = range - computed_distance;

    // get matrix that rotates spacecraft from J2000 to body-fixed
    std::vector<double> matrix_Target_to_J2K;
    matrix_Target_to_J2K = measure->camera()->bodyRotation()->Matrix();

    double m11 = matrix_Target_to_J2K[0];
    double m12 = matrix_Target_to_J2K[1];
    double m13 = matrix_Target_to_J2K[2];
    double m21 = matrix_Target_to_J2K[3];
    double m22 = matrix_Target_to_J2K[4];
    double m23 = matrix_Target_to_J2K[5];
    double m31 = matrix_Target_to_J2K[6];
    double m32 = matrix_Target_to_J2K[7];
    double m33 = matrix_Target_to_J2K[8];

    // partials w/r to image
    // auxiliaries
    double a1 = m11*xCameraJ2K + m12*yCameraJ2K + m13*zCameraJ2K - xPoint;
    double a2 = m21*xCameraJ2K + m22*yCameraJ2K + m23*zCameraJ2K - yPoint;
    double a3 = m31*xCameraJ2K + m32*yCameraJ2K + m33*zCameraJ2K - zPoint;

    coeff_range_image(0,0) = (m11*a1 + m21*a2 + m31*a3)/computed_distance;
    coeff_range_image(0,1) = (m12*a1 + m22*a2 + m32*a3)/computed_distance;
    coeff_range_image(0,2) = (m13*a1 + m23*a2 + m33*a3)/computed_distance;

//    std::cout << coeff_range_image << std::endl;

    // partials w/r to point
    double lat    = adjustedSurfacePoint.GetLatitude().radians();
    double lon    = adjustedSurfacePoint.GetLongitude().radians();
    double radius = adjustedSurfacePoint.GetLocalRadius().kilometers();

    double sinlat = sin(lat);
    double coslat = cos(lat);
    double sinlon = sin(lon);
    double coslon = cos(lon);

    coeff_range_point3D(0,0) = radius*(sinlat*coslon*a1 + sinlat*sinlon*a2 - coslat*a3)/computed_distance;
    coeff_range_point3D(0,1) = radius*(coslat*sinlon*a1 - coslat*coslon*a2)/computed_distance;
    coeff_range_point3D(0,2) = -(coslat*coslon*a1 + coslat*sinlon*a2 + sinlat*a3)/computed_distance;

    // right hand side
    coeff_range_RHS(0) = observed_computed;

    // multiply coefficients by observation weight
    double dObservationWeight = 1.0/(sigmaRange*0.001); // converting sigma from meters to km
    coeff_range_image   *= dObservationWeight;
    coeff_range_point3D *= dObservationWeight;
    coeff_range_RHS     *= dObservationWeight;

    // form matrices to be added to normal equation auxiliaries
    static vector<double> n1_image(numberImagePartials);
    n1_image.clear();

    // form N11 for the condition partials for image
//    static symmetric_matrix<double, upper> N11(numberImagePartials);
//    N11.clear();

//    std::cout << "N11" << std::endl << N11 << std::endl;

//    std::cout << "image" << std::endl << coeff_range_image << std::endl;
//    std::cout << "point" << std::endl << coeff_range_point3D << std::endl;
//    std::cout << "rhs" << std::endl << coeff_range_RHS << std::endl;

//    N11 = prod(trans(coeff_range_image), coeff_range_image);

//    std::cout << "N11" << std::endl << N11 << std::endl;

    int t = numberImagePartials * imageIndex;

    // insert submatrix at column, row
//    m_sparseNormals.insertMatrixBlock(imageIndex, imageIndex, numberImagePartials,
//                                      numberImagePartials);

    (*(*m_sparseNormals[imageIndex])[imageIndex])
        += prod(trans(coeff_range_image), coeff_range_image);

//    std::cout << (*(*m_sparseNormals[imageIndex])[imageIndex]) << std::endl;

    // form N12_Image
//    static matrix<double> N12_Image(numberImagePartials, 3);
//    N12_Image.clear();

//    N12_Image = prod(trans(coeff_range_image), coeff_range_point3D);

//    std::cout << "N12_Image" << std::endl << N12_Image << std::endl;

    // insert N12_Image into N12
//    N12.insertMatrixBlock(imageIndex, numberImagePartials, 3);
    *N12[imageIndex] += prod(trans(coeff_range_image), coeff_range_point3D);

//  printf("N12\n");
//  std::cout << N12 << std::endl;

    // form n1
    n1_image = prod(trans(coeff_range_image), coeff_range_RHS);

//  std::cout << "n1_image" << std::endl << n1_image << std::endl;

    // insert n1_image into n1
    for (i = 0; i < numberImagePartials; i++)
      n1(i + t) += n1_image(i);

    // form N22
    N22 += prod(trans(coeff_range_point3D), coeff_range_point3D);

//  std::cout << "N22" << std::endl << N22 << std::endl;
//  std::cout << "n2" << std::endl << n2 << std::endl;

    // form n2
    n2 += prod(trans(coeff_range_point3D), coeff_range_RHS);

//  std::cout << "n2" << std::endl << n2 << std::endl;

    m_numLidarConstraints++;

    return true;
  }


  /**
   * Perform the matrix multiplication Q = N22 x N12(transpose)
   *
   * @param N22 A symmetric matrix
   * @param N12 A sparse block matrix
   * @param Q The output sparse block matrix
   *
   * @see BundleAdjust::formPointNormals
   */
  bool BundleAdjust::productATransB(symmetric_matrix <double,upper> &N22,
                                    SparseBlockColumnMatrix &N12,
                                    SparseBlockRowMatrix &Q) {

    QMapIterator< int, LinearAlgebra::Matrix * > N12it(N12);

    while ( N12it.hasNext() ) {
      N12it.next();

      int rowIndex = N12it.key();

      // insert submatrix in Q at block "rowIndex"
      Q.insertMatrixBlock(rowIndex, 3, N12it.value()->size1());

      *(Q[rowIndex]) = prod(N22,trans(*(N12it.value())));
    }

    return true;
  }


  /**
   * Perform the matrix multiplication C = N12 x Q.
   * The result, C, is stored in m_sparseNormals.
   *
   * @param N12 A sparse block matrix.
   * @param Q A sparse block matrix
   *
   * @see BundleAdjust::formPointNormals
   */
  void BundleAdjust::productAB(SparseBlockColumnMatrix &N12,
                               SparseBlockRowMatrix &Q) {
    // iterators for N12 and Q
    QMapIterator<int, LinearAlgebra::Matrix*> N12it(N12);
    QMapIterator<int, LinearAlgebra::Matrix*> Qit(Q);

    // now multiply blocks and subtract from m_sparseNormals
    while ( N12it.hasNext() ) {
      N12it.next();

      int rowIndex = N12it.key();
      LinearAlgebra::Matrix *N12block = N12it.value();

      while ( Qit.hasNext() ) {
        Qit.next();

        int columnIndex = Qit.key();

        if ( rowIndex > columnIndex ) {
          continue;
        }

        LinearAlgebra::Matrix *Qblock = Qit.value();

        // insert submatrix at column, row
        m_sparseNormals.insertMatrixBlock(columnIndex, rowIndex,
                                          N12block->size1(), Qblock->size2());

        (*(*m_sparseNormals[columnIndex])[rowIndex]) -= prod(*N12block,*Qblock);
      }
      Qit.toFront();
    }
  }


  /**
   * Performs the matrix multiplication nj = nj + alpha (Q x n2).
   *
   * @param alpha A constant multiplier.
   * @param Q A sparse block matrix.
   * @param n2 A vector.
   * @param nj The output accumulation vector.
   *
   * @see BundleAdjust::formPointNormals
   */
  void BundleAdjust::accumProductAlphaAB(double alpha,
                                         SparseBlockRowMatrix &Q,
                                         vector<double> &n2,
                                         vector<double> &nj) {

    if (alpha == 0.0) {
      return;
    }

    int numParams;

    QMapIterator<int, LinearAlgebra::Matrix*> Qit(Q);

    while ( Qit.hasNext() ) {
      Qit.next();

      int columnIndex = Qit.key();
      LinearAlgebra::Matrix *Qblock = Qit.value();

      LinearAlgebra::Vector blockProduct = prod(trans(*Qblock),n2);

      numParams = m_sparseNormals.at(columnIndex)->startColumn();

      for (unsigned i = 0; i < blockProduct.size(); i++) {
        nj(numParams+i) += alpha*blockProduct(i);
      }
    }
  }


  /**
   * Compute the solution to the normal equations using the CHOLMOD library.
   *
   * @return bool If the solution was successfully computed.
   *
   * @throws IException::Programmer "CHOLMOD: Failed to load Triplet matrix"
   *
   * @see BundleAdjust::solveCholesky
   */
  bool BundleAdjust::solveSystem() {

    // load cholmod triplet
    if ( !loadCholmodTriplet() ) {
      QString msg = "CHOLMOD: Failed to load Triplet matrix";
      throw IException(IException::Programmer, msg, _FILEINFO_);
    }

    // convert triplet to sparse matrix
    m_cholmodNormal = cholmod_triplet_to_sparse(m_cholmodTriplet,
                                                m_cholmodTriplet->nnz,
                                                &m_cholmodCommon);

    // analyze matrix
    // TODO should we analyze just 1st iteration?
    m_L = cholmod_analyze(m_cholmodNormal, &m_cholmodCommon);

    // create cholmod cholesky factor
    // CHOLMOD will choose LLT or LDLT decomposition based on the characteristics of the matrix.
    cholmod_factorize(m_cholmodNormal, m_L, &m_cholmodCommon);

    // check for "matrix not positive definite" error
    if (m_cholmodCommon.status == CHOLMOD_NOT_POSDEF) {
      QString msg = "Matrix NOT positive-definite: failure at column " + toString((int) m_L->minor);
    throw IException(IException::User, msg, _FILEINFO_);
      error(msg);
      emit(finished());
      return false;
    }

    // cholmod solution and right-hand side vectors
    cholmod_dense *x, *b;

    // initialize right-hand side vector
    b = cholmod_zeros(m_cholmodNormal->nrow, 1, m_cholmodNormal->xtype, &m_cholmodCommon);

    // copy right-hand side vector into b
    double *px = (double*)b->x;
    for (int i = 0; i < m_rank; i++) {
      px[i] = m_RHS[i];
    }

    // cholmod solve
    x = cholmod_solve(CHOLMOD_A, m_L, b, &m_cholmodCommon);

    // copy solution vector x out into m_imageSolution
    double *sx = (double*)x->x;
    for (int i = 0; i < m_rank; i++) {
      m_imageSolution[i] = sx[i];
    }

    // free cholmod structures
    cholmod_free_sparse(&m_cholmodNormal, &m_cholmodCommon);
    cholmod_free_dense(&b, &m_cholmodCommon);
    cholmod_free_dense(&x, &m_cholmodCommon);

    return true;
  }


  /**
   * @brief Load sparse normal equations matrix into CHOLMOD triplet.
   *
   * Blocks from the sparse block normal matrix are loaded into a CHOLMOD triplet.
   * Before the triplet can be used with CHOLMOD, it must be converted to a
   * CHOLMOD sparse matrix via cholmod_triplet_to_sparse.
   *
   * @return bool If the triplet was successfully formed.
   *
   * @see BundleAdjust::solveSystem
   */
  bool BundleAdjust::loadCholmodTriplet() {
    if ( m_iteration == 1 ) {
      int numElements = m_sparseNormals.numberOfElements();
      m_cholmodTriplet = cholmod_allocate_triplet(m_rank, m_rank, numElements,
                                                  -1, CHOLMOD_REAL, &m_cholmodCommon);

      if ( !m_cholmodTriplet ) {
        outputBundleStatus("\nTriplet allocation failure\n");
        return false;
      }

      m_cholmodTriplet->nnz = 0;
    }

    int *tripletColumns = (int*) m_cholmodTriplet->i;
    int *tripletRows = (int*) m_cholmodTriplet->j;
    double *tripletValues = (double*)m_cholmodTriplet->x;

    double entryValue;

    int numEntries = 0;

    int numBlockcolumns = m_sparseNormals.size();
    for (int columnIndex = 0; columnIndex < numBlockcolumns; columnIndex++) {

      SparseBlockColumnMatrix *normalsColumn = m_sparseNormals[columnIndex];

      if ( !normalsColumn ) {
        QString status = "\nSparseBlockColumnMatrix retrieval failure at column " + 
                         QString::number(columnIndex);
        outputBundleStatus(status);
        return false;
      }

      int numLeadingColumns = normalsColumn->startColumn();

      QMapIterator< int, LinearAlgebra::Matrix * > it(*normalsColumn);

      while ( it.hasNext() ) {
        it.next();

        int rowIndex = it.key();

        // note: as the normal equations matrix is symmetric, the # of leading rows for a block is
        //       equal to the # of leading columns for a block column at the "rowIndex" position
        int numLeadingRows = m_sparseNormals.at(rowIndex)->startColumn();

        LinearAlgebra::Matrix *normalsBlock = it.value();
        if ( !normalsBlock ) {
          QString status = "\nmatrix block retrieval failure at column ";
          status.append(columnIndex);
          status.append(", row ");
          status.append(rowIndex);
          outputBundleStatus(status);
          status = "Total # of block columns: " + QString::number(numBlockcolumns);
          outputBundleStatus(status);
          status = "Total # of blocks: " + QString::number(m_sparseNormals.numberOfBlocks());
          outputBundleStatus(status);
          return false;
        }

        if ( columnIndex == rowIndex )  {   // diagonal block (upper-triangular but stored square)
          for (unsigned ii = 0; ii < normalsBlock->size1(); ii++) {
            for (unsigned jj = ii; jj < normalsBlock->size2(); jj++) {
              entryValue = normalsBlock->at_element(ii,jj);
                int entryColumnIndex = jj + numLeadingColumns;
                int entryRowIndex = ii + numLeadingRows;

                if ( m_iteration == 1 ) {
                  tripletColumns[numEntries] = entryColumnIndex;
                  tripletRows[numEntries] = entryRowIndex;
                  m_cholmodTriplet->nnz++;
                }

                tripletValues[numEntries] = entryValue;

                numEntries++;
            }
          }
        }
        else {                // off-diagonal block (square)
          for (unsigned ii = 0; ii < normalsBlock->size1(); ii++) {
            for (unsigned jj = 0; jj < normalsBlock->size2(); jj++) {
              entryValue = normalsBlock->at_element(ii,jj);
                int entryColumnIndex = jj + numLeadingColumns;
                int entryRowIndex = ii + numLeadingRows;

                if ( m_iteration ==1 ) {
                  tripletColumns[numEntries] = entryRowIndex;
                  tripletRows[numEntries] = entryColumnIndex;
                  m_cholmodTriplet->nnz++;
                }

                tripletValues[numEntries] = entryValue;

                numEntries++;
            }
          }
        }
      }
    }

    return true;
  }


  /**
   * Dedicated quick inverse of 3x3 matrix
   *
   * @param m The 3x3 matrix to invert.  Overwritten with the inverse.
   *
   * @return bool If the matrix was inverted.
   *                 False usually means the matrix is not invertible.
   *
   * @see BundleAdjust::formPointNormals
   *
   * @todo Move to LinearAlgebra
   */
  bool BundleAdjust::invert3x3(LinearAlgebra::MatrixUpperTriangular &m) {
    double det;
    double den;

    boost::numeric::ublas::symmetric_matrix< double, upper > c = m;

    den = m(0, 0) * (m(1, 1) * m(2, 2) - m(1, 2) * m(2, 1))
          - m(0, 1) * (m(1, 0) * m(2, 2) - m(1, 2) * m(2, 0))
          + m(0, 2) * (m(1, 0) * m(2, 1) - m(1, 1) * m(2, 0));

    // check for divide by zero
    if (fabs(den) < 1.0e-100) {
      return false;
    }

    det = 1.0 / den;

    m(0, 0) = (c(1, 1) * c(2, 2) - c(1, 2) * c(2, 1)) * det;
    m(0, 1) = (c(0, 2) * c(2, 1) - c(0, 1) * c(2, 2)) * det;
    m(0, 2) = (c(0, 1) * c(1, 2) - c(0, 2) * c(1, 1)) * det;
    m(1, 1) = (c(0, 0) * c(2, 2) - c(0, 2) * c(2, 0)) * det;
    m(1, 2) = (c(0, 2) * c(1, 0) - c(0, 0) * c(1, 2)) * det;
    m(2, 2) = (c(0, 0) * c(1, 1) - c(0, 1) * c(1, 0)) * det;

    return true;
  }


  /**
   * Compute partial derivatives and weighted residuals for a measure.
   * coeffTarget, coeffImagePosition, coeffImagePointing, coeffPoint3D, and coeffRHS will be filled
   * with the different partial derivatives.
   *
   * @param coeffTarget Target body partial derivatives matrix.
   * @param coeffImagePosition Camera position partial derivatives.
   * @param coeffImagePointing Camera pointing partial derivatives.
   * @param coeffPoint3D Control point lat, lon, and radius partial derivatives.
   * @param coeffRHS Measure right hand side vector.
   * @param measure QSharedPointer to BundleMeasure that partials are being computed for.
   *
   * @return bool If the partials were successfully computed.
   *
   * @throws IException::User "Unable to map apriori surface point for measure"
   */
  bool BundleAdjust::computePartials(LinearAlgebra::Matrix &coeffTarget,
                                     LinearAlgebra::Matrix &coeffImagePosition,
                                     LinearAlgebra::Matrix &coeffImagePointing,
                                     LinearAlgebra::Matrix &coeffPoint3D,
                                     LinearAlgebra::Vector &coeffRHS,
                                     BundleMeasureQsp measure) {
    // additional vectors
    std::vector<double> lookBWRTLat;
    std::vector<double> lookBWRTLon;
    std::vector<double> lookBWRTRad;

    Camera *measureCamera = NULL;

    double measuredX, computedX, measuredY, computedY;
    double deltaX, deltaY;

    measureCamera = measure->camera();

    // clear partial derivative matrices and vectors
    if (m_bundleSettings->solveTargetBody()) {
      coeffTarget.clear();
    }

    coeffImagePosition.clear();
    coeffImagePointing.clear();
    coeffPoint3D.clear();
    coeffRHS.clear();

    // no need to call SetImage for framing camera ( CameraType  = 0 )
    if (measureCamera->GetCameraType() != 0) {
      // Set the Spice to the measured point
      // TODO - can we explain this better?
      measure->setImage();
    }

    // we set the measures polynomial segment indices and position and pointing matrix blocks
    // once only, in the first iteration.
    // NOTE: for time dependent sensors, Camera::SetImage MUST be called prior to
    // setPolySegmentIndices
    // TODO: should we do this in initialization? But SetImage would have to be called there for
    // time dependent sensors.
    if (m_iteration == 1) {
      measure->setPolySegmentIndices();
      if (m_bundleSettings->solveTargetBody()) {
        measure->setNormalsBlockIndices(1);
      }
      else {
        measure->setNormalsBlockIndices();
      }
    }

    BundleControlPoint *point = measure->parentControlPoint();
    SurfacePoint surfacePoint = point->adjustedSurfacePoint();

    // Compute the look vector in instrument coordinates based on time of observation and apriori
    // lat/lon/radius
    if (!(measureCamera->GroundMap()->GetXY(surfacePoint, &computedX, &computedY))) {
      QString msg = "Unable to map apriori surface point for measure ";
      msg += measure->cubeSerialNumber() + " on point " + point->id() + " into focal plane";
      throw IException(IException::User, msg, _FILEINFO_);
    }

    // partials for fixed point w/r lat, long, radius in Body-Fixed
    lookBWRTLat = measureCamera->GroundMap()->PointPartial(surfacePoint,
                                                           CameraGroundMap::WRT_Latitude);
    lookBWRTLon = measureCamera->GroundMap()->PointPartial(surfacePoint,
                                                           CameraGroundMap::WRT_Longitude);
    lookBWRTRad = measureCamera->GroundMap()->PointPartial(surfacePoint,
                                                           CameraGroundMap::WRT_Radius);

    int index = 0;
    if (m_bundleSettings->solveTargetBody()) {
      if (m_bundleSettings->solvePoleRA()) {
        measureCamera->GroundMap()->GetdXYdTOrientation(SpiceRotation::WRT_RightAscension, 0,
                                                        &coeffTarget(0, index),
                                                        &coeffTarget(1, index));
        index++;
      }

      if (m_bundleSettings->solvePoleRAVelocity()) {
        measureCamera->GroundMap()->GetdXYdTOrientation(SpiceRotation::WRT_RightAscension, 1,
                                                        &coeffTarget(0, index),
                                                        &coeffTarget(1, index));
        index++;
      }

      if (m_bundleSettings->solvePoleDec()) {
        measureCamera->GroundMap()->GetdXYdTOrientation(SpiceRotation::WRT_Declination, 0,
                                                        &coeffTarget(0, index),
                                                        &coeffTarget(1, index));
        index++;
      }

      if (m_bundleSettings->solvePoleDecVelocity()) {
        measureCamera->GroundMap()->GetdXYdTOrientation(SpiceRotation::WRT_Declination, 1,
                                                        &coeffTarget(0, index),
                                                        &coeffTarget(1, index));
        index++;
      }

      if (m_bundleSettings->solvePM()) {
        measureCamera->GroundMap()->GetdXYdTOrientation(SpiceRotation::WRT_Twist, 0,
                                                        &coeffTarget(0, index),
                                                        &coeffTarget(1, index));
        index++;
      }

      if (m_bundleSettings->solvePMVelocity()) {
        measureCamera->GroundMap()->GetdXYdTOrientation(SpiceRotation::WRT_Twist, 1,
                                                        &coeffTarget(0, index),
                                                        &coeffTarget(1, index));
        index++;
      }

      if (m_bundleTargetBody->solveMeanRadius()) {
        std::vector<double> lookBWRTMeanRadius =
            measureCamera->GroundMap()->MeanRadiusPartial(surfacePoint,
                                                          m_bundleTargetBody->meanRadius());

        measureCamera->GroundMap()->GetdXYdPoint(lookBWRTMeanRadius, &coeffTarget(0, index),
                                                 &coeffTarget(1, index));
        index++;
      }

      if (m_bundleTargetBody->solveTriaxialRadii()) {

        std::vector<double> lookBWRTRadiusA =
            measureCamera->GroundMap()->EllipsoidPartial(surfacePoint,
                                                         CameraGroundMap::WRT_MajorAxis);

        measureCamera->GroundMap()->GetdXYdPoint(lookBWRTRadiusA, &coeffTarget(0, index),
                                                 &coeffTarget(1, index));
        index++;

        std::vector<double> lookBWRTRadiusB =
            measureCamera->GroundMap()->EllipsoidPartial(surfacePoint,
                                                         CameraGroundMap::WRT_MinorAxis);

        measureCamera->GroundMap()->GetdXYdPoint(lookBWRTRadiusB, &coeffTarget(0, index),
                                                 &coeffTarget(1, index));
        index++;

        std::vector<double> lookBWRTRadiusC =
            measureCamera->GroundMap()->EllipsoidPartial(surfacePoint,
                                                         CameraGroundMap::WRT_PolarAxis);

        measureCamera->GroundMap()->GetdXYdPoint(lookBWRTRadiusC, &coeffTarget(0, index),
                                                 &coeffTarget(1, index));
        index++;
      }
    }

    measure->parentBundleObservation()->computePartials(coeffImagePosition, coeffImagePointing);

    // partials for 3D point
    measureCamera->GroundMap()->GetdXYdPoint(lookBWRTLat,
                                             &coeffPoint3D(0, 0),
                                             &coeffPoint3D(1, 0));
    measureCamera->GroundMap()->GetdXYdPoint(lookBWRTLon,
                                             &coeffPoint3D(0, 1),
                                             &coeffPoint3D(1, 1));
    measureCamera->GroundMap()->GetdXYdPoint(lookBWRTRad,
                                             &coeffPoint3D(0, 2),
                                             &coeffPoint3D(1, 2));

    // right-hand side (measured - computed)
    measuredX = measure->focalPlaneMeasuredX();
    measuredY = measure->focalPlaneMeasuredY();

    deltaX = measuredX - computedX;
    deltaY = measuredY - computedY;

    coeffRHS(0) = deltaX;
    coeffRHS(1) = deltaY;

    // residual prob distribution is calculated even if there is no maximum likelihood estimation
    double obsValue = deltaX / measureCamera->PixelPitch();
    m_bundleResults.addResidualsProbabilityDistributionObservation(obsValue);

    obsValue = deltaY / measureCamera->PixelPitch();
    m_bundleResults.addResidualsProbabilityDistributionObservation(obsValue);

    double observationSigma = measure->measureSigma();
    double observationWeightSqrt = measure->measureWeightSqrt();

    if (m_bundleResults.numberMaximumLikelihoodModels()
          > m_bundleResults.maximumLikelihoodModelIndex()) {
      // if maximum likelihood estimation is being used
      double residualR2ZScore
                 = sqrt(deltaX * deltaX + deltaY * deltaY) / observationSigma / sqrt(2.0);
      //dynamically build the cumulative probability distribution of the R^2 residual Z Scores
      m_bundleResults.addProbabilityDistributionObservation(residualR2ZScore);
      int currentModelIndex = m_bundleResults.maximumLikelihoodModelIndex();
      observationWeightSqrt *= m_bundleResults.maximumLikelihoodModelWFunc(currentModelIndex)
                            .sqrtWeightScaler(residualR2ZScore);
    }

    // multiply coefficients by observation weight
    coeffImagePosition *= observationWeightSqrt;
    coeffImagePointing *= observationWeightSqrt;
    coeffPoint3D *= observationWeightSqrt;
    coeffRHS *= observationWeightSqrt;

    if (m_bundleSettings->solveTargetBody()) {
      coeffTarget *= observationWeightSqrt;
    }

    return true;
  }


  /**
   * Apply parameter corrections for current iteration.
   */
  void BundleAdjust::applyParameterCorrections() {
    emit(statusBarUpdate("Updating Parameters"));
    int t = 0;

    // TODO - update target body parameters if in solution
    // note these come before BundleObservation parameters in normal equations matrix
    if (m_bundleSettings->solveTargetBody()) {
      int numTargetBodyParameters = m_bundleTargetBody->numberParameters();

      m_bundleTargetBody->applyParameterCorrections(subrange(m_imageSolution,0,
                                                            numTargetBodyParameters));

      t += numTargetBodyParameters;
    }

    // Update spice for each BundleObservation
    // TODO: can we do this faster by threading with QtConcurrent::run?
    int numObservations = m_bundleObservations.size();
    for (int i = 0; i < numObservations; i++) {
      BundleObservationQsp observation = m_bundleObservations.at(i);

      int numParameters = observation->numberParameters();

      observation->applyParameterCorrections(subrange(m_imageSolution,t,t+numParameters),
                                             m_bundleSettings->solveTargetBody());

      t += numParameters;
    }
        
    // Apply parameter corrections for control points
    // TODO: can we do this faster by threading with QtConcurrent::run?
    m_bundleControlPoints.applyParameterCorrections(m_sparseNormals, m_imageSolution);
  }


  /**
   * This method computes vtpv. The weighted sum of the squares of residuals.
   *
   * @return double Vtpv, the weighted sum of the squares of residuals.
   *
   */
<<<<<<< HEAD
  double BundleAdjust::computeVtpv() {
=======
  double BundleAdjust::computeResiduals() {
    emit(statusBarUpdate("Computing Residuals"));
>>>>>>> 5d3ac014
    double vtpv = 0.0;
    double vtpvControl = 0.0;
    double vtpvImage = 0.0;
    double vtpvRange = 0.0;
    double weight;
    double vx, vy;

    // x, y, and xy residual stats vectors
    Statistics xResiduals;
    Statistics yResiduals;
    Statistics xyResiduals;

    // vtpv for image coordinates
    int numObjectPoints = m_bundleControlPoints.size();

    for (int i = 0; i < numObjectPoints; i++) {

      BundleControlPointQsp point = m_bundleControlPoints.at(i);

      int numMeasures = point->numberOfMeasures();
      for (int j = 0; j < numMeasures; j++) {
        const BundleMeasureQsp measure = point->at(j);

        weight = measure->measureWeightSqrt();
        weight *= weight;

        vx = measure->focalPlaneMeasuredX() - measure->focalPlaneComputedX();
        vy = measure->focalPlaneMeasuredY() - measure->focalPlaneComputedY();

        // TODO: Testing - correct lidar simultaneous measure by it's residual
        if ( point->id().contains("Lidar", Qt::CaseInsensitive) ) {
//          double sample = measure->sample();
//          double line = measure->line();
//          double sampleResidual = measure->sampleResidual();
//          double lineResidual = measure->lineResidual();

          //testing re-backprojection of point

          // get a priori surface point
          SurfacePoint surfacepoint = point->adjustedSurfacePoint();

          double newsamp = 0.0;
          double newline = 0.0;

          if (measure->camera()->SetGround(surfacepoint)) {
            newsamp = measure->camera()->Sample();
            newline = measure->camera()->Line();
          }

          measure->rawMeasure()->SetCoordinate(newsamp, newline);
          Camera* camera = measure->camera();
          camera->SetImage(newsamp,newline);
          double newx = camera->DistortionMap()->UndistortedFocalPlaneX();
          double newy = camera->DistortionMap()->UndistortedFocalPlaneY();
          measure->rawMeasure()->SetFocalPlaneMeasured(newx,newy);
        }

        // if rejected, don't include in statistics
        if (measure->isRejected()) {
          continue;
        }

        xResiduals.AddData(vx);
        yResiduals.AddData(vy);
        xyResiduals.AddData(vx);
        xyResiduals.AddData(vy);

        vtpv += vx * vx * weight + vy * vy * weight;
      }
    }

    // vtpv from constrained point parameters
    vtpvControl = m_bundleControlPoints.vtpvContribution();

    // vtpv from constrained image parameters
    vtpvImage = m_bundleObservations.vtpvContribution();

    // vtpv from constrained target body parameters
    double vtpvTargetBody = 0.0;
    if ( m_bundleTargetBody) {
      vtpvTargetBody = m_bundleTargetBody->vtpv();
    }

    // vtpv from lidar point range constraints
    vtpvRange = m_bundleControlPoints.vtpvRangeContribution();

    vtpv = vtpv + vtpvControl + vtpvImage + vtpvRange + vtpvTargetBody;

    // Compute rms for all image coordinate residuals
    // separately for x, y, then x and y together
    m_bundleResults.setRmsXYResiduals(xResiduals.Rms(), yResiduals.Rms(), xyResiduals.Rms());

    return vtpv;
  }


  /**
   * Compute the residuals for each adjusted point
   * and store adjustment results in m_bundleResults.
   *
   * @return bool If the wrap up was successful.
   */
  bool BundleAdjust::wrapUp() {
    // compute residuals in pixels

    // vtpv for image coordinates
    // TODO: is this necessary? Residuals are computed (and hopefully stored at the end of each
    // iteration. So are we doing this twice?
    for (int i = 0;  i < m_bundleControlPoints.size(); i++) {
      BundleControlPointQsp point = m_bundleControlPoints.at(i);
      point->computeResiduals();
    }

    computeBundleStatistics();

    return true;
  }


  /**
   * @brief Compute rejection limit.
   *
   * Computes the median and the median absolute deviation (M.A.D.) of the residuals.
   * Then, sets the rejection limit in m_bundleResults to median + RejectionMultiplier * M.A.D.
   *
   * @return bool If the rejection limit was successfully computed and set.
   *
   * @TODO should this be in BundleResults?
   *
   * @internal
   *   @history 2016-10-25 Ian Humphrey - "Rejection Limit" is output to std out again immediately
   *                           after "mad." References #4463.
   */
  bool BundleAdjust::computeRejectionLimit() {
      double vx, vy;

      int numResiduals = m_bundleResults.numberObservations() / 2;

      std::vector<double> residuals;

      residuals.resize(numResiduals);

      // load magnitude (squared) of residual vector
      int residualIndex = 0;
      int numObjectPoints = m_bundleControlPoints.size();
      for (int i = 0; i < numObjectPoints; i++) {

          const BundleControlPointQsp point = m_bundleControlPoints.at(i);

          if ( point->isRejected() ) {
            continue;
          }

          int numMeasures = point->numberOfMeasures();
          for (int j = 0; j < numMeasures; j++) {

              const BundleMeasureQsp measure = point->at(j);

              if ( measure->isRejected() ) {
                  continue;
              }

              vx = measure->sampleResidual();
              vy = measure->lineResidual();

              residuals[residualIndex] = sqrt(vx*vx + vy*vy);

              residualIndex++;
          }
      }

      // sort vectors
      std::sort(residuals.begin(), residuals.end());

      double median;
      double medianDev;
      double mad;

      int midpointIndex = numResiduals / 2;

      if ( numResiduals % 2 == 0 ) {
        median = (residuals[midpointIndex - 1] + residuals[midpointIndex]) / 2;
      }
      else {
        median = residuals[midpointIndex];
      }

      // compute M.A.D.
      for (int i = 0; i < numResiduals; i++) {
          residuals[i] = fabs(residuals[i] - median);
      }

      std::sort(residuals.begin(), residuals.end());

      if ( numResiduals % 2 == 0 ) {
        medianDev = (residuals[midpointIndex - 1] + residuals[midpointIndex]) / 2;
      }
      else {
        medianDev = residuals[midpointIndex];
      }

      QString status = "\nmedian deviation: ";
      status.append(QString("%1").arg(medianDev));
      status.append("\n");
      outputBundleStatus(status);
      
      mad = 1.4826 * medianDev;

      status = "\nmad: ";
      status.append(QString("%1").arg(mad));
      status.append("\n");
      outputBundleStatus(status);
      
      m_bundleResults.setRejectionLimit(median
                                        + m_bundleSettings->outlierRejectionMultiplier() * mad);

      status = "\nRejection Limit: ";
      status.append(QString("%1").arg(m_bundleResults.rejectionLimit()));
      status.append("\n");
      outputBundleStatus(status);
      
      return true;
  }


  /**
   * Flags outlier measures and control points.
   *
   * @return bool If the flagging was successful.
   *
   * @todo How should we handle points with few measures.
   */
  bool BundleAdjust::flagOutliers() {
    double vx, vy;
    int numRejected;
    int totalNumRejected = 0;

    int maxResidualIndex;
    double maxResidual;
    double sumSquares;
    double usedRejectionLimit = m_bundleResults.rejectionLimit();

    // TODO What to do if usedRejectionLimit is too low?

    int numComingBack = 0;

    int numObjectPoints = m_bundleControlPoints.size();
    
    outputBundleStatus("\n");
    for (int i = 0; i < numObjectPoints; i++) {
      BundleControlPointQsp point = m_bundleControlPoints.at(i);

      point->zeroNumberOfRejectedMeasures();

      numRejected = 0;
      maxResidualIndex = -1;
      maxResidual = -1.0;

      int numMeasures = point->numberOfMeasures();
      for (int j = 0; j < numMeasures; j++) {

        BundleMeasureQsp measure = point->at(j);

        vx = measure->sampleResidual();
        vy = measure->lineResidual();

        sumSquares = sqrt(vx*vx + vy*vy);

        // measure is good
        if ( sumSquares <= usedRejectionLimit ) {

          // was it previously rejected?
          if ( measure->isRejected() ) {
            QString status = "Coming back in: ";
            status.append(QString("%1").arg(point->id().toLatin1().data()));
            status.append("\r");
            outputBundleStatus(status);
            numComingBack++;
            m_controlNet->DecrementNumberOfRejectedMeasuresInImage(measure->cubeSerialNumber());
          }

          measure->setRejected(false);
          continue;
        }

        // if it's still rejected, skip it
        if ( measure->isRejected() ) {
          numRejected++;
          totalNumRejected++;
          continue;
        }

        if ( sumSquares > maxResidual ) {
          maxResidual = sumSquares;
          maxResidualIndex = j;
        }
      }

      // no observations above the current rejection limit for this 3D point
      if ( maxResidual == -1.0 || maxResidual <= usedRejectionLimit ) {
          point->setNumberOfRejectedMeasures(numRejected);
          continue;
      }

      // this is another kluge - if we only have two observations
      // we won't reject (for now)
      if ((numMeasures - (numRejected + 1)) < 2) {
          point->setNumberOfRejectedMeasures(numRejected);
          continue;
      }

      // otherwise, we have at least one observation
      // for this point whose residual is above the
      // current rejection limit - we'll flag the
      // worst of these as rejected
      BundleMeasureQsp rejected = point->at(maxResidualIndex);
      rejected->setRejected(true);
      numRejected++;
      point->setNumberOfRejectedMeasures(numRejected);
      m_controlNet->IncrementNumberOfRejectedMeasuresInImage(rejected->cubeSerialNumber());
      totalNumRejected++;

      // do we still have sufficient remaining observations for this 3D point?
      if ( ( numMeasures-numRejected ) < 2 ) {
          point->setRejected(true);
          QString status = "Rejecting Entire Point: ";
          status.append(QString("%1").arg(point->id().toLatin1().data()));
          status.append("\r");
          outputBundleStatus(status);
      }
      else
          point->setRejected(false);

    }

    int numberRejectedObservations = 2*totalNumRejected;

    QString status = "\nRejected Observations:";
    status.append(QString("%1").arg(numberRejectedObservations));
    status.append(" (Rejection Limit:");
    status.append(QString("%1").arg(usedRejectionLimit));
    status.append(")\n");
    outputBundleStatus(status);
    
    m_bundleResults.setNumberRejectedObservations(numberRejectedObservations);

    status = "\nMeasures that came back: ";
    status.append(QString("%1").arg(numComingBack));
    status.append("\n");
    outputBundleStatus(status);
         
    return true;
  }


  /**
  * This method returns the image list used in the bundle adjust. If a QList<ImageList *> was passed
  * into the constructor then it uses that list, otherwise it constructs the QList using the
  * m_serialNumberList
  *
  * @return QList<ImageList *> The ImageLists used for the bundle adjust
  */
  QList<ImageList *> BundleAdjust::imageLists() {

    if (m_imageLists.count() > 0) {
      return m_imageLists;
    }
    else if (m_serialNumberList->size() > 0) {
      ImageList *imgList = new ImageList;
      try {
        for (int i = 0; i < m_serialNumberList->size(); i++) {
          Image *image = new Image(m_serialNumberList->fileName(i));
          imgList->append(image);
          image->closeCube();
        }
        m_imageLists.append(imgList);
      }
      catch (IException &e) {
        QString msg = "Invalid image in serial number list\n";
        throw IException(IException::Programmer, msg, _FILEINFO_);
      }
    }
    else {
      QString msg = "No images used in bundle adjust\n";
      throw IException(IException::Programmer, msg, _FILEINFO_);
    }

    return m_imageLists;
  }


  /**
   * Error propagation for solution.
   *
   * @return bool If the error propagation was successful.
   *
   * @throws IException::User "Input data and settings are not sufficiently stable
   *                           for error propagation."
   *
   * @internal
   *   @history 2016-10-05 Ian Humphrey - Updated to check to see if bundle settings is allowing
   *                           us to create the inverse matrix correlation file. References #4315.
   *   @history 2016-10-28 Ian Humphrey - Added extra newline between Error Propagation: Inverse
   *                           Blocking and Filling point covariance messages. References #4463.
   *   @history 2017-11-01 Ken Edmundson - Modified for piecewise polynomial support.
   */
  bool BundleAdjust::errorPropagation() {
    emit(statusBarUpdate("Error Propagation"));
    // free unneeded memory
    cholmod_free_triplet(&m_cholmodTriplet, &m_cholmodCommon);
    cholmod_free_sparse(&m_cholmodNormal, &m_cholmodCommon);

    LinearAlgebra::Matrix T(3, 3);
    double sigmaLat, sigmaLon, sigmaRad;
    double t;

    double sigma0Squared = m_bundleResults.sigma0() * m_bundleResults.sigma0();

    int numObjectPoints = m_bundleControlPoints.size();

    std::string currentTime = iTime::CurrentLocalTime().toLatin1().data();
    
    QString status = "     Time: ";
    status.append(currentTime.c_str());
    status.append("\n\n");
    outputBundleStatus(status); 
    
    // create and initialize array of 3x3 matrices for all object points
    std::vector< symmetric_matrix<double> > pointCovariances(numObjectPoints,
                                                             symmetric_matrix<double>(3));
    for (int d = 0; d < numObjectPoints; d++) {
      pointCovariances[d].clear();
    }

    cholmod_dense *x;        // solution vector
    cholmod_dense *b;        // right-hand side (column vectors of identity)

    b = cholmod_zeros ( m_rank, 1, CHOLMOD_REAL, &m_cholmodCommon );
    double *pb = (double*)b->x;

    double *px = NULL;

    SparseBlockColumnMatrix inverseMatrix;

    // Create unique file name
    FileName matrixFile(m_bundleSettings->outputFilePrefix() + "inverseMatrix.dat");
    //???FileName matrixFile = FileName::createTempFile(m_bundleSettings.outputFilePrefix()
    //???                                               + "inverseMatrix.dat");
    // Create file handle
    QFile matrixOutput(matrixFile.expanded());

    // Check to see if creating the inverse correlation matrix is turned on
    if (m_bundleSettings->createInverseMatrix()) {
      // Open file to write to
      matrixOutput.open(QIODevice::WriteOnly);
    }
    QDataStream outStream(&matrixOutput);

    int i, j, k;
    int columnIndex = 0;
    int numColumns = 0;
    int numBlockColumns = m_sparseNormals.size();
    int observationIndex = -1;
    int sigmaColumn = 0;
    for (i = 0; i < numBlockColumns; i++) {
      // columns in this column block
      SparseBlockColumnMatrix *normalsColumn = m_sparseNormals.at(i);
      if (i == 0) {
        numColumns = normalsColumn->numberOfColumns();
        int numRows = normalsColumn->numberOfRows();
        inverseMatrix.insertMatrixBlock(i, numRows, numColumns);
        inverseMatrix.zeroBlocks();
      }
      else {
        if (normalsColumn->numberOfColumns() == numColumns) {
          int numRows = normalsColumn->numberOfRows();
          inverseMatrix.insertMatrixBlock(i, numRows, numColumns);
          inverseMatrix.zeroBlocks();
        }
        else {
          numColumns = normalsColumn->numberOfColumns();

          // reset inverseMatrix
          inverseMatrix.wipe();

          // insert blocks
          for (j = 0; j < (i+1); j++) {
            SparseBlockColumnMatrix *normalsRow = m_sparseNormals.at(j);
            int numRows = normalsRow->numberOfRows();

            inverseMatrix.insertMatrixBlock(j, numRows, numColumns);
          }
        }
      }

      int localCol = 0;

      // solve for inverse for nCols
      for (j = 0; j < numColumns; j++) {
        if ( columnIndex > 0 ) {
          pb[columnIndex - 1] = 0.0;
        }
        pb[columnIndex] = 1.0;

        x = cholmod_solve ( CHOLMOD_A, m_L, b, &m_cholmodCommon );
        px = (double*)x->x;
        int rp = 0;

        // store solution in corresponding column of inverse
        for (k = 0; k < inverseMatrix.size(); k++) {
          LinearAlgebra::Matrix *matrix = inverseMatrix.value(k);

          int sz1 = matrix->size1();

          for (int ii = 0; ii < sz1; ii++) {
            (*matrix)(ii,localCol) = px[ii + rp];
          }
          rp += matrix->size1();
        }

        columnIndex++;
        localCol++;

        cholmod_free_dense(&x,&m_cholmodCommon);
      }

      // save adjusted target body sigmas if solving for target
      if (m_bundleSettings->solveTargetBody() && i == 0) {
        vector< double > &adjustedSigmas = m_bundleTargetBody->adjustedSigmas();
        matrix< double > *targetCovMatrix = inverseMatrix.value(i);

        for (int z = 0; z < numColumns; z++)
          adjustedSigmas[z] = sqrt((*targetCovMatrix)(z,z))*m_bundleResults.sigma0();
      }
      // save adjusted image sigmas
      else {
        BundleObservationQsp observation;
        if (m_bundleSettings->solveTargetBody()) {
          observation = m_bundleObservations.at(i-1);
          sigmaColumn = 0;
        }
        else {
          // reset sigma column if observation index has changed
          if (normalsColumn->observationIndex() != observationIndex) {
            sigmaColumn = 0;
          }
          observationIndex = normalsColumn->observationIndex();
          observation = m_bundleObservations.at(observationIndex);
        }
        vector< double > &adjustedSigmas = observation->adjustedSigmas();
        matrix< double > *imageCovMatrix = inverseMatrix.value(i);
        for ( int z = 0; z < numColumns; z++) {
          adjustedSigmas[sigmaColumn] = sqrt((*imageCovMatrix)(z,z))*m_bundleResults.sigma0();
          sigmaColumn++;
        }
      }

      // Output the inverse matrix if requested
      if (m_bundleSettings->createInverseMatrix()) {
        outStream << inverseMatrix;
      }

      // now loop over all object points to sum contributions into 3x3 point covariance matrix
      int pointIndex = 0;
      for (j = 0; j < numObjectPoints; j++) {
        emit(pointUpdate(j+1));
        BundleControlPointQsp point = m_bundleControlPoints.at(pointIndex);
        if ( point->isRejected() ) {
          continue;
        }

        // only update point every 100 points
        if (j%100 == 0) {
          QString status = "\rError Propagation: Inverse Block ";
          status.append(QString::number(i+1));
          status.append(" of ");
          status.append(QString::number(numBlockColumns));
          status.append("; Point ");
          status.append(QString::number(j+1));
          status.append(" of ");
          status.append(QString::number(numObjectPoints));
          outputBundleStatus(status);
        }

        // get corresponding Q matrix
        // NOTE: we are getting a reference to the Q matrix stored
        //       in the BundleControlPoint for speed (without the & it is dirt slow)
        SparseBlockRowMatrix &Q = point->qMatrix();

        T.clear();

        // get corresponding point covariance matrix
        boost::numeric::ublas::symmetric_matrix<double> &covariance = pointCovariances[pointIndex];

        // get firstQBlock - index i is the key into Q for firstQBlock
        LinearAlgebra::Matrix *firstQBlock = Q.value(i);
        if (!firstQBlock) {
          pointIndex++;
          continue;
        }

        // iterate over Q
        // secondQBlock is current map value
        QMapIterator< int, LinearAlgebra::Matrix * > it(Q);
        while ( it.hasNext() ) {
          it.next();

          int nKey = it.key();

          if (it.key() > i) {
            break;
          }

          LinearAlgebra::Matrix *secondQBlock = it.value();

          if ( !secondQBlock ) {// should never be NULL
            continue;
          }

          LinearAlgebra::Matrix *inverseBlock = inverseMatrix.value(it.key());

          if ( !inverseBlock ) {// should never be NULL
            continue;
          }

          T = prod(*inverseBlock, trans(*firstQBlock));
          T = prod(*secondQBlock,T);

          if (nKey != i) {
            T += trans(T);
          }

          try {
            covariance += T;
          }

          catch (std::exception &e) {
            outputBundleStatus("\n\n");
            QString msg = "Input data and settings are not sufficiently stable "
                          "for error propagation.";
            throw IException(IException::User, msg, _FILEINFO_);
          }
        }
        pointIndex++;
      }
    }

    if (m_bundleSettings->createInverseMatrix()) {
      // Close the file.
      matrixOutput.close();
      // Save the location of the "covariance" matrix
      m_bundleResults.setCorrMatCovFileName(matrixFile);
    }

    // can free sparse normals now
    m_sparseNormals.wipe();

    // free b (right-hand side vector)
    cholmod_free_dense(&b,&m_cholmodCommon);

    outputBundleStatus("\n\n");
     
    currentTime = Isis::iTime::CurrentLocalTime().toLatin1().data();
    
    status = "\rFilling point covariance matrices: Time ";
    status.append(currentTime.c_str());
    outputBundleStatus(status);
    outputBundleStatus("\n\n");

    // now loop over points again and set final covariance stuff
    int pointIndex = 0;
    for (j = 0; j < numObjectPoints; j++) {

      BundleControlPointQsp point = m_bundleControlPoints.at(pointIndex);

      if ( point->isRejected() ) {
        continue;
      }

      if (j%100 == 0) {
        status = "\rError Propagation: Filling point covariance matrices ";
        status.append(QString("%1").arg(j+1));
        status.append(" of ");
        status.append(QString("%1").arg(numObjectPoints));
        status.append("\r");
        outputBundleStatus(status);
      }

      // get corresponding point covariance matrix
      boost::numeric::ublas::symmetric_matrix<double> &covariance = pointCovariances[pointIndex];

      // Ask Ken what is happening here...Setting just the sigmas is not very accurate
      // Shouldn't we be updating and setting the matrix???  TODO
      SurfacePoint SurfacePoint = point->adjustedSurfacePoint();

      sigmaLat = SurfacePoint.GetLatSigma().radians();
      sigmaLon = SurfacePoint.GetLonSigma().radians();
      sigmaRad = SurfacePoint.GetLocalRadiusSigma().meters();

      t = sigmaLat * sigmaLat + covariance(0, 0);
      Distance latSigmaDistance(sqrt(sigma0Squared * t) * m_radiansToMeters, Distance::Meters);

      t = sigmaLon * sigmaLon + covariance(1, 1);
      t = sqrt(sigma0Squared * t) * m_radiansToMeters;
      Distance lonSigmaDistance(
          t * cos(point->adjustedSurfacePoint().GetLatitude().radians()),
          Distance::Meters);

      t = sigmaRad*sigmaRad + covariance(2, 2);
      t = sqrt(sigma0Squared * t) * 1000.0;

      SurfacePoint.SetSphericalSigmasDistance(latSigmaDistance, lonSigmaDistance,
                                              Distance(t, Distance::Meters));

      point->setAdjustedSurfacePoint(SurfacePoint);

      pointIndex++;
    }

    return true;
  }


  /**
   * Returns a pointer to the output control network.
   *
   * @return ControlNetQsp A shared pointer to the output control network.
   */
  ControlNetQsp BundleAdjust::controlNet() {
    return m_controlNet;
  }


  /**
   * Returns a pointer to the output lidar data file.
   *
   * @return LidarDataQsp A shared pointer to the output lidar data file.
   */
  LidarDataQsp BundleAdjust::lidarData() {
    return m_lidarDataSet;
  }


  /**
   * Returns a pointer to the serial number list.
   *
   * @return SerialNumberList* A pointer to the serial number list.
   */
  SerialNumberList *BundleAdjust::serialNumberList() {
    return m_serialNumberList;
  }


  /**
   * Returns the number of images.
   *
   * @return int The number of images.
   */
  int BundleAdjust::numberOfImages() const {
    return m_serialNumberList->size();
  }


  /**
   * Return the ith filename in the cube list file given to constructor.
   *
   * @param i The index of the cube.
   *
   * @return QString The filename of the cube.
   *
   * @todo: probably don't need this, can get from BundleObservation
   */
  QString BundleAdjust::fileName(int i) {
    return m_serialNumberList->fileName(i);
  }


  /**
   * Returns what iteration the BundleAdjust is currently on.
   *
   * @return double The current iteration number.
   */
  double BundleAdjust::iteration() const {
    return m_iteration;
  }


  /**
   * Return a table cmatrix for the ith cube in the cube list given to the constructor.
   *
   * @param i The index of the cube
   *
   * @return Table The InstrumentPointing table for the cube.
   */
  Table BundleAdjust::cMatrix(int i) {
    return m_controlNet->Camera(i)->instrumentRotation()->Cache("InstrumentPointing");
  }


  /**
   * Return a table spacecraft vector for the ith cube in the cube list given to the
   * constructor.
   *
   * @param i The index of the cube
   *
   * @return Table The InstrumentPosition table for the cube.
   */
  Table BundleAdjust::spVector(int i) {
    return m_controlNet->Camera(i)->instrumentPosition()->Cache("InstrumentPosition");
  }


  /**
   * Creates an iteration summary and an iteration group for the solution summary
   *
   * @internal
   *   @history 2016-10-18 Ian Humphrey - Always output Rejection_Measures keyword regardless
   *                           of outlier rejection so we can match ISIS jigsaw output.
   *                           Fixes #4461.
   */
  void BundleAdjust::iterationSummary() {
    QString iterationNumber;

    if ( m_bundleResults.converged() ) {
        iterationNumber = "Iteration" + toString(m_iteration) + ": Final";
    }
    else {
        iterationNumber = "Iteration" + toString(m_iteration);
    }

    PvlGroup summaryGroup(iterationNumber);

    summaryGroup += PvlKeyword("Sigma0",
                               toString( m_bundleResults.sigma0() ) );
    summaryGroup += PvlKeyword("Observations",
                               toString( m_bundleResults.numberObservations() ) );
    summaryGroup += PvlKeyword("Constrained_Point_Parameters",
                               toString( m_bundleResults.numberConstrainedPointParameters() ) );
    summaryGroup += PvlKeyword("Constrained_Image_Parameters",
                               toString( m_bundleResults.numberConstrainedImageParameters() ) );
    if (m_bundleSettings->bundleTargetBody()) {
      summaryGroup += PvlKeyword("Constrained_Target_Parameters",
                                toString( m_bundleResults.numberConstrainedTargetParameters() ) );
    }
    summaryGroup += PvlKeyword("Unknown_Parameters",
                               toString( m_bundleResults.numberUnknownParameters() ) );
    summaryGroup += PvlKeyword("Degrees_of_Freedom",
                               toString( m_bundleResults.degreesOfFreedom() ) );
    summaryGroup += PvlKeyword( "Rejected_Measures",
                                toString( m_bundleResults.numberRejectedObservations()/2) );

    if ( m_bundleResults.numberMaximumLikelihoodModels() >
         m_bundleResults.maximumLikelihoodModelIndex() ) {
      // if maximum likelihood estimation is being used

      summaryGroup += PvlKeyword("Maximum_Likelihood_Tier: ",
                                 toString( m_bundleResults.maximumLikelihoodModelIndex() ) );
      summaryGroup += PvlKeyword("Median_of_R^2_residuals: ",
                                 toString( m_bundleResults.maximumLikelihoodMedianR2Residuals() ) );
    }

    if ( m_bundleResults.converged() ) {
      summaryGroup += PvlKeyword("Converged", "TRUE");
      summaryGroup += PvlKeyword("TotalElapsedTime", toString( m_bundleResults.elapsedTime() ) );

      if (m_bundleSettings->errorPropagation()) {
        summaryGroup += PvlKeyword("ErrorPropagationElapsedTime",
                                   toString( m_bundleResults.elapsedTimeErrorProp() ) );
      }
    }

    std::ostringstream ostr;
    ostr << summaryGroup << std::endl;
    m_iterationSummary += QString::fromStdString( ostr.str() );
    if (m_printSummary) {
      Application::Log(summaryGroup);
    }
  }


  /**
   * Returns if the BundleAdjust converged.
   *
   * @return bool If the BundleAdjust converged.
   */
  bool BundleAdjust::isConverged() {
    return m_bundleResults.converged();
  }


    /**
   * Returns if the BundleAdjust has been aborted.
   *
   * @return @b bool If the BundleAdjust was aborted.
   */
  bool BundleAdjust::isAborted() {
    return m_abort;
  }


  /**
   * Returns the iteration summary string.
   *
   * @return QString the iteration summary string.
   *
   * @see iterationSummary()
   */
  QString BundleAdjust::iterationSummaryGroup() const {
    return m_iterationSummary;
  }


  /**
   * Slot for deltack and jigsaw to output the bundle status.
   *
   * @param status The bundle status string to output.
   *
   * @internal
   *   @history 2016-12-01 Ian Humphrey - Added %s as first parameter to prevent a
   *                           -Wformat-security warning during the build.
   */
  void BundleAdjust::outputBundleStatus(QString status) {
    if (QCoreApplication::applicationName() != "ipce") { 
      printf("%s", status.toStdString().c_str());
    }
  }



  /**
   * @brief Compute Bundle statistics and store them in m_bundleResults.
   *
   * Sets:
   * m_rmsImageSampleResiduals
   * m_rmsImageLineResiduals
   * m_rmsImageResiduals
   *
   * m_rmsImageXSigmas
   * m_rmsImageYSigmas
   * m_rmsImageZSigmas
   * m_rmsImageRASigmas
   * m_rmsImageDECSigmas
   * m_rmsImageTWISTSigmas
   *
   * m_maxSigmaLatitude
   * m_maxSigmaLatitudePointId
   * m_maxSigmaLongitude
   * m_maxSigmaLongitudePointId
   * m_maxSigmaRadius
   * m_maxSigmaRadiusPointId
   *
   * m_minSigmaLatitude
   * m_minSigmaLatitudePointId
   * m_minSigmaLongitude
   * m_minSigmaLongitudePointId
   * m_minSigmaRadius
   * m_minSigmaRadiusPointId
   *
   * m_rmsSigmaLat
   * m_rmsSigmaLon
   * m_rmsSigmaRad
   *
   * @return bool If the statistics were successfully computed and stored.
   */
  bool BundleAdjust::computeBundleStatistics() {

    // use qvectors so that we can set the size.
    // this will be useful later when adding data.
    // data may added out of index order
    int numberImages = m_serialNumberList->size();
    QVector<Statistics> rmsImageSampleResiduals(numberImages);
    QVector<Statistics> rmsImageLineResiduals(numberImages);
    QVector<Statistics> rmsImageResiduals(numberImages);

    int numObjectPoints = m_bundleControlPoints.size();
    for (int i = 0; i < numObjectPoints; i++) {

      const BundleControlPointQsp point = m_bundleControlPoints.at(i);

      if (point->isRejected()) {
        continue;
      }

      int numMeasures = point->numberOfMeasures();
      for (int j = 0; j < numMeasures; j++) {

        const BundleMeasureQsp measure = point->at(j);

        if (measure->isRejected()) {
          continue;
        }

        double sampleResidual = fabs(measure->sampleResidual());
        double lineResidual = fabs(measure->lineResidual());

        // Determine the index for this measure's serial number
        int imageIndex = m_serialNumberList->serialNumberIndex(measure->cubeSerialNumber());

        // add residual data to the statistics object at the appropriate serial number index
        rmsImageSampleResiduals[imageIndex].AddData(sampleResidual);
        rmsImageLineResiduals[imageIndex].AddData(lineResidual);
        rmsImageResiduals[imageIndex].AddData(lineResidual);
        rmsImageResiduals[imageIndex].AddData(sampleResidual);
      }
    }


    if (m_bundleSettings->errorPropagation()) {

      // initialize lat/lon/rad boundaries
      Distance minSigmaLatDist;
      QString  minSigmaLatPointId = "";

      Distance maxSigmaLatDist;
      QString  maxSigmaLatPointId = "";

      Distance minSigmaLonDist;
      QString  minSigmaLonPointId = "";

      Distance maxSigmaLonDist;
      QString  maxSigmaLonPointId = "";

      Distance minSigmaRadDist;
      QString  minSigmaRadPointId = "";

      Distance maxSigmaRadDist;
      QString  maxSigmaRadPointId = "";

      // compute stats for point sigmas
      Statistics sigmaLatStats;
      Statistics sigmaLonStats;
      Statistics sigmaRadStats;

      Distance sigmaLatDist, sigmaLonDist, sigmaRadDist;

      int numPoints = m_bundleControlPoints.size();
      // initialize max and min values to those from first valid point
      for (int i = 0; i < numPoints; i++) {

        const BundleControlPointQsp point = m_bundleControlPoints.at(i);

        maxSigmaLatDist = point->adjustedSurfacePoint().GetLatSigmaDistance();;
        minSigmaLatDist = maxSigmaLatDist;

        maxSigmaLonDist = point->adjustedSurfacePoint().GetLonSigmaDistance();;
        minSigmaLonDist = maxSigmaLonDist;

        maxSigmaLatPointId = point->id();
        maxSigmaLonPointId = maxSigmaLatPointId;
        minSigmaLatPointId = maxSigmaLatPointId;
        minSigmaLonPointId = maxSigmaLatPointId;

        if (m_bundleSettings->solveRadius()) {
          maxSigmaRadDist = point->adjustedSurfacePoint().GetLocalRadiusSigma();
          minSigmaRadDist = maxSigmaRadDist;

          maxSigmaRadPointId = maxSigmaLatPointId;
          minSigmaRadPointId = maxSigmaLatPointId;
        }
        break;
      }

      for (int i = 0; i < numPoints; i++) {

        const BundleControlPointQsp point = m_bundleControlPoints.at(i);

        sigmaLatDist = point->adjustedSurfacePoint().GetLatSigmaDistance();
        sigmaLonDist = point->adjustedSurfacePoint().GetLonSigmaDistance();
        sigmaRadDist = point->adjustedSurfacePoint().GetLocalRadiusSigma();

        sigmaLatStats.AddData(sigmaLatDist.meters());
        sigmaLonStats.AddData(sigmaLonDist.meters());
        sigmaRadStats.AddData(sigmaRadDist.meters());

        if (sigmaLatDist > maxSigmaLatDist) {
          maxSigmaLatDist = sigmaLatDist;
          maxSigmaLatPointId = point->id();
        }
        if (sigmaLonDist > maxSigmaLonDist) {
          maxSigmaLonDist = sigmaLonDist;
          maxSigmaLonPointId = point->id();
        }
        if (m_bundleSettings->solveRadius()) {
          if (sigmaRadDist > maxSigmaRadDist) {
            maxSigmaRadDist = sigmaRadDist;
            maxSigmaRadPointId = point->id();
          }
        }
        if (sigmaLatDist < minSigmaLatDist) {
          minSigmaLatDist = sigmaLatDist;
          minSigmaLatPointId = point->id();
        }
        if (sigmaLonDist < minSigmaLonDist) {
          minSigmaLonDist = sigmaLonDist;
          minSigmaLonPointId = point->id();
        }
        if (m_bundleSettings->solveRadius()) {
          if (sigmaRadDist < minSigmaRadDist) {
            minSigmaRadDist = sigmaRadDist;
            minSigmaRadPointId = point->id();
          }
        }
      }

      // update bundle results
      m_bundleResults.resizeSigmaStatisticsVectors(numberImages);

      m_bundleResults.setSigmaLatitudeRange(minSigmaLatDist, maxSigmaLatDist,
                                            minSigmaLatPointId, maxSigmaLatPointId);

      m_bundleResults.setSigmaLongitudeRange(minSigmaLonDist, maxSigmaLonDist,
                                             minSigmaLonPointId, maxSigmaLonPointId);

      m_bundleResults.setSigmaRadiusRange(minSigmaRadDist, maxSigmaRadDist,
                                          minSigmaRadPointId, maxSigmaRadPointId);

      m_bundleResults.setRmsFromSigmaStatistics(sigmaLatStats.Rms(),
                                                sigmaLonStats.Rms(),
                                                sigmaRadStats.Rms());
    }
    m_bundleResults.setRmsImageResidualLists(rmsImageLineResiduals.toList(),
                                             rmsImageSampleResiduals.toList(),
                                             rmsImageResiduals.toList());

    return true;
  }

}<|MERGE_RESOLUTION|>--- conflicted
+++ resolved
@@ -983,6 +983,7 @@
 
 //        clock_t computeResidualsClock1 = clock();
         // compute residuals
+        emit(statusBarUpdate("Computing Residuals"));
         m_bundleControlPoints.computeMeasureResiduals();
 //        clock_t computeResidualsClock2 = clock();
 
@@ -1013,16 +1014,12 @@
         // (also called variance of unit weight, reference variance, variance factor, etc.)
         m_bundleResults.computeSigma0(vtpv, m_bundleSettings->convergenceCriteria());
 
-<<<<<<< HEAD
-        emit statusUpdate(QString("Iteration: %1")
-=======
         // Set up formatting for status updates with doubles (e.g. Sigma0, Elapsed Time)
         int fieldWidth = 20;
         char format = 'f';
         int precision = 10;
 
         emit statusUpdate(QString("Iteration: %1 \n")
->>>>>>> 5d3ac014
                                   .arg(m_iteration));
         emit statusUpdate(QString("Sigma0: %1 \n")
                                   .arg(m_bundleResults.sigma0(),
@@ -1033,17 +1030,13 @@
                                   .arg(m_bundleResults.numberObservations()));
         emit statusUpdate(QString("Constrained Parameters:%1 \n")
                                   .arg(m_bundleResults.numberConstrainedPointParameters()));
-<<<<<<< HEAD
         if (m_bundleResults.numberContinuityConstraintEquations() > 0) {
           emit statusUpdate(QString("Continuity Constraint Equations:%1")
                                     .arg(m_bundleResults.numberContinuityConstraintEquations()));
         }
         emit statusUpdate(QString("Constrained Parameters:%1")
                                   .arg(m_bundleResults.numberConstrainedPointParameters()));
-        emit statusUpdate(QString("Unknowns: %1")
-=======
         emit statusUpdate(QString("Unknowns: %1 \n")
->>>>>>> 5d3ac014
                                   .arg(m_bundleResults.numberUnknownParameters()));
         emit statusUpdate(QString("Degrees of Freedom: %1 \n")
                                   .arg(m_bundleResults.degreesOfFreedom()));
@@ -1208,12 +1201,8 @@
    * @see formPointNormals()
    * @see formWeightedNormals()
    */
-<<<<<<< HEAD
-bool BundleAdjust::formNormalEquations() {
-=======
   bool BundleAdjust::formNormalEquations() {
     emit(statusBarUpdate("Forming Normal Equations"));
->>>>>>> 5d3ac014
     bool status = false;
 
     m_bundleResults.setNumberObservations(0);
@@ -1263,15 +1252,9 @@
     int pointIndex = 0;
     int num3DPoints = m_bundleControlPoints.size();
 
-<<<<<<< HEAD
-    printf("\n");
-
     m_numLidarConstraints = 0;
-
-=======
     outputBundleStatus("\n\n");
     
->>>>>>> 5d3ac014
     for (int i = 0; i < num3DPoints; i++) {
       emit(pointUpdate(i+1));
       BundleControlPointQsp point = m_bundleControlPoints.at(i);
@@ -2661,12 +2644,7 @@
    * @return double Vtpv, the weighted sum of the squares of residuals.
    *
    */
-<<<<<<< HEAD
   double BundleAdjust::computeVtpv() {
-=======
-  double BundleAdjust::computeResiduals() {
-    emit(statusBarUpdate("Computing Residuals"));
->>>>>>> 5d3ac014
     double vtpv = 0.0;
     double vtpvControl = 0.0;
     double vtpvImage = 0.0;
