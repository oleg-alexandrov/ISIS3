#include "BundleAdjust.h"

// std lib
#include <iomanip>
#include <iostream>
#include <sstream>

// qt lib
#include <QCoreApplication>
#include <QDebug>
#include <QFile>
#include <QMutex>

// boost lib
#include <boost/lexical_cast.hpp>
#include <boost/numeric/ublas/io.hpp>
#include <boost/numeric/ublas/matrix_sparse.hpp>
#include <boost/numeric/ublas/vector_proxy.hpp>

// Isis lib
#include "Application.h"
#include "BundleObservation.h"
#include "BundleObservationSolveSettings.h"
#include "BundleResults.h"
#include "BundleSettings.h"
#include "BundleSolutionInfo.h"
#include "BundleTargetBody.h"
#include "Camera.h"
#include "CameraDetectorMap.h"
#include "CameraDistortionMap.h"
#include "CameraFocalPlaneMap.h"
#include "CameraGroundMap.h"
#include "Control.h"
#include "ControlPoint.h"
#include "CorrelationMatrix.h"
#include "Distance.h"
#include "ImageList.h"
#include "iTime.h"
#include "Latitude.h"
#include "Longitude.h"
#include "MaximumLikelihoodWFunctions.h"
#include "SpecialPixel.h"
#include "StatCumProbDistDynCalc.h"
#include "SurfacePoint.h"
#include "Target.h"

using namespace boost::numeric::ublas;
using namespace Isis;

namespace Isis {


  /**
   * Custom error handler for CHOLMOD.
   * If CHOLMOD encounters an error then this will be called.
   *
   * @param status The CHOLMOD error status.
   * @param file The name of the source code file where the error occured.
   * @param lineNumber The line number in file where the error occured.
   * @param message The error message.
   */
  static void cholmodErrorHandler(int nStatus,
                                  const char* file,
                                  int nLineNo,
                                  const char* message) {
    QString errlog;

    errlog = "SPARSE: ";
    errlog += message;

    PvlGroup gp(errlog);

    gp += PvlKeyword("File",file);
    gp += PvlKeyword("Line_Number", toString(nLineNo));
    gp += PvlKeyword("Status", toString(nStatus));

//    Application::Log(gp);

    errlog += ". (See print.prt for details)";

//    throw IException(IException::Unknown, errlog, _FILEINFO_);
  }


  /**
   * Construct a BundleAdjust object from the given settings, control network file,
   * and cube list.
   *
   * @param bundleSettings A shared pointer to the BundleSettings to be used.
   * @param cnetFile The filename of the control network to be used.
   * @param cubeList The list of filenames of the cubes to be adjusted.
   * @param printSummary If summaries should be printed each iteration.
   */
  BundleAdjust::BundleAdjust(BundleSettingsQsp bundleSettings,
                             const QString &cnetFile,
                             const QString &cubeList,
                             bool printSummary) {
    m_abort = false;
    Progress progress;
    // initialize constructor dependent settings...
    // m_printSummary, m_cleanUp, m_cnetFileName, m_controlNet,
    // m_serialNumberList, m_bundleSettings
    m_printSummary = printSummary;
    m_cleanUp = true;
    m_cnetFileName = cnetFile;
    try {
      m_controlNet = ControlNetQsp( new ControlNet(cnetFile, &progress) );
    }
    catch (IException &e) {
      throw;
    }
    m_bundleResults.setOutputControlNet(m_controlNet);
    m_serialNumberList = new SerialNumberList(cubeList);
    m_bundleSettings = bundleSettings;
    m_bundleTargetBody = bundleSettings->bundleTargetBody();

    init(&progress);
  }


  /**
   * Construct a BundleAdjust object with held cubes.
   *
   * @param bundleSettings A shared pointer to the BundleSettings to be used.
   * @param cnetFile The filename of the control network to be used.
   * @param cubeList The list of filenames of the cubes to be adjusted.
   * @param heldList The list of filenames of the held cubes.  Held cubes must be in both
   *                 heldList and cubeList.
   * @param printSummary If summaries should be printed each iteration.
   */
  BundleAdjust::BundleAdjust(BundleSettingsQsp bundleSettings,
                             QString &cnetFile,
                             SerialNumberList &snlist,
                             bool printSummary) {
    // initialize constructor dependent settings...
    // m_printSummary, m_cleanUp, m_cnetFileName, m_controlNet,
    // m_serialNumberList, m_bundleSettings
    m_abort = false;
    Progress progress;
    m_printSummary = printSummary;
    m_cleanUp = false;
    m_cnetFileName = cnetFile;
    try {
      m_controlNet = ControlNetQsp( new ControlNet(cnetFile, &progress) );
    }
    catch (IException &e) {
      throw;
    }
    m_bundleResults.setOutputControlNet(m_controlNet);
    m_serialNumberList = &snlist;
    m_bundleSettings = bundleSettings;
    m_bundleTargetBody = bundleSettings->bundleTargetBody();

    init();
  }


  /**
   * Constructs a BundleAdjust object using a Control object.
   * A new control network object will be created as a copy of the Control's control network.
   *
   * @param bundleSettings A shared pointer to the BundleSettings to be used.
   * @param cnet The Control object whose control network will be copied.
   *             The Control will not be modified by the BundleAdjust.
   * @param snlist A serial number list containing the cubes to be adjusted.
   * @param printSummary If summaries should be printed each iteration.
   */
  BundleAdjust::BundleAdjust(BundleSettingsQsp bundleSettings,
                             Control &cnet,
                             SerialNumberList &snlist,
                             bool printSummary) {
    // initialize constructor dependent settings...
    // m_printSummary, m_cleanUp, m_cnetFileName, m_controlNet,
    // m_serialNumberList, m_bundleSettings
    m_abort = false;
    Progress progress;
    m_printSummary = printSummary;
    m_cleanUp = false;
    m_cnetFileName = cnet.fileName();
    try {
      m_controlNet = ControlNetQsp( new ControlNet(cnet.fileName(), &progress) );
    }
    catch (IException &e) {
      throw;
    }
    m_bundleResults.setOutputControlNet(m_controlNet);
    m_serialNumberList = &snlist;
    m_bundleSettings = bundleSettings;
    m_bundleTargetBody = bundleSettings->bundleTargetBody();

    init();
  }


  /**
   * Constructs a BundleAdjust object using a ControlNet object.
   * A copy of the ControlNet will be used.
   *
   * @param bundleSettings A shared pointer to the BundleSettings to be used.
   * @param cnet The ControlNet that will be copied.  The original ControlNet
   *             will not be modified.
   * @param snlist A serial number list containing the cubes to be adjusted.
   * @param printSummary If summaries should be printed each iteration.
   */
  BundleAdjust::BundleAdjust(BundleSettingsQsp bundleSettings,
                             ControlNet &cnet,
                             SerialNumberList &snlist,
                             bool printSummary) {
    // initialize constructor dependent settings...
    // m_printSummary, m_cleanUp, m_cnetFileName, m_controlNet,
    // m_serialNumberList, m_bundleSettings
    m_abort = false;
    m_printSummary = printSummary;
    m_cleanUp = false;
    m_cnetFileName = "";
    try {
      m_controlNet = ControlNetQsp( new ControlNet(cnet) );
    }
    catch (IException &e) {
      throw;
    }
    m_bundleResults.setOutputControlNet(m_controlNet);
    m_serialNumberList = &snlist;
    m_bundleSettings = bundleSettings;
    m_bundleTargetBody = bundleSettings->bundleTargetBody();

    init();
  }


  /**
   * Constructs a BundleAdjust from an already created ControlNet within a shared pointer.
   *
   * @param bundleSettings QSharedPointer to the bundle settings to use.
   * @param cnet QSharedPointer to the control net to adjust.
   * @param cubeList QString name of list of cubes to create serial numbers for.
   * @param printSummary Boolean indicating whether to print application output summary.
   */
  BundleAdjust::BundleAdjust(BundleSettingsQsp bundleSettings,
                             ControlNetQsp cnet,
                             const QString &cubeList,
                             bool printSummary) {
    m_abort = false;
    m_printSummary = printSummary;
    m_cleanUp = false;
    m_cnetFileName = "";
    try {
      m_controlNet = cnet;
    }
    catch (IException &e) {
      throw;
    }
    m_bundleResults.setOutputControlNet(m_controlNet);
    m_serialNumberList = new SerialNumberList(cubeList);
    m_bundleSettings = bundleSettings;
    m_bundleTargetBody = bundleSettings->bundleTargetBody();

    init();
  }


  /**
   * Thread safe constructor.
   *
   * @param bundleSettings A shared pointer to the BundleSettings to be used.
   * @param control The Control object whose control network will be copied.
   *                The Control will not be modified by the BundleAdjust.
   * @param snlist A serial number list containing the cubes to be adjusted.
   * @param printSummary If summaries should be printed each iteration.
   */
  BundleAdjust::BundleAdjust(BundleSettingsQsp bundleSettings,
                             Control &control,
                             QList<ImageList *> imgLists,
                             bool printSummary) {
    m_bundleSettings = bundleSettings;

    m_abort = false;
    try {
      m_controlNet = ControlNetQsp( new ControlNet(control.fileName()) );
    }
    catch (IException &e) {
      throw;
    }
    m_bundleResults.setOutputControlNet(m_controlNet);

    m_imageLists = imgLists;

    // this is too slow and we need to get rid of the serial number list anyway
    // should be unnecessary as Image class has serial number
    // could hang on to image list until creating BundleObservations?
    m_serialNumberList = new SerialNumberList;

    foreach (ImageList *imgList, imgLists) {
      foreach (Image *image, *imgList) {
        m_serialNumberList->add(image->fileName());
//      m_serialNumberList->add(image->serialNumber(), image->fileName());
      }
    }

    m_bundleTargetBody = bundleSettings->bundleTargetBody();

    m_printSummary = printSummary;

    m_cleanUp = false;
    m_cnetFileName = control.fileName();

    init();
  }


  /**
   * Destroys BundleAdjust object, deallocates pointers (if we have ownership),
   * and frees variables from cholmod library.
   *
   * @internal
   *   @history 2016-10-13 Ian Humphrey - Removed deallocation of m_pHeldSnList, since this
   *                           member was removed. References #4293.
   */
  BundleAdjust::~BundleAdjust() {
    // If we have ownership
    if (m_cleanUp) {
      delete m_serialNumberList;
    }

    freeCHOLMODLibraryVariables();

  }


  /**
   * Initialize all solution parameters. This method is called
   * by constructors to
   * <ul>
   *   <li> initialize member variables                            </li>
   *   <li> set up the control net                                 </li>
   *   <li> get the cameras set up for all images                  </li>
   *   <li> clear JigsawRejected flags                             </li>
   *   <li> create a new BundleImages and add to BundleObservation </li>
   *   <li> set up vector of BundleControlPoints                   </li>
   *   <li> set parent observation for each BundleMeasure          </li>
   *   <li> use BundleSettings to set more parameters              </li>
   *   <li> set up matrix initializations                          </li>
   *   <li> initialize cholomod library variables                  </li>
   * </ul>
   *
   * @param progress A pointer to the progress of creating the cameras.
   *
   * @throws IException::Programmer "In BundleAdjust::init(): image is null."
   * @throws IException::Programmer "In BundleAdjust::init(): observation is null."
   *
   * @internal
   *   @history 2011-08-14 Debbie A. Cook - Opt out of network validation
   *                           for deltack network in order to allow
   *                           a single measure on a point
   *   @history 2016-10-13 Ian Humphrey - Removed verification of held images in the from list
   *                           and counting of the number of held images. References #4293.
   *
   *   @todo remove printf statements
   *   @todo answer comments with questions, TODO, ???, and !!!
   */
  void BundleAdjust::init(Progress *progress) {
    emit(statusUpdate("Initialization"));
    m_previousNumberImagePartials = 0;

    // initialize
    //
    // JWB
    // - some of these not originally initialized.. better values???
    m_iteration = 0;
    m_radiansToMeters = 0.0;
    m_metersToRadians = 0.0;
    m_rank = 0;
    m_iterationSummary = "";

    // Get the cameras set up for all images
    // NOTE - THIS IS NOT THE SAME AS "setImage" as called in BundleAdjust::computePartials
    // this call only does initializations; sets measure's camera pointer, etc
    // RENAME????????????
    m_controlNet->SetImages(*m_serialNumberList, progress);

    // clear JigsawRejected flags
    m_controlNet->ClearJigsawRejected();

    // initialize held variables
    int numImages = m_serialNumberList->size();

    // matrix stuff
    m_normalInverse.clear();
    m_RHS.clear();
    m_imageSolution.clear();

    // we don't want to call initializeCHOLMODLibraryVariables() here since mRank=0
    // m_cholmodCommon, m_sparseNormals are not initialized
    m_L = NULL;
    m_cholmodNormal = NULL;
    m_cholmodTriplet = NULL;

    // should we initialize objects m_xResiduals, m_yResiduals, m_xyResiduals

    // (must be a smarter way)
    // get target body radii and body specific conversion factors between radians and meters.
    // need validity checks and different conversion factors for lat and long
    // initialize m_bodyRadii
    m_bodyRadii[0] = m_bodyRadii[1] = m_bodyRadii[2] = Distance();
    Camera *cnetCamera = m_controlNet->Camera(0);
    if (cnetCamera) {
      cnetCamera->radii(m_bodyRadii);  // meters

      if (m_bodyRadii[0] >= Distance(0, Distance::Meters)) {
        m_metersToRadians = 0.001 / m_bodyRadii[0].kilometers(); // at equator
        m_radiansToMeters = 1.0 / m_metersToRadians;
        m_bundleResults.setRadiansToMeters(m_radiansToMeters);
      }
     }

      // TESTING
      // TODO: code below should go into a separate method???
      // set up BundleObservations and assign solve settings for each from BundleSettings class
      for (int i = 0; i < numImages; i++) {

        Camera *camera = m_controlNet->Camera(i);
        QString observationNumber = m_serialNumberList->observationNumber(i);
        QString instrumentId = m_serialNumberList->spacecraftInstrumentId(i);
        QString serialNumber = m_serialNumberList->serialNumber(i);
        QString fileName = m_serialNumberList->fileName(i);

        // create a new BundleImage and add to new (or existing if observation mode is on)
        // BundleObservation
        BundleImageQsp image = BundleImageQsp(new BundleImage(camera, serialNumber, fileName));

        if (!image) {
          QString msg = "In BundleAdjust::init(): image " + fileName + "is null." + "\n";
          throw IException(IException::Programmer, msg, _FILEINFO_);
        }

        BundleObservationQsp observation =
            m_bundleObservations.addNew(image, observationNumber, instrumentId, m_bundleSettings);

        if (!observation) {
          QString msg = "In BundleAdjust::init(): observation "
                        + observationNumber + "is null." + "\n";
          throw IException(IException::Programmer, msg, _FILEINFO_);
        }
      }

      // initialize exterior orientation (spice) for all BundleImages in all BundleObservations
      // TODO!!! - should these initializations just be done when we add the new observation above?
      m_bundleObservations.initializeExteriorOrientation();

      if (m_bundleSettings->solveTargetBody()) {
        m_bundleObservations.initializeBodyRotation();
      }

      // set up vector of BundleControlPoints
      int numControlPoints = m_controlNet->GetNumPoints();
      for (int i = 0; i < numControlPoints; i++) {
        ControlPoint *point = m_controlNet->GetPoint(i);
        if (point->IsIgnored()) {
          continue;
        }

        BundleControlPointQsp bundleControlPoint(new BundleControlPoint(point));
        m_bundleControlPoints.append(bundleControlPoint);

        bundleControlPoint->setWeights(m_bundleSettings, m_metersToRadians);

        // set parent observation for each BundleMeasure

        int numMeasures = bundleControlPoint->size();
        for (int j=0; j < numMeasures; j++) {
          BundleMeasureQsp measure = bundleControlPoint->at(j);
          QString cubeSerialNumber = measure->cubeSerialNumber();

          BundleObservationQsp observation =
              m_bundleObservations.observationByCubeSerialNumber(cubeSerialNumber);
          BundleImageQsp image = observation->imageByCubeSerialNumber(cubeSerialNumber);

          measure->setParentObservation(observation);
          measure->setParentImage(image);
        }
      }

    //===========================================================================================//
    //==== Use the bundle settings to initialize more member variables and set up solutions =====//
    //===========================================================================================//

    // TODO:  Need to have some validation code to make sure everything is
    // on the up-and-up with the control network.  Add checks for multiple
    // networks, images without any points, and points on images removed from
    // the control net (when we start adding software to remove points with high
    // residuals) and ?.  For "deltack" a single measure on a point is allowed
    // so skip the test.
    if (m_bundleSettings->validateNetwork()) {
      validateNetwork();
    }
    m_bundleResults.maximumLikelihoodSetUp(m_bundleSettings->maximumLikelihoodEstimatorModels());

    //===========================================================================================//
    //=============== End Bundle Settings =======================================================//
    //===========================================================================================//

    //===========================================================================================//
    //======================== initialize matrices and more parameters ==========================//
    //===========================================================================================//

    // size of reduced normals matrix

    // TODO
    // this should be determined from BundleSettings
    // m_rank will be the sum of observation, target, and self-cal parameters
    // TODO
    m_rank = m_bundleObservations.numberParameters();

    if (m_bundleSettings->solveTargetBody()) {
      m_rank += m_bundleSettings->numberTargetBodyParameters();
    }

    int num3DPoints = m_bundleControlPoints.size();

    m_bundleResults.setNumberUnknownParameters(m_rank + 3 * num3DPoints);

    m_imageSolution.resize(m_rank);

    //~~~~~~~~~~~~~~~~~~~~~~~~~~~~~~~~~~~~~~~~~~~~~~~
    // initializations for cholmod
    initializeCHOLMODLibraryVariables();

    // initialize normal equations matrix
    initializeNormalEquationsMatrix();
  }


  /**
   * control network validation - on the very real chance that the net
   * has not been checked before running the bundle
   *
   * checks implemented for ...
   *  (1) images with 0 or 1 measures
   *
   * @return @b bool If the control network is valid.
   *
   * @throws IException::User "Images with one or less measures:"
   *
   * @internal
   *   @history  2011-08-04 Debbie A. Cook - Changed error message to
   *                            indicate it fails with one measure as
   *                            well as no measures.
   *   @history 2016-09-22 Ian Humphrey - Replaced statusUpdate signal emits with direct
   *                           calls to outputBundleStats() so the validation messages are
   *                           printed to stdout. References #4313.
   */
  bool BundleAdjust::validateNetwork() {
     
    outputBundleStatus("\nValidating network...");
    
    int imagesWithInsufficientMeasures = 0;
    QString msg = "Images with one or less measures:\n";
    int numObservations = m_bundleObservations.size();
    for (int i = 0; i < numObservations; i++) {
      int numImages = m_bundleObservations.at(i)->size();
      for (int j = 0; j < numImages; j++) {
        BundleImageQsp bundleImage = m_bundleObservations.at(i)->at(j);
        int numMeasures = m_controlNet->
                              GetNumberOfValidMeasuresInImage(bundleImage->serialNumber());

        if (numMeasures > 1) {
          continue;
        }

        imagesWithInsufficientMeasures++;
        msg += bundleImage->fileName() + ": " + toString(numMeasures) + "\n";
      }
    }

    if ( imagesWithInsufficientMeasures > 0 ) {
      throw IException(IException::User, msg, _FILEINFO_);
    }

    outputBundleStatus("\nValidation complete!...\n");
    
    return true;
  }

  /**
   * Initializations for CHOLMOD sparse matrix package.
   * Calls cholmod_start, sets m_cholmodCommon options.
   *
   * @return @b bool If the CHOLMOD library variables were successfully initialized.
   */
  bool BundleAdjust::initializeCHOLMODLibraryVariables() {
    if ( m_rank <= 0 ) {
      return false;
    }

    m_cholmodTriplet = NULL;

    cholmod_start(&m_cholmodCommon);

    // set user-defined cholmod error handler
    m_cholmodCommon.error_handler = cholmodErrorHandler;

    // testing not using metis
    m_cholmodCommon.nmethods = 1;
    m_cholmodCommon.method[0].ordering = CHOLMOD_AMD;

    return true;
  }


  /**
   * Initialize Normal Equations matrix (m_sparseNormals).
   *
   * Ken NOTE: Currently we are explicitly setting the start column for each block in the normal
   *           equations matrix below. I think it should be possible (and relatively easy) to make
   *           the m_sparseNormals smart enough to set the start column of a column block
   *           automatically when it is added to the matrix.
   *
   * @return @b bool.
   */
  bool BundleAdjust::initializeNormalEquationsMatrix() {

    int nBlockColumns = m_bundleObservations.size();

    if (m_bundleSettings->solveTargetBody())
      nBlockColumns += 1;

    m_sparseNormals.setNumberOfColumns(nBlockColumns);

    m_sparseNormals.at(0)->setStartColumn(0);

    int nParameters = 0;
    if (m_bundleSettings->solveTargetBody()) {
      nParameters += m_bundleSettings->numberTargetBodyParameters();
      m_sparseNormals.at(1)->setStartColumn(nParameters);

      int observation = 0;
      for (int i = 2; i < nBlockColumns; i++) {
        nParameters += m_bundleObservations.at(observation)->numberParameters();
        m_sparseNormals.at(i)->setStartColumn(nParameters);
        observation++;
      }
    }
    else {     
      for (int i = 0; i < nBlockColumns; i++) {
        m_sparseNormals.at(i)->setStartColumn(nParameters);
        nParameters += m_bundleObservations.at(i)->numberParameters();
      }
    }

    return true;
  }


  /**
   * @brief Free CHOLMOD library variables.
   *
   * Frees m_cholmodTriplet, m_cholmodNormal, and m_L.
   * Calls cholmod_finish when complete.
   *
   * @return @b bool If the CHOLMOD library successfully cleaned up.
   */
  bool BundleAdjust::freeCHOLMODLibraryVariables() {

    cholmod_free_triplet(&m_cholmodTriplet, &m_cholmodCommon);
    cholmod_free_sparse(&m_cholmodNormal, &m_cholmodCommon);
    cholmod_free_factor(&m_L, &m_cholmodCommon);

    cholmod_finish(&m_cholmodCommon);

    return true;
  }


  /**
   * Compute the least squares bundle adjustment solution using Cholesky decomposition.
   *
   * @return @b BundleSolutionInfo A container with settings and results from the adjustment.
   *
   * @see BundleAdjust::solveCholesky
   *
   * @TODO make solveCholesky return a BundleSolutionInfo object and delete this placeholder ???
   */
  BundleSolutionInfo* BundleAdjust::solveCholeskyBR() {
    solveCholesky();
    return bundleSolveInformation();
  }


  /**
   * Flag to abort when bundle is threaded. Flag is set outside the bundle thread,
   * typically by the gui thread.
   */
  void BundleAdjust::abortBundle() {
    m_abort = true;
  }


  /**
   * Compute the least squares bundle adjustment solution using Cholesky decomposition.
   *
   * @return @b bool If the solution was successfully computed.
   *
   * @internal
   *   @history 2016-10-25 Ian Humphrey - Spacing and precision for Sigma0 and Elapsed Time match
   *                           ISIS production's jigsaw std output. References #4463."
   *   @history 2016-10-28 Ian Humphrey - Updated spacing for Error Propagation Complete message.
   *                           References #4463."
   *   @history 2016-11-16 Ian Humphrey - Modified catch block to throw the caught exception, so
   *                           a message box will appear to the user when running jigsaw in GUI
   *                           mode. Fixes #4483.
   */
  bool BundleAdjust::solveCholesky() {
    emit(statusBarUpdate("Solving"));
    try {

      // throw error if a frame camera is included AND
      // if m_bundleSettings->solveInstrumentPositionOverHermiteSpline()
      // is set to true (can only use for line scan or radar)
  //    if (m_bundleSettings->solveInstrumentPositionOverHermiteSpline() == true) {
  //      int numImages = images();
  //      for (int i = 0; i < numImages; i++) {
  //        if (m_controlNet->Camera(i)->GetCameraType() == 0) {
  //          QString msg = "At least one sensor is a frame camera. "
  //                        "Spacecraft Option OVERHERMITE is not valid for frame cameras\n";
  //          throw IException(IException::User, msg, _FILEINFO_);
  //        }
  //      }
  //    }

      // Compute the apriori lat/lons for each nonheld point
      m_controlNet->ComputeApriori(); // original location

      // ken testing - if solving for target mean radius, set point radius to current mean radius
      // if solving for triaxial radii, set point radius to local radius
      if (m_bundleTargetBody && m_bundleTargetBody->solveMeanRadius()) {
        int numControlPoints = m_bundleControlPoints.size();
        for (int i = 0; i < numControlPoints; i++) {
          BundleControlPointQsp point = m_bundleControlPoints.at(i);
          SurfacePoint surfacepoint = point->adjustedSurfacePoint();

          surfacepoint.ResetLocalRadius(m_bundleTargetBody->meanRadius());

          point->setAdjustedSurfacePoint(surfacepoint);
        }
      }

      if (m_bundleTargetBody && m_bundleTargetBody->solveTriaxialRadii()) {
        int numControlPoints = m_bundleControlPoints.size();
        for (int i = 0; i < numControlPoints; i++) {
          BundleControlPointQsp point = m_bundleControlPoints.at(i);
          SurfacePoint surfacepoint = point->adjustedSurfacePoint();

          Distance localRadius = m_bundleTargetBody->localRadius(surfacepoint.GetLatitude(),
                                                                 surfacepoint.GetLongitude());
          surfacepoint.ResetLocalRadius(localRadius);

          point->setAdjustedSurfacePoint(surfacepoint);
        }
      }

      m_iteration = 1;
      double vtpv = 0.0;
      double previousSigma0 = 0.0;

      // start the clock
      clock_t solveStartClock = clock();

      for (;;) {

        emit iterationUpdate(m_iteration);

        // testing
        if (m_abort) {
          m_bundleResults.setConverged(false);
          emit statusUpdate("\n aborting...");
          emit finished();
          return false;
        }
        // testing

        emit statusUpdate( QString("starting iteration %1\n").arg(m_iteration) );

        clock_t iterationStartClock = clock();

        // zero normals (after iteration 0)
        if (m_iteration != 1) {
          m_sparseNormals.zeroBlocks();
        }

        // form normal equations
        if (!formNormalEquations()) {
          m_bundleResults.setConverged(false);
          break;
        }

        // testing
        if (m_abort) {
          m_bundleResults.setConverged(false);
          emit statusUpdate("\n aborting...");
          emit finished();
          return false;
        }
        // testing

        // solve the system
        if (!solveSystem()) {
          outputBundleStatus("\nsolve failed!");
          m_bundleResults.setConverged(false);
          break;
        }

        // testing
        if (m_abort) {
          m_bundleResults.setConverged(false);
          emit statusUpdate("\n aborting...");
          emit finished();
          return false;
        }
        // testing

        // apply parameter corrections
        applyParameterCorrections();

        // testing
        if (m_abort) {
          m_bundleResults.setConverged(false);
          emit statusUpdate("\n aborting...");
          emit finished();
          return false;
        }
        // testing

        // compute residuals
        vtpv = computeResiduals();

        // flag outliers
        if ( m_bundleSettings->outlierRejection() ) {
          computeRejectionLimit();
          flagOutliers();
        }

        // testing
        if (m_abort) {
          m_bundleResults.setConverged(false);
          emit statusUpdate("\n aborting...");
          emit finished();
          return false;
        }
        // testing

        // variance of unit weight (also reference variance, variance factor, etc.)
        m_bundleResults.computeSigma0(vtpv, m_bundleSettings->convergenceCriteria());

        // Set up formatting for status updates with doubles (e.g. Sigma0, Elapsed Time)
        int fieldWidth = 20;
        char format = 'f';
        int precision = 10;

        emit statusUpdate(QString("Iteration: %1 \n")
                                  .arg(m_iteration));
        emit statusUpdate(QString("Sigma0: %1 \n")
                                  .arg(m_bundleResults.sigma0(),
                                       fieldWidth,
                                       format,
                                       precision));
        emit statusUpdate(QString("Observations: %1 \n")
                                  .arg(m_bundleResults.numberObservations()));
        emit statusUpdate(QString("Constrained Parameters:%1 \n")
                                  .arg(m_bundleResults.numberConstrainedPointParameters()));
        emit statusUpdate(QString("Unknowns: %1 \n")
                                  .arg(m_bundleResults.numberUnknownParameters()));
        emit statusUpdate(QString("Degrees of Freedom: %1 \n")
                                  .arg(m_bundleResults.degreesOfFreedom()));
        emit iterationUpdate(m_iteration);

        // check for convergence
        if (m_bundleSettings->convergenceCriteria() == BundleSettings::Sigma0) {
          if (fabs(previousSigma0 - m_bundleResults.sigma0())
                <= m_bundleSettings->convergenceCriteriaThreshold()) {
            // convergence detected

            // if maximum likelihood tiers are being processed,
            // check to see if there's another tier to go.
            if (m_bundleResults.maximumLikelihoodModelIndex()
                   < m_bundleResults.numberMaximumLikelihoodModels() - 1
                && m_bundleResults.maximumLikelihoodModelIndex()
                     < 2) {
              // TODO is this second condition redundant???
              // should BundleResults require num models <= 3, so num models - 1 <= 2
              if (m_bundleResults.numberMaximumLikelihoodModels()
                      > m_bundleResults.maximumLikelihoodModelIndex() + 1) {

                // If there is another tier left we will increment the index.
                m_bundleResults.incrementMaximumLikelihoodModelIndex();
              }
            }
            else { // otherwise iterations are complete
              m_bundleResults.setConverged(true);
              emit statusUpdate("Bundle has converged\n");
              emit statusBarUpdate("Converged");
              break;
            }
          }
        }
        else {
          // bundleSettings.convergenceCriteria() == BundleSettings::ParameterCorrections
          int numConvergedParams = 0;
          int numImgParams = m_imageSolution.size();
          for (int ij = 0; ij < numImgParams; ij++) {
            if (fabs(m_imageSolution(ij)) > m_bundleSettings->convergenceCriteriaThreshold()) {
              break;
            }
            else
              numConvergedParams++;
          }

          if ( numConvergedParams == numImgParams ) {
            m_bundleResults.setConverged(true);
<<<<<<< HEAD
            emit statusUpdate("Bundle has converged");
            emit statusBarUpdate("Converged");
=======
            emit statusUpdate("Bundle has converged\n");
>>>>>>> c7037644
            break;
          }
        }

        m_bundleResults.printMaximumLikelihoodTierInformation();
        clock_t iterationStopClock = clock();
        double iterationTime = (iterationStopClock - iterationStartClock)
                                / (double)CLOCKS_PER_SEC;
        emit statusUpdate( QString("End of Iteration %1 \n").arg(m_iteration) );
        emit statusUpdate( QString("Elapsed Time: %1 \n").arg(iterationTime,
                                                           fieldWidth,
                                                           format,
                                                           precision) );

        // check for maximum iterations
        if (m_iteration >= m_bundleSettings->convergenceCriteriaMaximumIterations()) {
          emit(statusBarUpdate("Max Iterations Reached"));
          break;
        }

        // restart the dynamic calculation of the cumulative probility distribution of residuals
        // (in unweighted pixels) --so it will be up to date for the next iteration
        if (!m_bundleResults.converged()) {
          m_bundleResults.initializeResidualsProbabilityDistribution(101);
        }
        // TODO: is this necessary ???
        // probably all ready initialized to 101 nodes in bundle settings constructor...

        // if we're using CHOLMOD and still going, release cholmod_factor
        // (if we don't, memory leaks will occur), otherwise we need it for error propagation
        if (!m_bundleResults.converged() || !m_bundleSettings->errorPropagation()) {
          cholmod_free_factor(&m_L, &m_cholmodCommon);
        }


        iterationSummary();

        m_iteration++;

        previousSigma0 = m_bundleResults.sigma0();
      }

      if (m_bundleResults.converged() && m_bundleSettings->errorPropagation()) {
        clock_t errorPropStartClock = clock();
        
        outputBundleStatus("\nStarting Error Propagation");
        
        errorPropagation();
        emit statusUpdate("\n\nError Propagation Complete\n");
        clock_t errorPropStopClock = clock();
        m_bundleResults.setElapsedTimeErrorProp((errorPropStopClock - errorPropStartClock)
                                                / (double)CLOCKS_PER_SEC);
      }

      clock_t solveStopClock = clock();
      m_bundleResults.setElapsedTime((solveStopClock - solveStartClock)
                                     / (double)CLOCKS_PER_SEC);

      wrapUp();

      m_bundleResults.setIterations(m_iteration);
      m_bundleResults.setObservations(m_bundleObservations);
      m_bundleResults.setBundleControlPoints(m_bundleControlPoints);

      emit resultsReady(bundleSolveInformation());

      emit statusUpdate("\nBundle Complete\n");

      iterationSummary();
    }
    catch (IException &e) {
      m_bundleResults.setConverged(false);
      emit statusUpdate("\n aborting...");
      emit statusBarUpdate("Failed to Converge");
      emit finished();
      QString msg = "Could not solve bundle adjust.";
      throw IException(e, e.errorType(), msg, _FILEINFO_);
    }

    emit finished();
    return true;
  }


  /**
   * Create a BundleSolutionInfo containing the settings and results from the bundle adjustment.
   *
   * @return @b BundleSolutionInfo A container with solve information from the adjustment. NOTE:
   *            Caller takes ownership and is responsible for memory management of returned
   *            BundleSolutionInfo raw pointer.
   *
   */
  BundleSolutionInfo *BundleAdjust::bundleSolveInformation() {
    BundleSolutionInfo *bundleSolutionInfo = new BundleSolutionInfo(m_bundleSettings,
                                                                    FileName(m_cnetFileName),
                                                                    m_bundleResults,
                                                                    imageLists());
    bundleSolutionInfo->setRunTime("");
    return bundleSolutionInfo;
  }


  /**
   * Form the least-squares normal equations matrix via cholmod.
   * Each BundleControlPoint will stores its Q matrix and NIC vector once finished.
   * The covariance matrix for each point will be stored in its adjusted surface point.
   *
   * @return @b bool
   *
   * @see BundleAdjust::formMeasureNormals
   * @see BundleAdjust::formPointNormals
   * @see BundleAdjust::formWeightedNormals
   */
  bool BundleAdjust::formNormalEquations() {
    emit(statusBarUpdate("Forming Normal Equations"));
    bool status = false;

    m_bundleResults.setNumberObservations(0);// ???
    m_bundleResults.resetNumberConstrainedPointParameters();//???

    // Initialize auxilary matrices and vectors.
    static LinearAlgebra::Matrix coeffTarget;
    static LinearAlgebra::Matrix coeffImage;
    static LinearAlgebra::Matrix coeffPoint3D(2, 3);
    static LinearAlgebra::Vector coeffRHS(2);
    static boost::numeric::ublas::symmetric_matrix<double, upper> N22(3);
    SparseBlockColumnMatrix N12;
    static LinearAlgebra::Vector n2(3);
    boost::numeric::ublas::compressed_vector<double> n1(m_rank);

    m_RHS.resize(m_rank);

    // if solving for target body parameters, set size of coeffTarget
    // (note this size will not change through the adjustment).
    if (m_bundleSettings->solveTargetBody()) {
      int numTargetBodyParameters = m_bundleSettings->numberTargetBodyParameters();
      // TODO make sure numTargetBodyParameters is greater than 0
      coeffTarget.resize(2,numTargetBodyParameters);
    }

    // clear N12, n1, and nj
    N12.clear();
    n1.clear();
    m_RHS.clear();

    // clear static matrices
    coeffPoint3D.clear();
    coeffRHS.clear();
    N22.clear();
    n2.clear();

    // loop over 3D points
    int numGood3DPoints = 0;
    int numRejected3DPoints = 0;
    int pointIndex = 0;
    int num3DPoints = m_bundleControlPoints.size();

    outputBundleStatus("\n\n");
    
    for (int i = 0; i < num3DPoints; i++) {
      emit(pointUpdate(i+1));
      BundleControlPointQsp point = m_bundleControlPoints.at(i);

      if (point->isRejected()) {
        numRejected3DPoints++;

        pointIndex++;
        continue;
      }

      if ( i != 0 ) {
        N22.clear();
        N12.wipe();
        n2.clear();
      }

      // loop over measures for this point
      int numMeasures = point->size();
      for (int j = 0; j < numMeasures; j++) {
        BundleMeasureQsp measure = point->at(j);

        // flagged as "JigsawFail" implies this measure has been rejected
        // TODO  IsRejected is obsolete -- replace code or add to ControlMeasure
        if (measure->isRejected()) {
          continue;
        }

        status = computePartials(coeffTarget, coeffImage, coeffPoint3D, coeffRHS, *measure,
                                     *point);

        if (!status) {
          // TODO should status be set back to true? JAM
          // TODO this measure should be flagged as rejected.
          continue;
        }

        // update number of observations
        int numObs = m_bundleResults.numberObservations();
        m_bundleResults.setNumberObservations(numObs + 2);

        formMeasureNormals(N22, N12, n1, n2, coeffTarget, coeffImage, coeffPoint3D, coeffRHS,
                             measure->observationIndex());

      } // end loop over this points measures

      formPointNormals(N22, N12, n2, m_RHS, point);

      pointIndex++;

      numGood3DPoints++;

  } // end loop over 3D points

  // finally, form the reduced normal equations
  formWeightedNormals(n1, m_RHS);

  // update number of unknown parameters
  m_bundleResults.setNumberUnknownParameters(m_rank + 3 * numGood3DPoints);

  return status;
}


  /**
   * Form the auxilary normal equation matrices for a measure.
   * N22, N12, n1, and n2 will contain the auxilary matrices when completed.
   *
   * @param N22 The normal equation matrix for the point on the body.
   * @param N12 The normal equation matrix for the camera and the target body.
   * @param n1 The right hand side vector for the camera and the target body.
   * @param n2 The right hand side vector for the point on the body.
   * @param coeffTarget The matrix containing target body pertial derivatives.
   * @param coeffImage The matrix containing camera position and orientation partial derivatives.
   * @param coeffPoint3D The matrix containing point lat, lon, and radius partial derivatives.
   * @param coeffRHS The vector containing weighted x,y residuals.
   * @param observationIndex The index of the observation containing the measure that
   *                         the partial derivative matrices are for.
   *
   * @return @b bool If the matrices were successfully formed.
   *
   * @see BundleAdjust::formNormalEquations
   */
  bool BundleAdjust::formMeasureNormals(symmetric_matrix<double, upper>&N22,
                                        SparseBlockColumnMatrix &N12,
                                        compressed_vector<double> &n1,
                                        vector<double> &n2,
                                        matrix<double> &coeffTarget,
                                        matrix<double> &coeffImage,
                                        matrix<double> &coeffPoint3D,
                                        vector<double> &coeffRHS,
                                        int observationIndex) {

    static symmetric_matrix<double, upper> N11;
    static matrix<double> N11TargetImage;

    int blockIndex = observationIndex;

    // if we are solving for target body parameters
    int numTargetPartials = coeffTarget.size2();
    if (m_bundleSettings->solveTargetBody()) {
      blockIndex++;

      static vector<double> n1Target(numTargetPartials);
      n1Target.resize(numTargetPartials);
      n1Target.clear();

      // form N11 (normals for target body)
      N11.resize(numTargetPartials);
      N11.clear();

      N11 = prod(trans(coeffTarget), coeffTarget);

      // insert submatrix at column, row
      m_sparseNormals.insertMatrixBlock(0, 0, numTargetPartials, numTargetPartials);

      (*(*m_sparseNormals[0])[0]) += N11;

      // form portion of N11 between target and image
      N11TargetImage.resize(numTargetPartials, coeffImage.size2());
      N11TargetImage.clear();
      N11TargetImage = prod(trans(coeffTarget),coeffImage);

      m_sparseNormals.insertMatrixBlock(blockIndex, 0,
                                        numTargetPartials, coeffImage.size2());
      (*(*m_sparseNormals[blockIndex])[0]) += N11TargetImage;

      // form N12 target portion
      static matrix<double> N12Target(numTargetPartials, 3);
      N12Target.clear();

      N12Target = prod(trans(coeffTarget), coeffPoint3D);

      // insert N12Target into N12
      N12.insertMatrixBlock(0, numTargetPartials, 3);
      *N12[0] += N12Target;

      // form n1Target
      n1Target = prod(trans(coeffTarget), coeffRHS);

      // insert n1Target into n1
      for (int i = 0; i < numTargetPartials; i++) {
        n1(i) += n1Target(i);
      }
    }


//~~~~~~~~~~~~~~~~~~~~~~~~~~~~~~~~~~~ below is ok (2015-06-03)
// TODO - if solving for target (and/or self-cal) have to use not observationIndex below but
// observationIndex plus 1 or 2

    int numImagePartials = coeffImage.size2();

    static LinearAlgebra::Vector n1Image(numImagePartials);
    n1Image.resize(numImagePartials);
    n1Image.clear();

    // form N11 (normals for photo)
    N11.resize(numImagePartials);
    N11.clear();

    N11 = prod(trans(coeffImage), coeffImage);

    int t = m_sparseNormals.at(blockIndex)->startColumn();

    // insert submatrix at column, row
    m_sparseNormals.insertMatrixBlock(blockIndex, blockIndex,
                                      numImagePartials, numImagePartials);

    (*(*m_sparseNormals[blockIndex])[blockIndex]) += N11;

    // form N12Image
    static matrix<double> N12Image(numImagePartials, 3);
    N12Image.resize(numImagePartials, 3);
    N12Image.clear();

    N12Image = prod(trans(coeffImage), coeffPoint3D);

    // insert N12Image into N12
    N12.insertMatrixBlock(blockIndex, numImagePartials, 3);
    *N12[blockIndex] += N12Image;

    // form n1
    n1Image = prod(trans(coeffImage), coeffRHS);

    // insert n1Image into n1
    // TODO - MUST ACCOUNT FOR TARGET BODY PARAMETERS
    // WHEN INSERTING INTO n1 HERE!!!!!
    for (int i = 0; i < numImagePartials; i++) {
      n1(i + t) += n1Image(i);
    }

    // form N22
    N22 += prod(trans(coeffPoint3D), coeffPoint3D);

    // form n2
    n2 += prod(trans(coeffPoint3D), coeffRHS);

    return true;
  }


  /**
   * Compute the Q matrix and NIC vector for a control point.  The inputs N22, N12, and n2
   * come from calling formMeasureNormals() with the control point's measures.
   * The Q matrix and NIC vector are stored in the BundleControlPoint.
   * R = N12 x Q is accumulated into m_sparseNormals.
   *
   * @param N22 The normal equation matrix for the point on the body.
   * @param N12 The normal equation matrix for the camera and the target body.
   * @param n2 The right hand side vector for the point on the body.
   * @param nj The output right hand side vector.
   * @param bundleControlPoint The control point that the Q matrixs are NIC vector
   *                           are being formed for.
   *
   * @return @b bool If the matrices were successfully formed.
   *
   * @see BundleAdjust::formNormalEquations
   */
  bool BundleAdjust::formPointNormals(symmetric_matrix<double, upper>&N22,
                                      SparseBlockColumnMatrix &N12,
                                      vector<double> &n2,
                                      vector<double> &nj,
                                      BundleControlPointQsp &bundleControlPoint) {

    boost::numeric::ublas::bounded_vector<double, 3> &NIC = bundleControlPoint->nicVector();
    SparseBlockRowMatrix &Q = bundleControlPoint->cholmodQMatrix();

    NIC.clear();
    Q.zeroBlocks();

    // weighting of 3D point parameters
    boost::numeric::ublas::bounded_vector<double, 3> &weights
        = bundleControlPoint->weights();
    boost::numeric::ublas::bounded_vector<double, 3> &corrections
        = bundleControlPoint->corrections();

    if (weights(0) > 0.0) {
      N22(0,0) += weights(0);
      n2(0) += (-weights(0) * corrections(0));
      m_bundleResults.incrementNumberConstrainedPointParameters(1);
    }

    if (weights(1) > 0.0) {
      N22(1,1) += weights(1);
      n2(1) += (-weights(1) * corrections(1));
      m_bundleResults.incrementNumberConstrainedPointParameters(1);
    }

    if (weights(2) > 0.0) {
      N22(2,2) += weights(2);
      n2(2) += (-weights(2) * corrections(2));
      m_bundleResults.incrementNumberConstrainedPointParameters(1);
    }

    // invert N22
    invert3x3(N22);

    // save upper triangular covariance matrix for error propagation
    SurfacePoint SurfacePoint = bundleControlPoint->adjustedSurfacePoint();
    SurfacePoint.SetSphericalMatrix(N22);
    bundleControlPoint->setAdjustedSurfacePoint(SurfacePoint);

    // form Q (this is N22{-1} * N12{T})
    productATransB(N22, N12, Q);

    // form product of N22(inverse) and n2; store in NIC
    NIC = prod(N22, n2);

    // accumulate -R directly into reduced normal equations
    productAB(N12, Q);

    // accumulate -nj
    accumProductAlphaAB(-1.0, Q, n2, nj);

    return true;
  }


  /**
   * Apply weighting for spacecraft position, velocity, acceleration and camera angles, angular
   * velocities, angular accelerations if so stipulated (legalese).
   *
   * @param n1 The right hand side vector for the camera and the target body.
   * @param nj The right hand side vector
   *
   * @return @b bool If the weights were successfully applied.
   *
   * @see BundleAdjust::formNormalEquations
   */
  bool BundleAdjust::formWeightedNormals(compressed_vector<double> &n1,
                                         vector<double> &nj) {

    m_bundleResults.resetNumberConstrainedImageParameters();

    int n = 0;

    for (int i = 0; i < m_sparseNormals.size(); i++) {
      LinearAlgebra::Matrix *diagonalBlock = m_sparseNormals.getBlock(i, i);
      if ( !diagonalBlock )
        continue;

      if (m_bundleSettings->solveTargetBody() && i == 0) {
        m_bundleResults.resetNumberConstrainedTargetParameters();

        // get parameter weights for target body
        vector<double> weights = m_bundleTargetBody->parameterWeights();
        vector<double> corrections = m_bundleTargetBody->parameterCorrections();

        int blockSize = diagonalBlock->size1();
        for (int j = 0; j < blockSize; j++) {
          if (weights[j] > 0.0) {
            (*diagonalBlock)(j,j) += weights[j];
            nj[n] -= weights[j] * corrections(j);
            m_bundleResults.incrementNumberConstrainedTargetParameters(1);
          }
          n++;
        }
      }
      else {
        BundleObservationQsp observation;

        // get parameter weights for this observation
        if (m_bundleSettings->solveTargetBody()) {
          observation = m_bundleObservations.at(i-1);
        }
        else {
          observation = m_bundleObservations.at(i);
        }

        LinearAlgebra::Vector weights = observation->parameterWeights();
        LinearAlgebra::Vector corrections = observation->parameterCorrections();

        int blockSize = diagonalBlock->size1();
        for (int j = 0; j < blockSize; j++) {
          if (weights(j) > 0.0) {
            (*diagonalBlock)(j,j) += weights(j);
            nj[n] -= weights(j) * corrections(j);
            m_bundleResults.incrementNumberConstrainedImageParameters(1);
          }
          n++;
        }
      }
    }

    // add n1 to nj
    nj += n1;

    return true;
  }


  /**
   * Perform the matrix multiplication v2 = alpha ( Q x v1 ).
   *
   * @param alpha A constant multiplier.
   * @param v2 The output vector.
   * @param Q A sparse block matrix.
   * @param v1 A vector.
   */
  void BundleAdjust::productAlphaAV(double alpha, bounded_vector<double,3> &v2,
                                    SparseBlockRowMatrix &Q,
                                    vector<double> &v1) {

    QMapIterator< int, LinearAlgebra::Matrix * > Qit(Q);

    int subrangeStart, subrangeEnd;
    
    while ( Qit.hasNext() ) {
      Qit.next();

      int columnIndex = Qit.key();

      subrangeStart = m_sparseNormals.at(columnIndex)->startColumn();
      subrangeEnd = subrangeStart + Qit.value()->size2();
      
      v2 += alpha * prod(*(Qit.value()),subrange(v1,subrangeStart,subrangeEnd));
    }
  }


  /**
   * Perform the matrix multiplication Q = N22 x N12(transpose)
   *
   * @param N22 A symmetric matrix
   * @param N12 A sparse block matrix
   * @param Q The output sparse block matrix
   *
   * @see BundleAdjust::formPointNormals
   */
  bool BundleAdjust::productATransB(symmetric_matrix <double,upper> &N22,
                                    SparseBlockColumnMatrix &N12,
                                    SparseBlockRowMatrix &Q) {

    QMapIterator< int, LinearAlgebra::Matrix * > N12it(N12);

    while ( N12it.hasNext() ) {
      N12it.next();

      int rowIndex = N12it.key();

      // insert submatrix in Q at block "rowIndex"
      Q.insertMatrixBlock(rowIndex, 3, N12it.value()->size1());

      *(Q[rowIndex]) = prod(N22,trans(*(N12it.value())));
    }

    return true;
  }


  /**
   * Perform the matrix multiplication C = N12 x Q.
   * The result, C, is stored in m_sparseNormals.
   *
   * @param N12 A sparse block matrix.
   * @param Q A sparse block matrix
   *
   * @see BundleAdjust::formPointNormals
   */
  void BundleAdjust::productAB(SparseBlockColumnMatrix &N12,
                               SparseBlockRowMatrix &Q) {
    // iterators for N12 and Q
    QMapIterator<int, LinearAlgebra::Matrix*> N12it(N12);
    QMapIterator<int, LinearAlgebra::Matrix*> Qit(Q);

    // now multiply blocks and subtract from m_sparseNormals
    while ( N12it.hasNext() ) {
      N12it.next();

      int rowIndex = N12it.key();
      LinearAlgebra::Matrix *N12block = N12it.value();

      while ( Qit.hasNext() ) {
        Qit.next();

        int columnIndex = Qit.key();

        if ( rowIndex > columnIndex ) {
          continue;
        }

        LinearAlgebra::Matrix *Qblock = Qit.value();

        // insert submatrix at column, row
        m_sparseNormals.insertMatrixBlock(columnIndex, rowIndex,
                                          N12block->size1(), Qblock->size2());

        (*(*m_sparseNormals[columnIndex])[rowIndex]) -= prod(*N12block,*Qblock);
      }
      Qit.toFront();
    }
  }


  /**
   * Performs the matrix multiplication nj = nj + alpha (Q x n2).
   *
   * @param alpha A constant multiplier.
   * @param Q A sparse block matrix.
   * @param n2 A vector.
   * @param nj The output accumulation vector.
   *
   * @see BundleAdjust::formPointNormals
   */
  void BundleAdjust::accumProductAlphaAB(double alpha,
                                         SparseBlockRowMatrix &Q,
                                         vector<double> &n2,
                                         vector<double> &nj) {

    if (alpha == 0.0) {
      return;
    }

    int numParams;

    QMapIterator<int, LinearAlgebra::Matrix*> Qit(Q);

    while ( Qit.hasNext() ) {
      Qit.next();

      int columnIndex = Qit.key();
      LinearAlgebra::Matrix *Qblock = Qit.value();

      LinearAlgebra::Vector blockProduct = prod(trans(*Qblock),n2);

      numParams = m_sparseNormals.at(columnIndex)->startColumn();

      for (unsigned i = 0; i < blockProduct.size(); i++) {
        nj(numParams+i) += alpha*blockProduct(i);
      }
    }
  }


  /**
   * Compute the solution to the normal equations using the CHOLMOD library.
   *
   * @return @b bool If the solution was successfully computed.
   *
   * @throws IException::Programmer "CHOLMOD: Failed to load Triplet matrix"
   *
   * @see BundleAdjust::solveCholesky
   */
  bool BundleAdjust::solveSystem() {

    // load cholmod triplet
    if ( !loadCholmodTriplet() ) {
      QString msg = "CHOLMOD: Failed to load Triplet matrix";
      throw IException(IException::Programmer, msg, _FILEINFO_);
    }

    // convert triplet to sparse matrix
    m_cholmodNormal = cholmod_triplet_to_sparse(m_cholmodTriplet,
                                                m_cholmodTriplet->nnz,
                                                &m_cholmodCommon);

    // analyze matrix
    // TODO should we analyze just 1st iteration?
    m_L = cholmod_analyze(m_cholmodNormal, &m_cholmodCommon);

    // create cholmod cholesky factor
    // CHOLMOD will choose LLT or LDLT decomposition based on the characteristics of the matrix.
    cholmod_factorize(m_cholmodNormal, m_L, &m_cholmodCommon);

    // check for "matrix not positive definite" error
    if (m_cholmodCommon.status == CHOLMOD_NOT_POSDEF) {
      QString msg = "Matrix NOT positive-definite: failure at column " + toString((int) m_L->minor);
//    throw IException(IException::User, msg, _FILEINFO_);
      error(msg);
      emit(finished());
      return false;
    }

    // cholmod solution and right-hand side vectors
    cholmod_dense *x, *b;

    // initialize right-hand side vector
    b = cholmod_zeros(m_cholmodNormal->nrow, 1, m_cholmodNormal->xtype, &m_cholmodCommon);

    // copy right-hand side vector into b
    double *px = (double*)b->x;
    for (int i = 0; i < m_rank; i++) {
      px[i] = m_RHS[i];
    }

    // cholmod solve
    x = cholmod_solve(CHOLMOD_A, m_L, b, &m_cholmodCommon);

    // copy solution vector x out into m_imageSolution
    double *sx = (double*)x->x;
    for (int i = 0; i < m_rank; i++) {
      m_imageSolution[i] = sx[i];
    }

    // free cholmod structures
    cholmod_free_sparse(&m_cholmodNormal, &m_cholmodCommon);
    cholmod_free_dense(&b, &m_cholmodCommon);
    cholmod_free_dense(&x, &m_cholmodCommon);

    return true;
  }


  /**
   * @brief Load sparse normal equations matrix into CHOLMOD triplet.
   *
   * Blocks from the sparse block normal matrix are loaded into a CHOLMOD triplet.
   * Before the triplet can be used with CHOLMOD, it must be converted to a
   * CHOLMOD sparse matrix via cholmod_triplet_to_sparse.
   *
   * @return @b bool If the triplet was successfully formed.
   *
   * @see BundleAdjust::solveSystem
   */
  bool BundleAdjust::loadCholmodTriplet() {

    if ( m_iteration == 1 ) {
      int numElements = m_sparseNormals.numberOfElements();
      m_cholmodTriplet = cholmod_allocate_triplet(m_rank, m_rank, numElements,
                                                  -1, CHOLMOD_REAL, &m_cholmodCommon);

      if ( !m_cholmodTriplet ) {
        outputBundleStatus("\nTriplet allocation failure\n");
        return false;
      }

      m_cholmodTriplet->nnz = 0;
    }

    int *tripletColumns = (int*) m_cholmodTriplet->i;
    int *tripletRows = (int*) m_cholmodTriplet->j;
    double *tripletValues = (double*)m_cholmodTriplet->x;

    double entryValue;

    int numEntries = 0;

    int numBlockcolumns = m_sparseNormals.size();
    for (int columnIndex = 0; columnIndex < numBlockcolumns; columnIndex++) {

      SparseBlockColumnMatrix *normalsColumn = m_sparseNormals[columnIndex];

      if ( !normalsColumn ) {
        QString status = "\nSparseBlockColumnMatrix retrieval failure at column " + 
                         QString::number(columnIndex);
        outputBundleStatus(status);
        return false;
      }

      int numLeadingColumns = normalsColumn->startColumn();

      QMapIterator< int, LinearAlgebra::Matrix * > it(*normalsColumn);

      while ( it.hasNext() ) {
        it.next();

        int rowIndex = it.key();

        // note: as the normal equations matrix is symmetric, the # of leading rows for a block is
        //       equal to the # of leading columns for a block column at the "rowIndex" position
        int numLeadingRows = m_sparseNormals.at(rowIndex)->startColumn();

        LinearAlgebra::Matrix *normalsBlock = it.value();
        if ( !normalsBlock ) {
          QString status = "\nmatrix block retrieval failure at column ";
          status.append(columnIndex);
          status.append(", row ");
          status.append(rowIndex);
          outputBundleStatus(status);
          status = "Total # of block columns: " + QString::number(numBlockcolumns);
          outputBundleStatus(status);
          status = "Total # of blocks: " + QString::number(m_sparseNormals.numberOfBlocks());
          outputBundleStatus(status);
          return false;
        }

        if ( columnIndex == rowIndex )  {   // diagonal block (upper-triangular)
          for (unsigned ii = 0; ii < normalsBlock->size1(); ii++) {
            for (unsigned jj = ii; jj < normalsBlock->size2(); jj++) {
              entryValue = normalsBlock->at_element(ii,jj);
              int entryColumnIndex = jj + numLeadingColumns;
              int entryRowIndex = ii + numLeadingRows;

              if ( m_iteration == 1 ) {
                tripletColumns[numEntries] = entryColumnIndex;
                tripletRows[numEntries] = entryRowIndex;
                m_cholmodTriplet->nnz++;
              }

              tripletValues[numEntries] = entryValue;

              numEntries++;
            }
          }
        }
        else {                // off-diagonal block (square)
          for (unsigned ii = 0; ii < normalsBlock->size1(); ii++) {
            for (unsigned jj = 0; jj < normalsBlock->size2(); jj++) {
              entryValue = normalsBlock->at_element(ii,jj);
              int entryColumnIndex = jj + numLeadingColumns;
              int entryRowIndex = ii + numLeadingRows;

              if ( m_iteration ==1 ) {
                tripletColumns[numEntries] = entryRowIndex;
                tripletRows[numEntries] = entryColumnIndex;
                m_cholmodTriplet->nnz++;
              }

              tripletValues[numEntries] = entryValue;

              numEntries++;
            }
          }
        }
      }
    }

    return true;
  }


  /**
   * Compute inverse of normal equations matrix for CHOLMOD.
   * The inverse is stored in m_normalInverse.
   *
   * @return @b bool If the inverse was successfully computed.
   *
   * @TODO This seems to be unused. JAM
   */
  bool BundleAdjust::cholmodInverse() {
    int i, j;

    // allocate matrix inverse
    m_normalInverse.resize(m_rank);

    cholmod_dense *x;        // solution vector
    cholmod_dense *b;        // right-hand side (column vectors of identity)

    b = cholmod_zeros ( m_rank, 1, CHOLMOD_REAL, &m_cholmodCommon ) ;
    double *pb = (double*)b->x;

    double *px = NULL;

    for (i = 0; i < m_rank; i++) {
      if ( i > 0 ) {
        pb[i-1] = 0.0;
      }
      pb[i] = 1.0;

      x = cholmod_solve ( CHOLMOD_A, m_L, b, &m_cholmodCommon ) ;
      px = (double*)x->x;

      // store solution in corresponding column of inverse
      for (j = 0; j <= i; j++) {
        m_normalInverse(j, i) = px[j];
      }

      cholmod_free_dense(&x,&m_cholmodCommon);
    }

    cholmod_free_dense(&b,&m_cholmodCommon);

    return true;
  }


  /**
   * Dedicated quick inverse of 3x3 matrix
   *
   * @param m The 3x3 matrix to invert.  Overwritten with the inverse.
   *
   * @return @b bool If the matrix was inverted.
   *                 False usually means the matrix is not invertible.
   *
   * @see BundleAdjust::formPointNormals
   *
   * @TODO Move to LinearAlgebra
   */
  bool BundleAdjust::invert3x3(symmetric_matrix<double, upper> &m) {
    double det;
    double den;

    boost::numeric::ublas::symmetric_matrix< double, upper > c = m;

    den = m(0, 0) * (m(1, 1) * m(2, 2) - m(1, 2) * m(2, 1))
          - m(0, 1) * (m(1, 0) * m(2, 2) - m(1, 2) * m(2, 0))
          + m(0, 2) * (m(1, 0) * m(2, 1) - m(1, 1) * m(2, 0));

    // check for divide by zero
    if (fabs(den) < 1.0e-100) {
      return false;
    }

    det = 1.0 / den;

    m(0, 0) = (c(1, 1) * c(2, 2) - c(1, 2) * c(2, 1)) * det;
    m(0, 1) = (c(0, 2) * c(2, 1) - c(0, 1) * c(2, 2)) * det;
    m(0, 2) = (c(0, 1) * c(1, 2) - c(0, 2) * c(1, 1)) * det;
    m(1, 1) = (c(0, 0) * c(2, 2) - c(0, 2) * c(2, 0)) * det;
    m(1, 2) = (c(0, 2) * c(1, 0) - c(0, 0) * c(1, 2)) * det;
    m(2, 2) = (c(0, 0) * c(1, 1) - c(0, 1) * c(1, 0)) * det;

    return true;
  }


  /**
   * Compute partial derivatives and weighted residuals for a measure.
   * coeffTarget, coeffImage, coeffPoint3D, and coeffRHS will be filled
   * with the different partial derivatives.
   *
   * @param coeffTarget A matrix that will contain target body
   *                    pertial derivatives.
   * @param coeffImage A matrix that will contain camera position and orientation
   *                   partial derivatives.
   * @param coeffPoint3D A matrix that will contain point lat, lon, and radius
   *                     partial derivatives.
   * @param coeffRHS A vector that will contain weighted x,y residuals.
   * @param measure The measure that partials are being computed for.
   * @param point The point containing measure.
   *
   * @return @b bool If the partials were successfully computed.
   *
   * @throws IException::User "Unable to map apriori surface point for measure"
   */
  bool BundleAdjust::computePartials(matrix<double> &coeffTarget,
                                     matrix<double> &coeffImage,
                                     matrix<double> &coeffPoint3D,
                                     vector<double> &coeffRHS,
                                     BundleMeasure &measure,
                                     BundleControlPoint &point) {

    // additional vectors
    std::vector<double> lookBWRTLat;
    std::vector<double> lookBWRTLon;
    std::vector<double> lookBWRTRad;

    Camera *measureCamera = NULL;

    double measuredX, computedX, measuredY, computedY;
    double deltaX, deltaY;
    double observationSigma;
    double observationWeight;

    measureCamera = measure.camera();

    const BundleObservationSolveSettingsQsp observationSolveSettings =
        measure.observationSolveSettings();
    BundleObservationQsp observation = measure.parentBundleObservation();

    int numImagePartials = observation->numberParameters();

    // we're saving the number of image partials in m_previousNumberImagePartials
    // to compare to the previous computePartials call to avoid unnecessary resizing of the
    // coeffImage matrix
    if (numImagePartials != m_previousNumberImagePartials) {
      coeffImage.resize(2,numImagePartials);
      m_previousNumberImagePartials = numImagePartials;
    }

    // clear partial derivative matrices and vectors
    if (m_bundleSettings->solveTargetBody()) {
      coeffTarget.clear();
    }

    coeffImage.clear();
    coeffPoint3D.clear();
    coeffRHS.clear();

    // no need to call SetImage for framing camera ( CameraType  = 0 )
    if (measureCamera->GetCameraType() != 0) {
      // Set the Spice to the measured point
      // TODO - can we explain this better?
      measureCamera->SetImage(measure.sample(), measure.line());
    }

    // REMOVE
    SurfacePoint surfacePoint = point.adjustedSurfacePoint();
    // REMOVE

    // Compute the look vector in instrument coordinates based on time of observation and apriori
    // lat/lon/radius
    if (!(measureCamera->GroundMap()->GetXY(point.adjustedSurfacePoint(),
                                            &computedX, &computedY))) {
      QString msg = "Unable to map apriori surface point for measure ";
      msg += measure.cubeSerialNumber() + " on point " + point.id() + " into focal plane";
      throw IException(IException::User, msg, _FILEINFO_);
    }

    // partials for fixed point w/r lat, long, radius in Body-Fixed
    lookBWRTLat = measureCamera->GroundMap()->PointPartial(point.adjustedSurfacePoint(),
                                                           CameraGroundMap::WRT_Latitude);
    lookBWRTLon = measureCamera->GroundMap()->PointPartial(point.adjustedSurfacePoint(),
                                                           CameraGroundMap::WRT_Longitude);
    lookBWRTRad = measureCamera->GroundMap()->PointPartial(point.adjustedSurfacePoint(),
                                                           CameraGroundMap::WRT_Radius);

    int index = 0;
    if (m_bundleSettings->solveTargetBody() && m_bundleSettings->solvePoleRA()) {
      measureCamera->GroundMap()->GetdXYdTOrientation(SpiceRotation::WRT_RightAscension, 0,
                                                      &coeffTarget(0, index),
                                                      &coeffTarget(1, index));
      index++;
    }

    if (m_bundleSettings->solveTargetBody() && m_bundleSettings->solvePoleRAVelocity()) {
      measureCamera->GroundMap()->GetdXYdTOrientation(SpiceRotation::WRT_RightAscension, 1,
                                                      &coeffTarget(0, index),
                                                      &coeffTarget(1, index));
      index++;
    }

    if (m_bundleSettings->solveTargetBody() && m_bundleSettings->solvePoleDec()) {
      measureCamera->GroundMap()->GetdXYdTOrientation(SpiceRotation::WRT_Declination, 0,
                                                      &coeffTarget(0, index),
                                                      &coeffTarget(1, index));
      index++;
    }

    if (m_bundleSettings->solveTargetBody() && m_bundleSettings->solvePoleDecVelocity()) {
      measureCamera->GroundMap()->GetdXYdTOrientation(SpiceRotation::WRT_Declination, 1,
                                                      &coeffTarget(0, index),
                                                      &coeffTarget(1, index));
      index++;
    }

    if (m_bundleSettings->solveTargetBody() && m_bundleSettings->solvePM()) {
      measureCamera->GroundMap()->GetdXYdTOrientation(SpiceRotation::WRT_Twist, 0,
                                                      &coeffTarget(0, index),
                                                      &coeffTarget(1, index));
      index++;
    }

    if (m_bundleSettings->solveTargetBody() && m_bundleSettings->solvePMVelocity()) {
      measureCamera->GroundMap()->GetdXYdTOrientation(SpiceRotation::WRT_Twist, 1,
                                                      &coeffTarget(0, index),
                                                      &coeffTarget(1, index));
      index++;
    }

    if (m_bundleSettings->solveTargetBody() && m_bundleTargetBody->solveMeanRadius()) {
      std::vector<double> lookBWRTMeanRadius =
          measureCamera->GroundMap()->MeanRadiusPartial(surfacePoint,
                                                        m_bundleTargetBody->meanRadius());

      measureCamera->GroundMap()->GetdXYdPoint(lookBWRTMeanRadius, &coeffTarget(0, index),
                                               &coeffTarget(1, index));
      index++;
    }

    if (m_bundleSettings->solveTargetBody() && m_bundleTargetBody->solveTriaxialRadii()) {

      std::vector<double> lookBWRTRadiusA =
          measureCamera->GroundMap()->EllipsoidPartial(surfacePoint,
                                                       CameraGroundMap::WRT_MajorAxis);

      measureCamera->GroundMap()->GetdXYdPoint(lookBWRTRadiusA, &coeffTarget(0, index),
                                               &coeffTarget(1, index));
      index++;

      std::vector<double> lookBWRTRadiusB =
          measureCamera->GroundMap()->EllipsoidPartial(surfacePoint,
                                                       CameraGroundMap::WRT_MinorAxis);

      measureCamera->GroundMap()->GetdXYdPoint(lookBWRTRadiusB, &coeffTarget(0, index),
                                               &coeffTarget(1, index));
      index++;

      std::vector<double> lookBWRTRadiusC =
          measureCamera->GroundMap()->EllipsoidPartial(surfacePoint,
                                                       CameraGroundMap::WRT_PolarAxis);

      measureCamera->GroundMap()->GetdXYdPoint(lookBWRTRadiusC, &coeffTarget(0, index),
                                               &coeffTarget(1, index));
      index++;
    }

    index = 0;

    if (observationSolveSettings->instrumentPositionSolveOption() !=
        BundleObservationSolveSettings::NoPositionFactors) {

      int numCamPositionCoefficients =
          observationSolveSettings->numberCameraPositionCoefficientsSolved();

      // Add the partial for the x coordinate of the position (differentiating
      // point(x,y,z) - spacecraftPosition(x,y,z) in J2000
      for (int cameraCoef = 0; cameraCoef < numCamPositionCoefficients; cameraCoef++) {
        measureCamera->GroundMap()->GetdXYdPosition(SpicePosition::WRT_X, cameraCoef,
                                                    &coeffImage(0, index),
                                                    &coeffImage(1, index));
        index++;
      }

      // Add the partial for the y coordinate of the position
      for (int cameraCoef = 0; cameraCoef < numCamPositionCoefficients; cameraCoef++) {
        measureCamera->GroundMap()->GetdXYdPosition(SpicePosition::WRT_Y, cameraCoef,
                                                    &coeffImage(0, index),
                                                    &coeffImage(1, index));
        index++;
      }

      // Add the partial for the z coordinate of the position
      for (int cameraCoef = 0; cameraCoef < numCamPositionCoefficients; cameraCoef++) {
        measureCamera->GroundMap()->GetdXYdPosition(SpicePosition::WRT_Z, cameraCoef,
                                                    &coeffImage(0, index),
                                                    &coeffImage(1, index));
        index++;
      }

    }

    if (observationSolveSettings->instrumentPointingSolveOption() !=
        BundleObservationSolveSettings::NoPointingFactors) {

      int numCamAngleCoefficients =
          observationSolveSettings->numberCameraAngleCoefficientsSolved();

      // Add the partials for ra
      for (int cameraCoef = 0; cameraCoef < numCamAngleCoefficients; cameraCoef++) {
        measureCamera->GroundMap()->GetdXYdOrientation(SpiceRotation::WRT_RightAscension,
                                                       cameraCoef, &coeffImage(0, index),
                                                       &coeffImage(1, index));
        index++;
      }

      // Add the partials for dec
      for (int cameraCoef = 0; cameraCoef < numCamAngleCoefficients; cameraCoef++) {
        measureCamera->GroundMap()->GetdXYdOrientation(SpiceRotation::WRT_Declination,
                                                       cameraCoef, &coeffImage(0, index),
                                                       &coeffImage(1, index));
        index++;
      }

      // Add the partial for twist if necessary
      if (observationSolveSettings->solveTwist()) {
        for (int cameraCoef = 0; cameraCoef < numCamAngleCoefficients; cameraCoef++) {
          measureCamera->GroundMap()->GetdXYdOrientation(SpiceRotation::WRT_Twist,
                                                         cameraCoef, &coeffImage(0, index),
                                                         &coeffImage(1, index));
          index++;
        }
      }
    }

    // partials for 3D point
    measureCamera->GroundMap()->GetdXYdPoint(lookBWRTLat,
                                             &coeffPoint3D(0, 0),
                                             &coeffPoint3D(1, 0));
    measureCamera->GroundMap()->GetdXYdPoint(lookBWRTLon,
                                             &coeffPoint3D(0, 1),
                                             &coeffPoint3D(1, 1));
    measureCamera->GroundMap()->GetdXYdPoint(lookBWRTRad,
                                             &coeffPoint3D(0, 2),
                                             &coeffPoint3D(1, 2));

    // right-hand side (measured - computed)
    measuredX = measure.focalPlaneMeasuredX();
    measuredY = measure.focalPlaneMeasuredY();

    deltaX = measuredX - computedX;
    deltaY = measuredY - computedY;

    coeffRHS(0) = deltaX;
    coeffRHS(1) = deltaY;

    // residual prob distribution is calculated even if there is no maximum likelihood estimation
    double obsValue = deltaX / measureCamera->PixelPitch();
    m_bundleResults.addResidualsProbabilityDistributionObservation(obsValue);

    obsValue = deltaY / measureCamera->PixelPitch();
    m_bundleResults.addResidualsProbabilityDistributionObservation(obsValue);

    observationSigma = 1.4 * measureCamera->PixelPitch();
    observationWeight = 1.0 / observationSigma;

    if (m_bundleResults.numberMaximumLikelihoodModels()
          > m_bundleResults.maximumLikelihoodModelIndex()) {
      // if maximum likelihood estimation is being used
      double residualR2ZScore
                 = sqrt(deltaX * deltaX + deltaY * deltaY) / observationSigma / sqrt(2.0);
      //dynamically build the cumulative probability distribution of the R^2 residual Z Scores
      m_bundleResults.addProbabilityDistributionObservation(residualR2ZScore);
      int currentModelIndex = m_bundleResults.maximumLikelihoodModelIndex();
      observationWeight *= m_bundleResults.maximumLikelihoodModelWFunc(currentModelIndex)
                            .sqrtWeightScaler(residualR2ZScore);
    }

    // multiply coefficients by observation weight
    coeffImage *= observationWeight;
    coeffPoint3D *= observationWeight;
    coeffRHS *= observationWeight;

    if (m_bundleSettings->solveTargetBody()) {
      coeffTarget *= observationWeight;
    }

    return true;
  }


  /**
   * apply parameter corrections for solution.
   */
  void BundleAdjust::applyParameterCorrections() {
    emit(statusBarUpdate("Updating Parameters"));
    int t = 0;

    // TODO - update target body parameters if in solution
    // note these come before BundleObservation parameters in normal equations matrix
    if (m_bundleSettings->solveTargetBody()) {
      int numTargetBodyParameters = m_bundleTargetBody->numberParameters();

      m_bundleTargetBody->applyParameterCorrections(subrange(m_imageSolution,0,
                                                            numTargetBodyParameters));

      t += numTargetBodyParameters;
    }
       
    // Update spice for each BundleObservation
    int numObservations = m_bundleObservations.size();
    for (int i = 0; i < numObservations; i++) {
      BundleObservationQsp observation = m_bundleObservations.at(i);

      int numParameters = observation->numberParameters();

      observation->applyParameterCorrections(subrange(m_imageSolution,t,t+numParameters));

      if (m_bundleSettings->solveTargetBody()) {
        observation->updateBodyRotation();
      }

      t += numParameters;
    }
        
    // TODO: Below code should move into BundleControlPoint->updateParameterCorrections
    //       except, what about the productAlphaAV method?
    
    // Update lat/lon for each control point
    double latCorrection, lonCorrection, radCorrection;
    int pointIndex = 0;
    int numControlPoints = m_bundleControlPoints.size();
    for (int i = 0; i < numControlPoints; i++) {
      BundleControlPointQsp point = m_bundleControlPoints.at(i);

      if (point->isRejected()) {
          pointIndex++;
          continue;
      }

      // get NIC, Q, and correction vector for this point
      boost::numeric::ublas::bounded_vector< double, 3 > &NIC = point->nicVector();
      SparseBlockRowMatrix &Q = point->cholmodQMatrix();
      boost::numeric::ublas::bounded_vector< double, 3 > &corrections = point->corrections();
      
      // subtract product of Q and nj from NIC
      productAlphaAV(-1.0, NIC, Q, m_imageSolution);

      // get point parameter corrections
      latCorrection = NIC(0);
      lonCorrection = NIC(1);
      radCorrection = NIC(2);

      SurfacePoint surfacepoint = point->adjustedSurfacePoint();

      double pointLat = surfacepoint.GetLatitude().degrees();
      double pointLon = surfacepoint.GetLongitude().degrees();
      double pointRad = surfacepoint.GetLocalRadius().meters();

      pointLat += RAD2DEG * latCorrection;
      pointLon += RAD2DEG * lonCorrection;

      // Make sure updated values are still in valid range.
      // TODO What is the valid lon range?
      if (pointLat < -90.0) {
        pointLat = -180.0 - pointLat;
        pointLon = pointLon + 180.0;
      }
      if (pointLat > 90.0) {
        pointLat = 180.0 - pointLat;
        pointLon = pointLon + 180.0;
      }
      while (pointLon > 360.0) {
        pointLon = pointLon - 360.0;
      }
      while (pointLon < 0.0) {
        pointLon = pointLon + 360.0;
      }

      pointRad += 1000.*radCorrection;

      // sum and save corrections
      corrections(0) += latCorrection;
      corrections(1) += lonCorrection;
      corrections(2) += radCorrection;
           
      // ken testing - if solving for target body mean radius, set radius to current
      // mean radius value
      if (m_bundleTargetBody && (m_bundleTargetBody->solveMeanRadius()
          || m_bundleTargetBody->solveTriaxialRadii())) {
        if (m_bundleTargetBody->solveMeanRadius()) {
          surfacepoint.SetSphericalCoordinates(Latitude(pointLat, Angle::Degrees),
                                               Longitude(pointLon, Angle::Degrees),
                                               m_bundleTargetBody->meanRadius());
        }
        else if (m_bundleTargetBody->solveTriaxialRadii()) {
            Distance localRadius = m_bundleTargetBody->
                                       localRadius(Latitude(pointLat, Angle::Degrees),
                                                   Longitude(pointLon, Angle::Degrees));
            surfacepoint.SetSphericalCoordinates(Latitude(pointLat, Angle::Degrees),
                                                 Longitude(pointLon, Angle::Degrees),
                                                 localRadius);
        }
      }
      else {
        surfacepoint.SetSphericalCoordinates(Latitude(pointLat, Angle::Degrees),
                                             Longitude(pointLon, Angle::Degrees),
                                             Distance(pointRad, Distance::Meters));
      }

      point->setAdjustedSurfacePoint(surfacepoint);

      pointIndex++;

    } // end loop over point corrections
  }


  /**
   * This method computes the focal plane residuals for the measures.
   *
   * @return @b double Weighted sum of the squares of the residuals, vtpv.
   *
   * @internal
   *   @history 2012-01-18 Debbie A. Cook - Fixed the computation of vx
   *                           and vy to make sure they are focal
   *                           plane x and y residuals instead of
   *                           image sample and line residuals.
   */
  double BundleAdjust::computeResiduals() {
    emit(statusBarUpdate("Computing Residuals"));
    double vtpv = 0.0;
    double vtpvControl = 0.0;
    double vtpvImage = 0.0;
    double weight;
    double v, vx, vy;

    // clear residual stats vectors
    m_xResiduals.Reset();
    m_yResiduals.Reset();
    m_xyResiduals.Reset();

    // vtpv for image coordinates
    int numObjectPoints = m_bundleControlPoints.size();

    for (int i = 0; i < numObjectPoints; i++) {

      BundleControlPointQsp point = m_bundleControlPoints.at(i);

      point->computeResiduals();

      int numMeasures = point->numberOfMeasures();
      for (int j = 0; j < numMeasures; j++) {
        const BundleMeasureQsp measure = point->at(j);

        weight = 1.4 * (measure->camera())->PixelPitch();
        weight = 1.0 / weight;
        weight *= weight;

        vx = measure->focalPlaneMeasuredX() - measure->focalPlaneComputedX();
        vy = measure->focalPlaneMeasuredY() - measure->focalPlaneComputedY();

        // if rejected, don't include in statistics
        if (measure->isRejected()) {
          continue;
        }

        m_xResiduals.AddData(vx);
        m_yResiduals.AddData(vy);
        m_xyResiduals.AddData(vx);
        m_xyResiduals.AddData(vy);

        vtpv += vx * vx * weight + vy * vy * weight;
      }
    }

    // add vtpv from constrained 3D points
    int pointIndex = 0;
    for (int i = 0; i < numObjectPoints; i++) {
      BundleControlPointQsp bundleControlPoint = m_bundleControlPoints.at(i);

      // get weight and correction vector for this point
      boost::numeric::ublas::bounded_vector<double, 3> weights = bundleControlPoint->weights();
      boost::numeric::ublas::bounded_vector<double, 3> corrections =
                                                             bundleControlPoint->corrections();

      if ( weights(0) > 0.0 ) {
          vtpvControl += corrections(0) * corrections(0) * weights(0);
      }
      if ( weights(1) > 0.0 ) {
          vtpvControl += corrections(1) * corrections(1) * weights(1);
      }
      if ( weights(2) > 0.0 ) {
          vtpvControl += corrections(2) * corrections(2) * weights(2);
      }

      pointIndex++;
    }

    // add vtpv from constrained image parameters
    for (int i = 0; i < m_bundleObservations.size(); i++) {
      BundleObservationQsp observation = m_bundleObservations.at(i);

      // get weight and correction vector for this observation
      const LinearAlgebra::Vector &weights = observation->parameterWeights();
      const LinearAlgebra::Vector &corrections = observation->parameterCorrections();

      for (int j = 0; j < (int)corrections.size(); j++) {
        if (weights[j] > 0.0) {
          v = corrections[j];
          vtpvImage += v * v * weights[j];
        }
      }
    }

    // TODO - add vtpv from constrained target body parameters
    double vtpvTargetBody = 0.0;
    if ( m_bundleTargetBody) {
      vtpvTargetBody = m_bundleTargetBody->vtpv();
    }

   vtpv = vtpv + vtpvControl + vtpvImage + vtpvTargetBody;

    // Compute rms for all image coordinate residuals
    // separately for x, y, then x and y together
    m_bundleResults.setRmsXYResiduals(m_xResiduals.Rms(), m_yResiduals.Rms(), m_xyResiduals.Rms());

    return vtpv;
  }


  /**
   * Compute the residuals for each adjusted point
   * and store adjustment results in m_bundleResults.
   *
   * @return @b bool If the wrap up was successful.
   */
  bool BundleAdjust::wrapUp() {
    // compute residuals in pixels

    // vtpv for image coordinates
    for (int i = 0;  i < m_bundleControlPoints.size(); i++) {
      BundleControlPointQsp point = m_bundleControlPoints.at(i);
      point->computeResiduals();
    }

    computeBundleStatistics();

    return true;
  }


  /**
   * @brief Compute rejection limit.
   *
   * Computes the median and the median absolute deviation (M.A.D.) of the residuals.
   * Then, sets the rejection limit in m_bundleResults to median + RejectionMultiplier * M.A.D.
   *
   * @return @b bool If the rejection limit was successfully computed and set.
   *
   * @TODO should this be in BundleResults?
   *
   * @internal
   *   @history 2016-10-25 Ian Humphrey - "Rejection Limit" is output to std out again immediately
   *                           after "mad." References #4463.
   */
  bool BundleAdjust::computeRejectionLimit() {
      double vx, vy;

      int numResiduals = m_bundleResults.numberObservations() / 2;

      std::vector<double> residuals;

      residuals.resize(numResiduals);

      // load magnitude (squared) of residual vector
      int residualIndex = 0;
      int numObjectPoints = m_bundleControlPoints.size();
      for (int i = 0; i < numObjectPoints; i++) {

          const BundleControlPointQsp point = m_bundleControlPoints.at(i);

          if ( point->isRejected() ) {
            continue;
          }

          int numMeasures = point->numberOfMeasures();
          for (int j = 0; j < numMeasures; j++) {

              const BundleMeasureQsp measure = point->at(j);

              if ( measure->isRejected() ) {
                  continue;
              }

              vx = measure->sampleResidual();
              vy = measure->lineResidual();

              residuals[residualIndex] = sqrt(vx*vx + vy*vy);

              residualIndex++;
          }
      }

      // sort vectors
      std::sort(residuals.begin(), residuals.end());

      double median;
      double medianDev;
      double mad;

      int midpointIndex = numResiduals / 2;

      if ( numResiduals % 2 == 0 ) {
        median = (residuals[midpointIndex - 1] + residuals[midpointIndex]) / 2;
      }
      else {
        median = residuals[midpointIndex];
      }

      // compute M.A.D.
      for (int i = 0; i < numResiduals; i++) {
          residuals[i] = fabs(residuals[i] - median);
      }

      std::sort(residuals.begin(), residuals.end());

      if ( numResiduals % 2 == 0 ) {
        medianDev = (residuals[midpointIndex - 1] + residuals[midpointIndex]) / 2;
      }
      else {
        medianDev = residuals[midpointIndex];
      }

      QString status = "\nmedian deviation: ";
      status.append(QString("%1").arg(medianDev));
      status.append("\n");
      outputBundleStatus(status);
      
      mad = 1.4826 * medianDev;

      status = "\nmad: ";
      status.append(QString("%1").arg(mad));
      status.append("\n");
      outputBundleStatus(status);
      
      m_bundleResults.setRejectionLimit(median
                                        + m_bundleSettings->outlierRejectionMultiplier() * mad);

      status = "\nRejection Limit: ";
      status.append(QString("%1").arg(m_bundleResults.rejectionLimit()));
      status.append("\n");
      outputBundleStatus(status);
      
      return true;
  }


  /**
   * Flags outlier measures and control points.
   *
   * @return @b bool If the flagging was successful.
   *
   * @TODO How should we handle points with few measures.
   */
  bool BundleAdjust::flagOutliers() {
    double vx, vy;
    int numRejected;
    int totalNumRejected = 0;

    int maxResidualIndex;
    double maxResidual;
    double sumSquares;
    double usedRejectionLimit = m_bundleResults.rejectionLimit();

    // TODO What to do if usedRejectionLimit is too low?

    int numComingBack = 0;

    int numObjectPoints = m_bundleControlPoints.size();
    
    outputBundleStatus("\n");
    for (int i = 0; i < numObjectPoints; i++) {
      BundleControlPointQsp point = m_bundleControlPoints.at(i);

      point->zeroNumberOfRejectedMeasures();

      numRejected = 0;
      maxResidualIndex = -1;
      maxResidual = -1.0;

      int numMeasures = point->numberOfMeasures();
      for (int j = 0; j < numMeasures; j++) {

        BundleMeasureQsp measure = point->at(j);

        vx = measure->sampleResidual();
        vy = measure->lineResidual();

        sumSquares = sqrt(vx*vx + vy*vy);

        // measure is good
        if ( sumSquares <= usedRejectionLimit ) {

          // was it previously rejected?
          if ( measure->isRejected() ) {
            QString status = "Coming back in: ";
            status.append(QString("%1").arg(point->id().toLatin1().data()));
            status.append("\r");
            outputBundleStatus(status);
            numComingBack++;
            m_controlNet->DecrementNumberOfRejectedMeasuresInImage(measure->cubeSerialNumber());
          }

          measure->setRejected(false);
          continue;
        }

        // if it's still rejected, skip it
        if ( measure->isRejected() ) {
          numRejected++;
          totalNumRejected++;
          continue;
        }

        if ( sumSquares > maxResidual ) {
          maxResidual = sumSquares;
          maxResidualIndex = j;
        }
      }

      // no observations above the current rejection limit for this 3D point
      if ( maxResidual == -1.0 || maxResidual <= usedRejectionLimit ) {
          point->setNumberOfRejectedMeasures(numRejected);
          continue;
      }

      // this is another kluge - if we only have two observations
      // we won't reject (for now)
      if ((numMeasures - (numRejected + 1)) < 2) {
          point->setNumberOfRejectedMeasures(numRejected);
          continue;
      }

      // otherwise, we have at least one observation
      // for this point whose residual is above the
      // current rejection limit - we'll flag the
      // worst of these as rejected
      BundleMeasureQsp rejected = point->at(maxResidualIndex);
      rejected->setRejected(true);
      numRejected++;
      point->setNumberOfRejectedMeasures(numRejected);
      m_controlNet->IncrementNumberOfRejectedMeasuresInImage(rejected->cubeSerialNumber());
      totalNumRejected++;

      // do we still have sufficient remaining observations for this 3D point?
      if ( ( numMeasures-numRejected ) < 2 ) {
          point->setRejected(true);
          QString status = "Rejecting Entire Point: ";
          status.append(QString("%1").arg(point->id().toLatin1().data()));
          status.append("\r");
          outputBundleStatus(status);
      }
      else
          point->setRejected(false);

    }

    int numberRejectedObservations = 2*totalNumRejected;

    QString status = "\nRejected Observations:";
    status.append(QString("%1").arg(numberRejectedObservations));
    status.append(" (Rejection Limit:");
    status.append(QString("%1").arg(usedRejectionLimit));
    status.append(")\n");
    outputBundleStatus(status);
    
    m_bundleResults.setNumberRejectedObservations(numberRejectedObservations);

    status = "\nMeasures that came back: ";
    status.append(QString("%1").arg(numComingBack));
    status.append("\n");
    outputBundleStatus(status);
         
    return true;
  }


  /**
  * This method returns the image list used in the bundle adjust. If a QList<ImageList *> was passed
  * into the constructor then it uses that list, otherwise it constructs the QList using the
  * m_serialNumberList
  *
  * @return QList<ImageList *> The ImageLists used for the bundle adjust
  */
  QList<ImageList *> BundleAdjust::imageLists() {

    if (m_imageLists.count() > 0) {
      return m_imageLists;
    }
    else if (m_serialNumberList->size() > 0) {
      ImageList *imgList = new ImageList;
      try {
        for (int i = 0; i < m_serialNumberList->size(); i++) {
          Image *image = new Image(m_serialNumberList->fileName(i));
          imgList->append(image);
          image->closeCube();
        }
        m_imageLists.append(imgList);
      }
      catch (IException &e) {
        QString msg = "Invalid image in serial number list\n";
        throw IException(IException::Programmer, msg, _FILEINFO_);
      }
    }
    else {
      QString msg = "No images used in bundle adjust\n";
      throw IException(IException::Programmer, msg, _FILEINFO_);
    }

    return m_imageLists;
  }


  /**
   * Error propagation for solution.
   *
   * @return @b bool If the error propagation was successful.
   *
   * @throws IException::User "Input data and settings are not sufficiently stable
   *                           for error propagation."
   *
   * @internal
   *   @history 2016-10-05 Ian Humphrey - Updated to check to see if bundle settings is allowing
   *                           us to create the inverse matrix correlation file. References #4315.
   *   @history 2016-10-28 Ian Humphrey - Added extra newline between Error Propagation: Inverse
   *                           Blocking and Filling point covariance messages. References #4463.
   */
  bool BundleAdjust::errorPropagation() {
    emit(statusBarUpdate("Error Propagation"));
    // free unneeded memory
    cholmod_free_triplet(&m_cholmodTriplet, &m_cholmodCommon);
    cholmod_free_sparse(&m_cholmodNormal, &m_cholmodCommon);

    LinearAlgebra::Matrix T(3, 3);
    double sigmaLat, sigmaLon, sigmaRad;
    double t;

    double sigma0Squared = m_bundleResults.sigma0() * m_bundleResults.sigma0();

    int numObjectPoints = m_bundleControlPoints.size();

    std::string currentTime = iTime::CurrentLocalTime().toLatin1().data();
    
    QString status = "     Time: ";
    status.append(currentTime.c_str());
    status.append("\n\n");
    outputBundleStatus(status); 
    
    // create and initialize array of 3x3 matrices for all object points
    std::vector< symmetric_matrix<double> > pointCovariances(numObjectPoints,
                                                             symmetric_matrix<double>(3));
    for (int d = 0; d < numObjectPoints; d++) {
      pointCovariances[d].clear();
    }

    cholmod_dense *x;        // solution vector
    cholmod_dense *b;        // right-hand side (column vectors of identity)

    b = cholmod_zeros ( m_rank, 1, CHOLMOD_REAL, &m_cholmodCommon );
    double *pb = (double*)b->x;

    double *px = NULL;

    SparseBlockColumnMatrix inverseMatrix;

    // Create unique file name
    FileName matrixFile(m_bundleSettings->outputFilePrefix() + "inverseMatrix.dat");
    //???FileName matrixFile = FileName::createTempFile(m_bundleSettings.outputFilePrefix()
    //???                                               + "inverseMatrix.dat");
    // Create file handle
    QFile matrixOutput(matrixFile.expanded());

    // Check to see if creating the inverse correlation matrix is turned on
    if (m_bundleSettings->createInverseMatrix()) {
      // Open file to write to
      matrixOutput.open(QIODevice::WriteOnly);
    }
    QDataStream outStream(&matrixOutput);

    int i, j, k;
    int columnIndex = 0;
    int numColumns = 0;
    int numBlockColumns = m_sparseNormals.size();
    for (i = 0; i < numBlockColumns; i++) {

      // columns in this column block
      SparseBlockColumnMatrix *normalsColumn = m_sparseNormals.at(i);
      if (i == 0) {
        numColumns = normalsColumn->numberOfColumns();
        int numRows = normalsColumn->numberOfRows();
        inverseMatrix.insertMatrixBlock(i, numRows, numColumns);
        inverseMatrix.zeroBlocks();
      }
      else {
        if (normalsColumn->numberOfColumns() == numColumns) {
          int numRows = normalsColumn->numberOfRows();
          inverseMatrix.insertMatrixBlock(i, numRows, numColumns);
          inverseMatrix.zeroBlocks();
        }
        else {
          numColumns = normalsColumn->numberOfColumns();

          // reset inverseMatrix
          inverseMatrix.wipe();

          // insert blocks
          for (j = 0; j < (i+1); j++) {
            SparseBlockColumnMatrix *normalsRow = m_sparseNormals.at(j);
            int numRows = normalsRow->numberOfRows();

            inverseMatrix.insertMatrixBlock(j, numRows, numColumns);
          }
        }
      }

      int localCol = 0;

      // solve for inverse for nCols
      for (j = 0; j < numColumns; j++) {
        if ( columnIndex > 0 ) {
          pb[columnIndex - 1] = 0.0;
        }
        pb[columnIndex] = 1.0;

        x = cholmod_solve ( CHOLMOD_A, m_L, b, &m_cholmodCommon );
        px = (double*)x->x;
        int rp = 0;

        // store solution in corresponding column of inverse
        for (k = 0; k < inverseMatrix.size(); k++) {
          LinearAlgebra::Matrix *matrix = inverseMatrix.value(k);

          int sz1 = matrix->size1();

          for (int ii = 0; ii < sz1; ii++) {
            (*matrix)(ii,localCol) = px[ii + rp];
          }
          rp += matrix->size1();
        }

        columnIndex++;
        localCol++;

        cholmod_free_dense(&x,&m_cholmodCommon);
      }

      // save adjusted target body sigmas if solving for target
      if (m_bundleSettings->solveTargetBody() && i == 0) {
        vector< double > &adjustedSigmas = m_bundleTargetBody->adjustedSigmas();
        matrix< double > *targetCovMatrix = inverseMatrix.value(i);

        for (int z = 0; z < numColumns; z++)
          adjustedSigmas[z] = sqrt((*targetCovMatrix)(z,z))*m_bundleResults.sigma0();
      }
      // save adjusted image sigmas
      else {
        BundleObservationQsp observation;
        if (m_bundleSettings->solveTargetBody()) {
          observation = m_bundleObservations.at(i-1);
        }
        else {
          observation = m_bundleObservations.at(i);
        }
        vector< double > &adjustedSigmas = observation->adjustedSigmas();
        matrix< double > *imageCovMatrix = inverseMatrix.value(i);
        for ( int z = 0; z < numColumns; z++) {
          adjustedSigmas[z] = sqrt((*imageCovMatrix)(z,z))*m_bundleResults.sigma0();
        }
      }

      // Output the inverse matrix if requested
      if (m_bundleSettings->createInverseMatrix()) {
        outStream << inverseMatrix;
      }

      // now loop over all object points to sum contributions into 3x3 point covariance matrix
      int pointIndex = 0;
      for (j = 0; j < numObjectPoints; j++) {
        emit(pointUpdate(j+1));
        BundleControlPointQsp point = m_bundleControlPoints.at(pointIndex);
        if ( point->isRejected() ) {
          continue;
        }

        // only update point every 100 points
        if (j%100 == 0) {
<<<<<<< HEAD
            printf("\rError Propagation: Inverse Block %8d of %8d; Point %8d of %8d", i+1,
                   numBlockColumns,  j+1, numObjectPoints);
=======
          QString status = "\rError Propagation: Inverse Block ";
          status.append(QString::number(i+1));
          status.append(" of ");
          status.append(QString::number(numBlockColumns));
          status.append("; Point ");
          status.append(QString::number(j+1));
          status.append(" of ");
          status.append(QString::number(numObjectPoints));
          outputBundleStatus(status);
          emit iterationUpdate(i+1, j+1);
>>>>>>> c7037644
        }

        // get corresponding Q matrix
        // NOTE: we are getting a reference to the Q matrix stored
        //       in the BundleControlPoint for speed (without the & it is dirt slow)
        SparseBlockRowMatrix &Q = point->cholmodQMatrix();

        T.clear();

        // get corresponding point covariance matrix
        boost::numeric::ublas::symmetric_matrix<double> &covariance = pointCovariances[pointIndex];

        // get firstQBlock - index i is the key into Q for firstQBlock
        LinearAlgebra::Matrix *firstQBlock = Q.value(i);
        if (!firstQBlock) {
          pointIndex++;
          continue;
        }

        // iterate over Q
        // secondQBlock is current map value
        QMapIterator< int, LinearAlgebra::Matrix * > it(Q);
        while ( it.hasNext() ) {
          it.next();

          int nKey = it.key();

          if (it.key() > i) {
            break;
          }

          LinearAlgebra::Matrix *secondQBlock = it.value();

          if ( !secondQBlock ) {// should never be NULL
            continue;
          }

          LinearAlgebra::Matrix *inverseBlock = inverseMatrix.value(it.key());

          if ( !inverseBlock ) {// should never be NULL
            continue;
          }

          T = prod(*inverseBlock, trans(*firstQBlock));
          T = prod(*secondQBlock,T);

          if (nKey != i) {
            T += trans(T);
          }

          try {
            covariance += T;
          }

          catch (std::exception &e) {
            outputBundleStatus("\n\n");
            QString msg = "Input data and settings are not sufficiently stable "
                          "for error propagation.";
            throw IException(IException::User, msg, _FILEINFO_);
          }
        }
        pointIndex++;
      }
    }

    if (m_bundleSettings->createInverseMatrix()) {
      // Close the file.
      matrixOutput.close();
      // Save the location of the "covariance" matrix
      m_bundleResults.setCorrMatCovFileName(matrixFile);
    }

    // can free sparse normals now
    m_sparseNormals.wipe();

    // free b (right-hand side vector
    cholmod_free_dense(&b,&m_cholmodCommon);

    outputBundleStatus("\n\n");
     
    currentTime = Isis::iTime::CurrentLocalTime().toLatin1().data();
    
    status = "\rFilling point covariance matrices: Time ";
    status.append(currentTime.c_str());
    outputBundleStatus(status);
    outputBundleStatus("\n\n");

    // now loop over points again and set final covariance stuff
    int pointIndex = 0;
    for (j = 0; j < numObjectPoints; j++) {

      BundleControlPointQsp point = m_bundleControlPoints.at(pointIndex);

      if ( point->isRejected() ) {
        continue;
      }

      if (j%100 == 0) {
        status = "\rError Propagation: Filling point covariance matrices ";
        status.append(QString("%1").arg(j+1));
        status.append(" of ");
        status.append(QString("%1").arg(numObjectPoints));
        status.append("\r");
        outputBundleStatus(status);
      }

      // get corresponding point covariance matrix
      boost::numeric::ublas::symmetric_matrix<double> &covariance = pointCovariances[pointIndex];

      // Ask Ken what is happening here...Setting just the sigmas is not very accurate
      // Shouldn't we be updating and setting the matrix???  TODO
      SurfacePoint SurfacePoint = point->adjustedSurfacePoint();

      sigmaLat = SurfacePoint.GetLatSigma().radians();
      sigmaLon = SurfacePoint.GetLonSigma().radians();
      sigmaRad = SurfacePoint.GetLocalRadiusSigma().meters();

      t = sigmaLat * sigmaLat + covariance(0, 0);
      Distance latSigmaDistance(sqrt(sigma0Squared * t) * m_radiansToMeters, Distance::Meters);

      t = sigmaLon * sigmaLon + covariance(1, 1);
      t = sqrt(sigma0Squared * t) * m_radiansToMeters;
      Distance lonSigmaDistance(
          t * cos(point->adjustedSurfacePoint().GetLatitude().radians()),
          Distance::Meters);

      t = sigmaRad*sigmaRad + covariance(2, 2);
      t = sqrt(sigma0Squared * t) * 1000.0;

      SurfacePoint.SetSphericalSigmasDistance(latSigmaDistance, lonSigmaDistance,
                                              Distance(t, Distance::Meters));

      point->setAdjustedSurfacePoint(SurfacePoint);

      pointIndex++;
    }

    return true;
  }


  /**
   * Returns a pointer to the output control network.
   *
   * @return @b ControlNetQsp A shared pointer to the output control network.
   */
  ControlNetQsp BundleAdjust::controlNet() {
    return m_controlNet;
  }


  /**
   * Returns a pointer to the serial number list.
   *
   * @return @b SerialNumberList* A pointer to the serial number list.
   */
  SerialNumberList *BundleAdjust::serialNumberList() {
    return m_serialNumberList;
  }


  /**
   * Returns the number of images.
   *
   * @return @b int The number of images.
   */
  int BundleAdjust::numberOfImages() const {
    return m_serialNumberList->size();
  }


  /**
   * Return the ith filename in the cube list file given to constructor.
   *
   * @param i The index of the cube.
   *
   * @return @b QString The filename of the cube.
   */
  // TODO: probably don't need this, can get from BundleObservation
  QString BundleAdjust::fileName(int i) {
    return m_serialNumberList->fileName(i);
  }


  /**
   * Returns what iteration the BundleAdjust is currently on.
   *
   * @return @b double The current iteration number.
   */
  double BundleAdjust::iteration() const {
    return m_iteration;
  }


  /**
   * Return a table cmatrix for the ith cube in the cube list given to the constructor.
   *
   * @param i The index of the cube
   *
   * @return @b Table The InstrumentPointing table for the cube.
   */
  Table BundleAdjust::cMatrix(int i) {
    return m_controlNet->Camera(i)->instrumentRotation()->Cache("InstrumentPointing");
  }

  /**
   * Return a table spacecraft vector for the ith cube in the cube list given to the
   * constructor.
   *
   * @param i The index of the cube
   *
   * @return @b Table The InstrumentPosition table for the cube.
   */
  Table BundleAdjust::spVector(int i) {
    return m_controlNet->Camera(i)->instrumentPosition()->Cache("InstrumentPosition");
  }


  /**
   * Creates an iteration summary and an iteration group for the solution summary
   *
   * @internal
   *   @history 2016-10-18 Ian Humphrey - Always output Rejection_Measures keyword regardless
   *                           of outlier rejection so we can match ISIS jigsaw output.
   *                           Fixes #4461.
   */
  void BundleAdjust::iterationSummary() {
    QString iterationNumber;

    if ( m_bundleResults.converged() ) {
        iterationNumber = "Iteration" + toString(m_iteration) + ": Final";
    }
    else {
        iterationNumber = "Iteration" + toString(m_iteration);
    }

    PvlGroup summaryGroup(iterationNumber);

    summaryGroup += PvlKeyword("Sigma0",
                               toString( m_bundleResults.sigma0() ) );
    summaryGroup += PvlKeyword("Observations",
                               toString( m_bundleResults.numberObservations() ) );
    summaryGroup += PvlKeyword("Constrained_Point_Parameters",
                               toString( m_bundleResults.numberConstrainedPointParameters() ) );
    summaryGroup += PvlKeyword("Constrained_Image_Parameters",
                               toString( m_bundleResults.numberConstrainedImageParameters() ) );
    if (m_bundleSettings->bundleTargetBody()) {
      summaryGroup += PvlKeyword("Constrained_Target_Parameters",
                                toString( m_bundleResults.numberConstrainedTargetParameters() ) );
    }
    summaryGroup += PvlKeyword("Unknown_Parameters",
                               toString( m_bundleResults.numberUnknownParameters() ) );
    summaryGroup += PvlKeyword("Degrees_of_Freedom",
                               toString( m_bundleResults.degreesOfFreedom() ) );
    summaryGroup += PvlKeyword( "Rejected_Measures",
                                toString( m_bundleResults.numberRejectedObservations()/2) );

    if ( m_bundleResults.numberMaximumLikelihoodModels() >
         m_bundleResults.maximumLikelihoodModelIndex() ) {
      // if maximum likelihood estimation is being used

      summaryGroup += PvlKeyword("Maximum_Likelihood_Tier: ",
                                 toString( m_bundleResults.maximumLikelihoodModelIndex() ) );
      summaryGroup += PvlKeyword("Median_of_R^2_residuals: ",
                                 toString( m_bundleResults.maximumLikelihoodMedianR2Residuals() ) );
    }

    if ( m_bundleResults.converged() ) {
      summaryGroup += PvlKeyword("Converged", "TRUE");
      summaryGroup += PvlKeyword("TotalElapsedTime", toString( m_bundleResults.elapsedTime() ) );

      if (m_bundleSettings->errorPropagation()) {
        summaryGroup += PvlKeyword("ErrorPropagationElapsedTime",
                                   toString( m_bundleResults.elapsedTimeErrorProp() ) );
      }
    }

    std::ostringstream ostr;
    ostr << summaryGroup << std::endl;
    m_iterationSummary += QString::fromStdString( ostr.str() );
    if (m_printSummary) {
      Application::Log(summaryGroup);
    }
  }


  /**
   * Returns if the BundleAdjust converged.
   *
   * @return @b bool If the BundleAdjust converged.
   */
  bool BundleAdjust::isConverged() {
    return m_bundleResults.converged();
  }


    /**
   * Returns if the BundleAdjust has been aborted.
   *
   * @return @b bool If the BundleAdjust was aborted.
   */
  bool BundleAdjust::isAborted() {
    return m_abort;
  }


  /**
   * Returns the iteration summary string.
   *
   * @return @b QString the iteration summary string.
   *
   * @see iterationSummary()
   */
  QString BundleAdjust::iterationSummaryGroup() const {
    return m_iterationSummary;
  }


  /**
   * Slot for deltack and jigsaw to output the bundle status.
   *
   * @param status The bundle status string to output.
   *
   * @internal
   *   @history 2016-12-01 Ian Humphrey - Added %s as first paramter to prevent a
   *                           -Wformat-security warning during the build.
   */
  void BundleAdjust::outputBundleStatus(QString status) {
    if (QCoreApplication::applicationName() != "ipce") { 
      printf("%s", status.toStdString().c_str());
    }
  }



  /**
   * @brief Compute Bundle statistics and store them in m_bundleResults.
   *
   * Sets:
   * m_rmsImageSampleResiduals
   * m_rmsImageLineResiduals
   * m_rmsImageResiduals
   *
   * m_rmsImageXSigmas
   * m_rmsImageYSigmas
   * m_rmsImageZSigmas
   * m_rmsImageRASigmas
   * m_rmsImageDECSigmas
   * m_rmsImageTWISTSigmas
   *
   * m_maxSigmaLatitude
   * m_maxSigmaLatitudePointId
   * m_maxSigmaLongitude
   * m_maxSigmaLongitudePointId
   * m_maxSigmaRadius
   * m_maxSigmaRadiusPointId
   *
   * m_minSigmaLatitude
   * m_minSigmaLatitudePointId
   * m_minSigmaLongitude
   * m_minSigmaLongitudePointId
   * m_minSigmaRadius
   * m_minSigmaRadiusPointId
   *
   * m_rmsSigmaLat
   * m_rmsSigmaLon
   * m_rmsSigmaRad
   *
   * @return @b bool If the statistics were successfully computed and stored.
   */
  bool BundleAdjust::computeBundleStatistics() {

    // use qvectors so that we can set the size.
    // this will be useful later when adding data.
    // data may added out of index order
    int numberImages = m_serialNumberList->size();
    QVector<Statistics> rmsImageSampleResiduals(numberImages);
    QVector<Statistics> rmsImageLineResiduals(numberImages);
    QVector<Statistics> rmsImageResiduals(numberImages);

    int numObjectPoints = m_bundleControlPoints.size();
    for (int i = 0; i < numObjectPoints; i++) {

      const BundleControlPointQsp point = m_bundleControlPoints.at(i);

      if (point->isRejected()) {
        continue;
      }

      int numMeasures = point->numberOfMeasures();
      for (int j = 0; j < numMeasures; j++) {

        const BundleMeasureQsp measure = point->at(j);

        if (measure->isRejected()) {
          continue;
        }

        double sampleResidual = fabs(measure->sampleResidual());
        double lineResidual = fabs(measure->lineResidual());

        // Determine the index for this measure's serial number
        int imageIndex = m_serialNumberList->serialNumberIndex(measure->cubeSerialNumber());

        // add residual data to the statistics object at the appropriate serial number index
        rmsImageSampleResiduals[imageIndex].AddData(sampleResidual);
        rmsImageLineResiduals[imageIndex].AddData(lineResidual);
        rmsImageResiduals[imageIndex].AddData(lineResidual);
        rmsImageResiduals[imageIndex].AddData(sampleResidual);
      }
    }


    if (m_bundleSettings->errorPropagation()) {

      // initialize lat/lon/rad boundaries
      Distance minSigmaLatDist;
      QString  minSigmaLatPointId = "";

      Distance maxSigmaLatDist;
      QString  maxSigmaLatPointId = "";

      Distance minSigmaLonDist;
      QString  minSigmaLonPointId = "";

      Distance maxSigmaLonDist;
      QString  maxSigmaLonPointId = "";

      Distance minSigmaRadDist;
      QString  minSigmaRadPointId = "";

      Distance maxSigmaRadDist;
      QString  maxSigmaRadPointId = "";

      // compute stats for point sigmas
      Statistics sigmaLatStats;
      Statistics sigmaLonStats;
      Statistics sigmaRadStats;

      Distance sigmaLatDist, sigmaLonDist, sigmaRadDist;

      int numPoints = m_bundleControlPoints.size();
      // initialize max and min values to those from first valid point
      for (int i = 0; i < numPoints; i++) {

        const BundleControlPointQsp point = m_bundleControlPoints.at(i);

        maxSigmaLatDist = point->adjustedSurfacePoint().GetLatSigmaDistance();;
        minSigmaLatDist = maxSigmaLatDist;

        maxSigmaLonDist = point->adjustedSurfacePoint().GetLonSigmaDistance();;
        minSigmaLonDist = maxSigmaLonDist;

        maxSigmaLatPointId = point->id();
        maxSigmaLonPointId = maxSigmaLatPointId;
        minSigmaLatPointId = maxSigmaLatPointId;
        minSigmaLonPointId = maxSigmaLatPointId;

        if (m_bundleSettings->solveRadius()) {
          maxSigmaRadDist = point->adjustedSurfacePoint().GetLocalRadiusSigma();
          minSigmaRadDist = maxSigmaRadDist;

          maxSigmaRadPointId = maxSigmaLatPointId;
          minSigmaRadPointId = maxSigmaLatPointId;
        }
        break;
      }

      for (int i = 0; i < numPoints; i++) {

        const BundleControlPointQsp point = m_bundleControlPoints.at(i);

        sigmaLatDist = point->adjustedSurfacePoint().GetLatSigmaDistance();
        sigmaLonDist = point->adjustedSurfacePoint().GetLonSigmaDistance();
        sigmaRadDist = point->adjustedSurfacePoint().GetLocalRadiusSigma();

        sigmaLatStats.AddData(sigmaLatDist.meters());
        sigmaLonStats.AddData(sigmaLonDist.meters());
        sigmaRadStats.AddData(sigmaRadDist.meters());

        if (sigmaLatDist > maxSigmaLatDist) {
          maxSigmaLatDist = sigmaLatDist;
          maxSigmaLatPointId = point->id();
        }
        if (sigmaLonDist > maxSigmaLonDist) {
          maxSigmaLonDist = sigmaLonDist;
          maxSigmaLonPointId = point->id();
        }
        if (m_bundleSettings->solveRadius()) {
          if (sigmaRadDist > maxSigmaRadDist) {
            maxSigmaRadDist = sigmaRadDist;
            maxSigmaRadPointId = point->id();
          }
        }
        if (sigmaLatDist < minSigmaLatDist) {
          minSigmaLatDist = sigmaLatDist;
          minSigmaLatPointId = point->id();
        }
        if (sigmaLonDist < minSigmaLonDist) {
          minSigmaLonDist = sigmaLonDist;
          minSigmaLonPointId = point->id();
        }
        if (m_bundleSettings->solveRadius()) {
          if (sigmaRadDist < minSigmaRadDist) {
            minSigmaRadDist = sigmaRadDist;
            minSigmaRadPointId = point->id();
          }
        }
      }

      // update bundle results
      m_bundleResults.resizeSigmaStatisticsVectors(numberImages);

      m_bundleResults.setSigmaLatitudeRange(minSigmaLatDist, maxSigmaLatDist,
                                            minSigmaLatPointId, maxSigmaLatPointId);

      m_bundleResults.setSigmaLongitudeRange(minSigmaLonDist, maxSigmaLonDist,
                                             minSigmaLonPointId, maxSigmaLonPointId);

      m_bundleResults.setSigmaRadiusRange(minSigmaRadDist, maxSigmaRadDist,
                                          minSigmaRadPointId, maxSigmaRadPointId);

      m_bundleResults.setRmsFromSigmaStatistics(sigmaLatStats.Rms(),
                                                sigmaLonStats.Rms(),
                                                sigmaRadStats.Rms());
    }
    m_bundleResults.setRmsImageResidualLists(rmsImageLineResiduals.toList(),
                                             rmsImageSampleResiduals.toList(),
                                             rmsImageResiduals.toList());

    return true;
  }

}<|MERGE_RESOLUTION|>--- conflicted
+++ resolved
@@ -916,12 +916,8 @@
 
           if ( numConvergedParams == numImgParams ) {
             m_bundleResults.setConverged(true);
-<<<<<<< HEAD
-            emit statusUpdate("Bundle has converged");
+            emit statusUpdate("Bundle has converged\n");
             emit statusBarUpdate("Converged");
-=======
-            emit statusUpdate("Bundle has converged\n");
->>>>>>> c7037644
             break;
           }
         }
@@ -2849,10 +2845,6 @@
 
         // only update point every 100 points
         if (j%100 == 0) {
-<<<<<<< HEAD
-            printf("\rError Propagation: Inverse Block %8d of %8d; Point %8d of %8d", i+1,
-                   numBlockColumns,  j+1, numObjectPoints);
-=======
           QString status = "\rError Propagation: Inverse Block ";
           status.append(QString::number(i+1));
           status.append(" of ");
@@ -2862,8 +2854,6 @@
           status.append(" of ");
           status.append(QString::number(numObjectPoints));
           outputBundleStatus(status);
-          emit iterationUpdate(i+1, j+1);
->>>>>>> c7037644
         }
 
         // get corresponding Q matrix
