--- conflicted
+++ resolved
@@ -741,14 +741,9 @@
 weights:         25 11.1111 62500
 
 
-<<<<<<< HEAD
 BCP test 10 - Create ConstrainedPoint from constrained point with adjusted  
     pt (32, 120, 1000) & apriori pt with constraints from covar, solveRadius=F...
 ConstrainedPoint    CONSTRAINED    0 of 0  0.00     32.00000000    120.00000000      1.00000000     28.65696495     26.45751311     38.45488734
-=======
-Create ConstrainedPoint from constrained point with adjusted surface point (32, 120, 1000)...
-ConstrainedPoint    CONSTRAINED    0 of 0  0.00     32.00000000    120.00000000      1.00000000     28.65696503     26.45751316     38.45488734
->>>>>>> 84c1c25e
 
  Label: ConstrainedPoint
 Status: CONSTRAINED
@@ -757,8 +752,7 @@
      Point         Initial               Total               Total              Final             Initial             Final
 Coordinate          Value             Correction          Correction            Value             Accuracy          Accuracy
                  (dd/dd/km)           (dd/dd/km)           (Meters)           (dd/dd/km)          (Meters)          (Meters)
-<<<<<<< HEAD
-  LATITUDE      32.00000000           0.00000000          0.00000000         32.00000000       28.65696495       28.65696495
+  LATITUDE      32.00000000           0.00000000          0.00000000         32.00000000       28.65696494       28.65696495
  LONGITUDE     120.00000000           0.00000000          0.00000000        120.00000000       26.45751311       26.45751311
     RADIUS       1.00000000           0.00000000          0.00000000          1.00000000               N/A       38.45488734
 
@@ -766,15 +760,6 @@
 BCP test 11 - Create ConstrainedPoint from constrained point with adjusted  surface pt (32, 120, 1000) 
      & apriori pt with constraints from covar, solveRadius=T...
 ConstrainedPoint    CONSTRAINED    0 of 0  0.00     32.00000000    120.00000000      1.00000000     28.65696495     26.45751311     38.45488734
-=======
-  LATITUDE      32.00000000           0.00000000          0.00000000         32.00000000               N/A       28.65696503
- LONGITUDE     120.00000000           0.00000000          0.00000000        120.00000000               N/A       26.45751316
-    RADIUS       1.00000000           0.00000000          0.00000000          1.00000000               N/A       38.45488734
-
-
-Modify ConstrainedPoint - setWeights() - solveRadius=t, lat/lon/rad constrained
-ConstrainedPoint    CONSTRAINED    0 of 0  0.00     32.00000000    120.00000000      1.00000000     28.65696503     26.45751316     38.45488734
->>>>>>> 84c1c25e
 
  Label: ConstrainedPoint
 Status: CONSTRAINED
@@ -783,21 +768,12 @@
      Point         Initial               Total               Total              Final             Initial             Final
 Coordinate          Value             Correction          Correction            Value             Accuracy          Accuracy
                  (dd/dd/km)           (dd/dd/km)           (Meters)           (dd/dd/km)          (Meters)          (Meters)
-<<<<<<< HEAD
-  LATITUDE      32.00000000           0.00000000          0.00000000         32.00000000       28.65696495       28.65696495
+  LATITUDE      32.00000000           0.00000000          0.00000000         32.00000000       28.65696494       28.65696495
  LONGITUDE     120.00000000           0.00000000          0.00000000        120.00000000       26.45751311       26.45751311
     RADIUS       1.00000000           0.00000000          0.00000000          1.00000000       38.45488734       38.45488734
 
 
-aprioriSigmas:   "28.656964947064" "26.457513111762" "38.454887341483"
-=======
-  LATITUDE      32.00000000           0.00000000          0.00000000         32.00000000       28.65696494       28.65696503
- LONGITUDE     120.00000000           0.00000000          0.00000000        120.00000000       26.45751311       26.45751316
-    RADIUS       1.00000000           0.00000000          0.00000000          1.00000000       38.45488734       38.45488734
-
-
 aprioriSigmas:   "28.65696494252" "26.457513107566" "38.454887341483"
->>>>>>> 84c1c25e
 weights:         1217.7 1027.41 676.234
 
 BCP test 12 - Create copy of FreePoint using copy constructor...
