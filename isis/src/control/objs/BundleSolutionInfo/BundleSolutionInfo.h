--- conflicted
+++ resolved
@@ -27,11 +27,8 @@
 #include <QString>
 
 #include "BundleSettings.h"
-<<<<<<< HEAD
 #include "LidarData.h"
-=======
 #include "SurfacePoint.h"
->>>>>>> a04d8480
 
 #include "XmlStackedHandler.h"
 
@@ -155,20 +152,17 @@
    *                           because BundleSolutionInfo is derived from QObject (see comment
    *                           below). Removed copy constructor and assignment operator from cpp
    *                           file.
-<<<<<<< HEAD
    *   @history 2018-06-01 Ken Edmundson - modifications to add lidar data input, output, and
    *                          serialization.
-   *   @history 2018-06-27 Ken Edmundson - Changed method "outputHeader" to get numDegreesOfFreedom
-   *                          directly from m_statisticsResults object.
-=======
    *   @history 2018-06-01 Debbie A. Cook - ( Added 2018-02-21 to BundleXYZ branch) Added
    *                           coordinate types to report and appropriate headings for columns based
    *                           on the coordinate type.  Also added a utility method to return the
    *                           coordinate name based on coordinate type and coordinate index.
    *                           References #4649 and #501.
+   *   @history 2018-06-27 Ken Edmundson - Changed method "outputHeader" to get numDegreesOfFreedom
+   *                          directly from m_statisticsResults object.
    *   @history 2018-09-18 Debbie A. Cook - Removed radiansToMeters argument.   References
    *                           #4649 and #501
->>>>>>> a04d8480
    */
   class BundleSolutionInfo : public QObject {
     Q_OBJECT
