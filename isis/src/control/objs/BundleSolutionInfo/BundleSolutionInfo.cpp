#include "BundleSolutionInfo.h"

#include <QDataStream>
#include <QDebug>
#include <QFile>
#include <QList>
#include <QString>
#include <QStringList>
#include <QUuid>
#include <QXmlStreamWriter>

#include "BundleResults.h"
#include "ControlList.h"
#include "ControlMeasure.h"
#include "ControlNet.h"
#include "ControlPoint.h"
#include "FileName.h"
#include "ImageList.h"
#include "IString.h"
#include "iTime.h"
#include "Project.h"
#include "PvlKeyword.h"
#include "PvlObject.h"
#include "StatCumProbDistDynCalc.h"
#include "XmlStackedHandlerReader.h"

namespace Isis {

  /**
   * Constructor. Creates a BundleSolutionInfo.
   *
   * @param inputSettings The settings saved in BundleSolutionInfo
   * @param controlNetworkFileName The file name and path of the control network
   * @param outputStatistics The results of the BundleAdjust
   * @param parent The Qt-relationship parent
   */
  BundleSolutionInfo::BundleSolutionInfo(BundleSettingsQsp inputSettings,
                                         FileName controlNetworkFileName,
                                         BundleResults outputStatistics,
                                         QList<ImageList *> imgList,
                                         QObject *parent) : QObject(parent) {
    m_id = new QUuid(QUuid::createUuid());
    m_runTime = "";
    m_name = m_runTime;
    m_inputControlNetFileName = new FileName(controlNetworkFileName);
    m_outputControl = NULL;
    m_settings = inputSettings;
    m_statisticsResults = new BundleResults(outputStatistics);
    m_images = new QList<ImageList *>(imgList);
    m_adjustedImages = new QList<ImageList *>;
  }


  /**
   * Constructor. Creates a BundleSolutionInfo from disk.
   *
   * @param project The current project
   * @param xmlReader An XML reader that's up to an <bundleSettings/> tag.
   * @param parent The Qt-relationship parent
   */
  BundleSolutionInfo::BundleSolutionInfo(Project *project,
                                         XmlStackedHandlerReader *xmlReader,
                                         QObject *parent) : QObject(parent) {
                                         //TODO does xml stuff need project???
    m_id = new QUuid(QUuid::createUuid());
    m_runTime = "";
    m_name = m_runTime;
    m_inputControlNetFileName = NULL;
    m_outputControl = NULL;
    m_statisticsResults = NULL;
    // what about the rest of the member data ? should we set defaults ??? CREATE INITIALIZE METHOD
    m_images = new QList<ImageList *>;
    m_adjustedImages = new QList<ImageList *>;

    xmlReader->setErrorHandler(new XmlHandler(this, project));
    xmlReader->pushContentHandler(new XmlHandler(this, project));
  }


  /**
<<<<<<< HEAD
   * Constructor. Creates a BundleSolutionInfo.
   *
   * @param src BundleSolutionInfo where the settings and BundleResults are read from.
   */
  BundleSolutionInfo::BundleSolutionInfo(const BundleSolutionInfo &src)
      : m_id(new QUuid(QUuid::createUuid())),
        m_name(src.m_name),
        m_runTime(src.m_runTime),
        m_inputControlNetFileName(new FileName(src.m_inputControlNetFileName->expanded())),
        m_settings(new BundleSettings(*src.m_settings)),
        m_statisticsResults(new BundleResults(*src.m_statisticsResults)),
        m_images(new QList<ImageList *>(*src.m_images)),
        m_adjustedImages(new QList<ImageList *>(*src.m_adjustedImages)),
        m_txtBundleOutputFilename(src.m_txtBundleOutputFilename),
        m_csvSavedImagesFilename(src.m_csvSavedImagesFilename),
        m_csvSavedPointsFilename(src.m_csvSavedPointsFilename),
        m_csvSavedResidualsFilename(src.m_csvSavedResidualsFilename) {

    m_outputControl = new Control(src.m_outputControl->fileName());
  }


  /**
=======
>>>>>>> 8a7a7e13
   * Destructor
   */
  BundleSolutionInfo::~BundleSolutionInfo() {
    delete m_id;

    delete m_inputControlNetFileName;
    m_inputControlNetFileName = NULL;

    delete m_outputControl;
    m_outputControl = NULL;

    delete m_statisticsResults;
    m_statisticsResults = NULL;

    if (m_images != NULL) {
      delete m_images;
      m_images = NULL;
    }

    // if (m_adjustedImages != NULL) {
    //   qDeleteAll(*m_adjustedImages);
    //   m_adjustedImages->clear();
    //   delete m_adjustedImages;
    //   m_adjustedImages = NULL;
    // }
  }


  /**
   * Returns bundleout text filename.
   *
   * @return QString Bundleout text filename.
   */
<<<<<<< HEAD
  BundleSolutionInfo &BundleSolutionInfo::operator=(const BundleSolutionInfo &src) {

    if (&src != this) {

      delete m_id;
      m_id = new QUuid(QUuid::createUuid());

      m_runTime = src.m_runTime;

      if (src.m_name == "" || src.m_name == src.m_runTime) {
        m_name = m_runTime;
      }
      else {
        m_name = src.m_name;
      }

      delete m_inputControlNetFileName;
      m_inputControlNetFileName = new FileName(src.m_inputControlNetFileName->expanded());

      delete m_outputControl;
      m_outputControl = new Control(src.m_outputControl->fileName());

      m_settings = src.m_settings;

      delete m_statisticsResults;
      m_statisticsResults = new BundleResults(*src.m_statisticsResults);

      delete m_images;
      m_images = new QList<ImageList *>(*src.m_images);

      delete m_adjustedImages;
      m_adjustedImages = new QList<ImageList *>(*src.m_adjustedImages);
    }
    return *this;
  }


  /**
   * Returns bundleout text filename.
   *
   * @return QString Bundleout text filename.
   */
  QString BundleSolutionInfo::savedBundleOutputFilename() {
    return m_txtBundleOutputFilename;
  }


  /**
=======
  QString BundleSolutionInfo::savedBundleOutputFilename() {
    return m_txtBundleOutputFilename;
  }


  /**
>>>>>>> 8a7a7e13
   * Returns filename of output bundle images csv file.
   *
   * @return QString filename of output bundle images csv file.
   */
  QString BundleSolutionInfo::savedImagesFilename() {
    return m_csvSavedImagesFilename;
  }


  /**
   * Returns filename of output bundle points csv file.
   *
   * @return QString filename of output bundle points csv file.
   */
  QString BundleSolutionInfo::savedPointsFilename() {
    return m_csvSavedPointsFilename;
  }


  /**
   * Returns filename of output bundle residuals csv file.
   *
   * @return QString filename of output bundle residuals csv file.
   */
  QString BundleSolutionInfo::savedResidualsFilename() {
    return m_csvSavedResidualsFilename;
  }


  /**
   * Adds a list of images that were adjusted (their labels were updated).
   *
   * @param ImageList *images The list of images to add that had their labels updated.
   */
  void BundleSolutionInfo::addAdjustedImages(ImageList *images) {
    m_adjustedImages->append(images);
  }


  /**
   * Sets the stat results.
   *
   * @param statisticsResults The new BundleResults
   */
  void BundleSolutionInfo::setOutputStatistics(BundleResults statisticsResults) {
    delete m_statisticsResults;
    m_statisticsResults = NULL;
    m_statisticsResults = new BundleResults(statisticsResults);
  }


  /**
   * TODO: change description below to something more like english.
   *
   * Change the on-disk file name for the control network used to be where the control network
   * ought to be in the given project.
   *
   * This method is modelled after the updateFileName() methods in Image and Control. Those methods
   * close something (cubes for Image and a control net for control) but there is not a close
   * method in BundleSolutionInfo.
   *
   * @param project The project that this BundleSolutionInfo is stored in
   */
  void BundleSolutionInfo::updateFileName(Project *project) {

    //TODO do we need to close anything here?

    FileName oldInputFileName(*m_inputControlNetFileName);
    FileName newInputFileName(project->cnetRoot() + "/" +
                     oldInputFileName.dir().dirName() + "/" + oldInputFileName.name());
    *m_inputControlNetFileName = newInputFileName.expanded();

    FileName oldOutputFileName(m_outputControl->fileName());
    FileName newOutputFileName(project->cnetRoot() + "/" +
                     oldOutputFileName.dir().dirName() + "/" + oldOutputFileName.name());

    if (m_outputControl) {
      delete m_outputControl;
    }
    m_outputControl = new Control(newOutputFileName.expanded());
  }


  /**
   * Returns the list of images that were adjusted after a bundle. This can potentially be an
   * empty QList if no image labels were updated.
   *
   * @return QList<ImageList*> Returns the adjusted images (images with updated labels).
   */
  QList<ImageList *> BundleSolutionInfo::adjustedImages() const {
    return *m_adjustedImages;
  }


  /**
   * Get a unique, identifying string associated with this BundleSolutionInfo object.
   *
   * @return @b QString A unique ID for this BundleSolutionInfo object
   */
  QString BundleSolutionInfo::id() const {
    return m_id->toString().remove(QRegExp("[{}]"));
  }


  /**
   * Sets the run time, and the name if a name is not already set.
   *
   * @param runTime The run time.
   */
  void BundleSolutionInfo::setRunTime(QString runTime) {
    // ??? validate that a valid time has been given???
    // try {
    //   iTime time(runTime);
    // }
    // catch (...) {
    //   throw IException(IException::Unknown,
    //                    "Invalid bundle adjustment run time [" + runTime + ].",
    //                    _FILEINFO_);
    // }
    m_runTime = runTime;
    if (m_name == m_runTime || m_name == "") {
      m_name = runTime;
    }
  }


  /**
   * Returns the run time.
   *
   * @return @b QString The run time.
   */
  QString BundleSolutionInfo::runTime() const {
    return m_runTime;
  }


  /**
   * Returns the name of the input control network.
<<<<<<< HEAD
   *
   * @return @b QString The name of the input control network.
   */
  QString BundleSolutionInfo::inputControlNetFileName() const {
    return m_inputControlNetFileName->expanded();
  }


  /**
   * Returns the name of the output control network.
   *
   * @return @b QString The name of the output control network.
   */
  QString BundleSolutionInfo::outputControlNetFileName() const {
    return m_outputControl->fileName();
  }


  /**
   * Returns the name of the output control network.
   *
   * @return @b QString The name of the output control network.
   */
  void BundleSolutionInfo::setOutputControl(Control *outputControl) {
    m_outputControl = outputControl;
  }


  /**
   * Returns bundle output Control object.
   *
   * @return Control* Pointer to bundle output Control object.
   */
  Control *BundleSolutionInfo::control() const {
    return m_outputControl;
  }


  /**
   * Returns bundle settings.
   *
=======
   *
   * @return @b QString The name of the input control network.
   */
  QString BundleSolutionInfo::inputControlNetFileName() const {
    return m_inputControlNetFileName->expanded();
  }


  /**
   * Returns the name of the output control network.
   *
   * @return @b QString The name of the output control network.
   */
  QString BundleSolutionInfo::outputControlNetFileName() const {
    return m_outputControl->fileName();
  }


  /**
   * Returns the name of the output control network.
   *
   * @return @b QString The name of the output control network.
   */
  void BundleSolutionInfo::setOutputControl(Control *outputControl) {
    m_outputControl = outputControl;
  }


  /**
   * Returns bundle output Control object.
   *
   * @return Control* Pointer to bundle output Control object.
   */
  Control *BundleSolutionInfo::control() const {
    return m_outputControl;
  }


  /**
   * Returns bundle settings.
   *
>>>>>>> 8a7a7e13
   * @return BundleSettingsQsp Bundle settings.
   */
  BundleSettingsQsp BundleSolutionInfo::bundleSettings() {
    return m_settings;
  }


  /**
   * Returns the bundle results.
   *
   * @throws IException::Unknown "Results for this bundle is NULL."
   *
   * @return @b BundleResults The bundle results.
   */
  BundleResults BundleSolutionInfo::bundleResults() {
    if (m_statisticsResults) {
      return *m_statisticsResults;
    }
    else {
      throw IException(IException::Unknown,
                       "Results for this bundle is NULL.",
                       _FILEINFO_);
    }
  }


  /**
   * Returns the images used in the bundle
   *
   * @return m_imageList The image list used in the bundle
   */
  QList<ImageList *> BundleSolutionInfo::imageList() {
    return *m_images;
  }


  /**
   * Sets the name of the bundle.
   *
   * @param name QString of the new name
   */
  void BundleSolutionInfo::setName(QString name) {
    m_name = name;
  }


  /**
   * Returns the name of the bundle. The name defaults to the id, unless the name has been set using
   * setName()
   *
   * @return QString Name of the bundle
   */
  QString BundleSolutionInfo::name() const {
    return m_name;
  }


  /**
   * @brief Outputs the header for the bundleout_images.csv file
   * @param fpOut The output file stream.
   * @return True if the write is successful, False otherwise.
   *
   * @internal
   *   @history 2016-12-08 Ian Humphrey - Removed conditions that handle TWIST headers differently
   *                           than the other headers. The number of TWIST headers will be the same
   *                           as each of the other angle headers. Fixes #4557.
   */
  bool BundleSolutionInfo::outputImagesCSVHeader(std::ofstream &fpOut) {

    if (!fpOut) {
      return false;
    }

    char buf[1056];

    // setup column headers
    std::vector<QString> outputColumns;

    outputColumns.push_back("Image,");
    outputColumns.push_back("rms,");
    outputColumns.push_back("rms,");
    outputColumns.push_back("rms,");

    BundleObservationSolveSettings obsSettings = m_settings->observationSolveSettings(0);

    int numberCamPosCoefSolved = obsSettings.numberCameraPositionCoefficientsSolved();
    int numberCamAngleCoefSolved  = obsSettings.numberCameraAngleCoefficientsSolved();

    int nCoeff = 1;
    if (numberCamPosCoefSolved > 0)
      nCoeff = numberCamPosCoefSolved;

    for (int i = 0; i < nCoeff; i++) {
      for (int j = 0; j < 5; j++) {
        if (nCoeff == 1)
          outputColumns.push_back("X,");
        else {
          QString str = "X(t" + toString(i) + "),";
          outputColumns.push_back(str);
        }
      }
    }
    for (int i = 0; i < nCoeff; i++) {
      for (int j = 0; j < 5; j++) {
        if (nCoeff == 1)
          outputColumns.push_back("Y,");
        else {
          QString str = "Y(t" + toString(i) + "),";
          outputColumns.push_back(str);
        }
      }
    }
    for (int i = 0; i < nCoeff; i++) {
      for (int j = 0; j < 5; j++) {
        if (nCoeff == 1) {
          outputColumns.push_back("Z,");
        }
        else {
          QString str = "Z(t" + toString(i) + "),";
          outputColumns.push_back(str);
        }
      }
      if (!i)
        break;
    }

    for (int i = 0; i < numberCamAngleCoefSolved; i++) {
      for (int j = 0; j < 5; j++) {
        if (numberCamAngleCoefSolved == 1)
          outputColumns.push_back("RA,");
        else {
          QString str = "RA(t" + toString(i) + "),";
          outputColumns.push_back(str);
        }
      }
    }
    for (int i = 0; i < numberCamAngleCoefSolved; i++) {
      for (int j = 0; j < 5; j++) {
        if (numberCamAngleCoefSolved == 1)
          outputColumns.push_back("DEC,");
        else {
          QString str = "DEC(t" + toString(i) + "),";
          outputColumns.push_back(str);
        }
      }
    }
    for (int i = 0; i < numberCamAngleCoefSolved; i++) {
      for (int j = 0; j < 5; j++) {
        if (numberCamAngleCoefSolved == 1) {
          outputColumns.push_back("TWIST,");
        }
        else {
          QString str = "TWIST(t" + toString(i) + "),";
          outputColumns.push_back(str);
        }
      }
    }

    // print first column header to buffer and output to file
    int ncolumns = outputColumns.size();
    for (int i = 0; i < ncolumns; i++) {
      QString str = outputColumns.at(i);
      sprintf(buf, "%s", (const char*)str.toLatin1().data());
      fpOut << buf;
    }
    sprintf(buf, "\n");
    fpOut << buf;

    outputColumns.clear();
    outputColumns.push_back("Filename,");

    outputColumns.push_back("sample res,");
    outputColumns.push_back("line res,");
    outputColumns.push_back("total res,");

    // Initially account for X,Y,Z (3)
    int nparams = 3;
    // See how many position coeffients we solved for to make more headers (t0, t1, ...)
    if (numberCamPosCoefSolved)
      nparams = 3 * numberCamPosCoefSolved;

    // Initially account for RA,DEC,TWIST (3)
    int numCameraAnglesSolved = 3;
    // See how many angle coefficients we solved for to make more headers (t0, t1, ...)
    nparams += numCameraAnglesSolved*numberCamAngleCoefSolved;
    for (int i = 0; i < nparams; i++) {
      outputColumns.push_back("Initial,");
      outputColumns.push_back("Correction,");
      outputColumns.push_back("Final,");
      outputColumns.push_back("Apriori Sigma,");
      outputColumns.push_back("Adj Sigma,");
    }

    // print second column header to buffer and output to file
    ncolumns = outputColumns.size();
    for (int i = 0; i < ncolumns; i++) {
      QString str = outputColumns.at(i);
      sprintf(buf, "%s", (const char*)str.toLatin1().data());
      fpOut << buf;
    }
    sprintf(buf, "\n");
    fpOut << buf;

    return true;
  }



  /**
   * Output header for bundle results file.
   *
   * @param fpOut The output stream that the header will be sent to.
   *
   * @return @b bool If the header was successfully output to the output stream.
   *
   * @throws IException::Io "Failed to output residual percentiles for bundleout"
   * @throws IException::Io "Failed to output residual box plot for bundleout"
   *
   * @todo Determine how multiple sensor solve settings should be output.
   */
  bool BundleSolutionInfo::outputHeader(std::ofstream &fpOut) {

    if (!fpOut) {
      return false;
    }

    char buf[1056];
    int numObservations = m_statisticsResults->observations().size();
    int numImages = 0;
    for (int i = 0; i < numObservations; i++) {
      numImages += m_statisticsResults->observations().at(i)->size();
    }
    int numValidPoints = m_statisticsResults->outputControlNet()->GetNumValidPoints();
    int numInnerConstraints = 0;
    int numDistanceConstraints = 0;
    int numDegreesOfFreedom = m_statisticsResults->numberObservations()
                            + m_statisticsResults->numberConstrainedPointParameters()
                            + m_statisticsResults->numberConstrainedImageParameters()
                            + m_statisticsResults->numberConstrainedTargetParameters()
                            - m_statisticsResults->numberUnknownParameters();

    int convergenceCriteria = 1;

    sprintf(buf, "JIGSAW: BUNDLE ADJUSTMENT\n=========================\n");
    fpOut << buf;
    sprintf(buf, "\n                       Run Time: %s",
                  Isis::iTime::CurrentLocalTime().toLatin1().data());
    fpOut << buf;
    sprintf(buf, "\n               Network Filename: %s",
                  m_inputControlNetFileName->expanded().toLatin1().data());
    fpOut << buf;
    sprintf(buf, "\n                     Network Id: %s",
                  m_statisticsResults->outputControlNet()->GetNetworkId().toLatin1().data());
    fpOut << buf;
    sprintf(buf, "\n            Network Description: %s",\
                  m_statisticsResults->outputControlNet()->Description().toLatin1().data());
    fpOut << buf;
    sprintf(buf, "\n                         Target: %s",
                  m_statisticsResults->outputControlNet()->GetTarget().toLatin1().data());
    fpOut << buf;
    sprintf(buf, "\n\n                   Linear Units: kilometers");
    fpOut << buf;
    sprintf(buf, "\n                  Angular Units: decimal degrees");
    fpOut << buf;
    sprintf(buf, "\n\nINPUT: SOLVE OPTIONS\n====================\n");
    fpOut << buf;

    m_settings->solveObservationMode() ?
      sprintf(buf, "\n                   OBSERVATIONS: ON"):
      sprintf(buf, "\n                   OBSERVATIONS: OFF");
    fpOut << buf;

    m_settings->solveRadius() ?
      sprintf(buf, "\n                         RADIUS: ON"):
      sprintf(buf, "\n                         RADIUS: OFF");
    fpOut << buf;

    m_settings->solveTargetBody() ?
      sprintf(buf, "\n                    TARGET BODY: ON"):
      sprintf(buf, "\n                    TARGET BODY: OFF");
    fpOut << buf;

    m_settings->updateCubeLabel() ?
      sprintf(buf, "\n                         UPDATE: YES"):
      sprintf(buf, "\n                         UPDATE: NO");
    fpOut << buf;

    m_settings->errorPropagation() ?
      sprintf(buf, "\n              ERROR PROPAGATION: ON"):
      sprintf(buf, "\n              ERROR PROPAGATION: OFF");
    fpOut << buf;

    if (m_settings->outlierRejection()) {
      sprintf(buf, "\n              OUTLIER REJECTION: ON");
      fpOut << buf;
      sprintf(buf, "\n           REJECTION MULTIPLIER: %lf",
                    m_settings->outlierRejectionMultiplier());
      fpOut << buf;

    }
    else {
      sprintf(buf, "\n              OUTLIER REJECTION: OFF");
      fpOut << buf;
      sprintf(buf, "\n           REJECTION MULTIPLIER: N/A");
      fpOut << buf;
    }

    sprintf(buf, "\n\nMAXIMUM LIKELIHOOD ESTIMATION\n============================\n");
    fpOut << buf;

    for (int tier = 0; tier < 3; tier++) {
      if (tier < m_statisticsResults->numberMaximumLikelihoodModels()) {
        sprintf(buf, "\n                         Tier %d Enabled: TRUE", tier);
        fpOut << buf;
        sprintf(buf, "\n               Maximum Likelihood Model: %s",
                      MaximumLikelihoodWFunctions::modelToString(
                          m_statisticsResults->
                              maximumLikelihoodModelWFunc(tier).model()).toLatin1().data());
        fpOut << buf;
        sprintf(buf, "\n    Quantile used for tweaking constant: %lf",
                      m_statisticsResults->maximumLikelihoodModelQuantile(tier));
        fpOut << buf;
        sprintf(buf, "\n   Quantile weighted R^2 Residual value: %lf",
                      m_statisticsResults->maximumLikelihoodModelWFunc(tier).tweakingConstant());
        fpOut << buf;
        sprintf(buf, "\n       Approx. weighted Residual cutoff: %s",
                      m_statisticsResults->maximumLikelihoodModelWFunc(tier)
                          .weightedResidualCutoff().toLatin1().data());
        fpOut << buf;
        if (tier != 2) fpOut << "\n";
      }
      else {
        sprintf(buf, "\n                         Tier %d Enabled: FALSE", tier);
        fpOut << buf;
      }
    }

    sprintf(buf, "\n\nINPUT: CONVERGENCE CRITERIA\n===========================\n");
    fpOut << buf;
    sprintf(buf, "\n                         SIGMA0: %e",
                  m_settings->convergenceCriteriaThreshold());
    fpOut << buf;
    sprintf(buf, "\n             MAXIMUM ITERATIONS: %d",
                  m_settings->convergenceCriteriaMaximumIterations());
    fpOut << buf;

    //TODO Should it be checked that positionSigmas.size() == positionSolveDegree and
    //     pointingSigmas.size() == pointingSolveDegree somewhere? JAM

    //TODO How do we output this information when using multiple solve settings? JAM

    BundleObservationSolveSettings globalSettings = m_settings->observationSolveSettings(0);
    int pointingSolveDegree = globalSettings.numberCameraAngleCoefficientsSolved();
    QList<double> pointingSigmas = globalSettings.aprioriPointingSigmas();
    int positionSolveDegree = globalSettings.numberCameraPositionCoefficientsSolved();
    QList<double> positionSigmas = globalSettings.aprioriPositionSigmas();

    sprintf(buf, "\n\nINPUT: CAMERA POINTING OPTIONS\n==============================\n");
    fpOut << buf;
    switch (pointingSolveDegree) {
      case 0:
        sprintf(buf,"\n                          CAMSOLVE: NONE");
        break;
      case 1:
        sprintf(buf,"\n                          CAMSOLVE: ANGLES");
        break;
      case 2:
        sprintf(buf,"\n                          CAMSOLVE: ANGLES, VELOCITIES");
        break;
      case 3:
        sprintf(buf,"\n                          CAMSOLVE: ANGLES, VELOCITIES, ACCELERATIONS");
        break;
      default:
        sprintf(buf,"\n                          CAMSOLVE: ALL POLYNOMIAL COEFFICIENTS (%d)"
                    "\n                          CKDEGREE: %d"
                    "\n                     CKSOLVEDEGREE: %d",
                pointingSolveDegree,
                globalSettings.ckDegree(),
                globalSettings.ckSolveDegree());
        break;
    }
    fpOut << buf;
    globalSettings.solveTwist() ?
        sprintf(buf, "\n                             TWIST: ON"):
        sprintf(buf, "\n                             TWIST: OFF");
    fpOut << buf;
    globalSettings.solvePolyOverPointing() ?
        sprintf(buf, "\n POLYNOMIAL OVER EXISTING POINTING: ON"):
        sprintf(buf, "\nPOLYNOMIAL OVER EXISTING POINTING : OFF");
    fpOut << buf;

    sprintf(buf, "\n\nINPUT: SPACECRAFT OPTIONS\n=========================\n");
    fpOut << buf;
    switch (positionSolveDegree) {
      case 0:
        sprintf(buf,"\n                        SPSOLVE: NONE");
        break;
      case 1:
        sprintf(buf,"\n                        SPSOLVE: POSITION");
        break;
      case 2:
        sprintf(buf,"\n                        SPSOLVE: POSITION, VELOCITIES");
        break;
      case 3:
        sprintf(buf,"\n                        SPSOLVE: POSITION, VELOCITIES, ACCELERATIONS");
        break;
      default:
        sprintf(buf,"\n                        SPSOLVE: ALL POLYNOMIAL COEFFICIENTS (%d)"
                    "\n                      SPKDEGREE: %d"
                    "\n                 SPKSOLVEDEGREE: %d",
                positionSolveDegree,
                globalSettings.spkDegree(),
                globalSettings.spkSolveDegree());
        break;
    }
    fpOut << buf;
    globalSettings.solvePositionOverHermite() ?
        sprintf(buf, "\n POLYNOMIAL OVER HERMITE SPLINE: ON"):
        sprintf(buf, "\nPOLYNOMIAL OVER HERMITE SPLINE : OFF");
    fpOut << buf;

    sprintf(buf, "\n\nINPUT: GLOBAL IMAGE PARAMETER UNCERTAINTIES\n===========================================\n");
    fpOut << buf;
    (m_settings->globalLatitudeAprioriSigma() == Isis::Null) ?
        sprintf(buf,"\n               POINT LATITUDE SIGMA: N/A"):
        sprintf(buf,"\n               POINT LATITUDE SIGMA: %lf (meters)",
                m_settings->globalLatitudeAprioriSigma());
    fpOut << buf;
    (m_settings->globalLongitudeAprioriSigma() == Isis::Null) ?
        sprintf(buf,"\n              POINT LONGITUDE SIGMA: N/A"):
        sprintf(buf,"\n              POINT LONGITUDE SIGMA: %lf (meters)",
                m_settings->globalLongitudeAprioriSigma());
    fpOut << buf;
    (m_settings->globalRadiusAprioriSigma() == Isis::Null) ?
        sprintf(buf,"\n                 POINT RADIUS SIGMA: N/A"):
        sprintf(buf,"\n                 POINT RADIUS SIGMA: %lf (meters)",
                m_settings->globalRadiusAprioriSigma());
    fpOut << buf;
    (positionSolveDegree < 1 || positionSigmas[0] == Isis::Null) ?
        sprintf(buf,"\n          SPACECRAFT POSITION SIGMA: N/A"):
        sprintf(buf,"\n          SPACECRAFT POSITION SIGMA: %lf (meters)",
                positionSigmas[0]);
    fpOut << buf;

    (positionSolveDegree < 2 || positionSigmas[1] == Isis::Null) ?
        sprintf(buf,"\n          SPACECRAFT VELOCITY SIGMA: N/A"):
        sprintf(buf,"\n          SPACECRAFT VELOCITY SIGMA: %lf (m/s)",
                positionSigmas[1]);
    fpOut << buf;

    (positionSolveDegree < 3 || positionSigmas[2] == Isis::Null) ?
        sprintf(buf,"\n      SPACECRAFT ACCELERATION SIGMA: N/A"):
        sprintf(buf,"\n      SPACECRAFT ACCELERATION SIGMA: %lf (m/s/s)",
                positionSigmas[2]);
    fpOut << buf;

    (pointingSolveDegree < 1 || pointingSigmas[0] == Isis::Null) ?
        sprintf(buf,"\n                CAMERA ANGLES SIGMA: N/A"):
        sprintf(buf,"\n                CAMERA ANGLES SIGMA: %lf (dd)",
                pointingSigmas[0]);
    fpOut << buf;

    (pointingSolveDegree < 2 || pointingSigmas[1] == Isis::Null) ?
        sprintf(buf,"\n      CAMERA ANGULAR VELOCITY SIGMA: N/A"):
        sprintf(buf,"\n      CAMERA ANGULAR VELOCITY SIGMA: %lf (dd/s)",
                pointingSigmas[1]);
    fpOut << buf;

    (pointingSolveDegree < 3 || pointingSigmas[2] == Isis::Null) ?
        sprintf(buf,"\n  CAMERA ANGULAR ACCELERATION SIGMA: N/A"):
        sprintf(buf,"\n  CAMERA ANGULAR ACCELERATION SIGMA: %lf (dd/s/s)",
                pointingSigmas[2]);
    fpOut << buf;

    if (m_settings->solveTargetBody()) {
      sprintf(buf, "\n\nINPUT: TARGET BODY OPTIONS\n==============================\n");
      fpOut << buf;

      if (m_settings->solvePoleRA() && m_settings->solvePoleDec()) {
        sprintf(buf,"\n                             POLE: RIGHT ASCENSION");
        fpOut << buf;
        sprintf(buf,"\n                                 : DECLINATION\n");
        fpOut << buf;
      }
      else if (m_settings->solvePoleRA()) {
        sprintf(buf,"\n                             POLE: RIGHT ASCENSION\n");
        fpOut << buf;
      }
      else if (m_settings->solvePoleDec()) {
        sprintf(buf,"\n                             POLE: DECLINATION\n");
        fpOut << buf;
      }

      if (m_settings->solvePM() || m_settings->solvePMVelocity()
          || m_settings->solvePMAcceleration()) {
        sprintf(buf,"\n                   PRIME MERIDIAN: W0 (OFFSET)");
        fpOut << buf;

        if (m_settings->solvePMVelocity()) {
          sprintf(buf,"\n                                 : WDOT (SPIN RATE)");
          fpOut << buf;
        }
        if (m_settings->solvePMAcceleration()) {
          sprintf(buf,"\n                               :W ACCELERATION");
          fpOut << buf;
        }
      }

      if (m_settings->solveTriaxialRadii() || m_settings->solveMeanRadius()) {
        if (m_settings->solveMeanRadius()) {
          sprintf(buf,"\n                            RADII: MEAN");
          fpOut << buf;
        }
        else if (m_settings->solveTriaxialRadii()) {
          sprintf(buf,"\n                            RADII: TRIAXIAL");
          fpOut << buf;
        }
      }
    }

    sprintf(buf, "\n\nJIGSAW: RESULTS\n===============\n");
    fpOut << buf;
    sprintf(buf, "\n                         Images: %6d",numImages);
    fpOut << buf;
    sprintf(buf, "\n                         Points: %6d",numValidPoints);
    fpOut << buf;

    sprintf(buf, "\n                 Total Measures: %6d",
                  (m_statisticsResults->numberObservations()
                      + m_statisticsResults->numberRejectedObservations()) / 2);
    fpOut << buf;

    sprintf(buf, "\n             Total Observations: %6d",
                  m_statisticsResults->numberObservations()
                      + m_statisticsResults->numberRejectedObservations());
    fpOut << buf;

    sprintf(buf, "\n              Good Observations: %6d",
                  m_statisticsResults->numberObservations());
    fpOut << buf;

    sprintf(buf, "\n          Rejected Observations: %6d",
                  m_statisticsResults->numberRejectedObservations());
    fpOut << buf;

    if (m_statisticsResults->numberConstrainedPointParameters() > 0) {
      sprintf(buf, "\n   Constrained Point Parameters: %6d",
                    m_statisticsResults->numberConstrainedPointParameters());
      fpOut << buf;
    }

    if (m_statisticsResults->numberConstrainedImageParameters() > 0) {
      sprintf(buf, "\n   Constrained Image Parameters: %6d",
                    m_statisticsResults->numberConstrainedImageParameters());
      fpOut << buf;
    }

    if (m_statisticsResults->numberConstrainedTargetParameters() > 0) {
      sprintf(buf, "\n  Constrained Target Parameters: %6d",
                    m_statisticsResults->numberConstrainedTargetParameters());
      fpOut << buf;
    }

    sprintf(buf, "\n                       Unknowns: %6d",
                  m_statisticsResults->numberUnknownParameters());
    fpOut << buf;

    if (numInnerConstraints > 0) {
      sprintf(buf, "\n      Inner Constraints: %6d", numInnerConstraints);
     fpOut << buf;
    }

    if (numDistanceConstraints > 0) {
      sprintf(buf, "\n   Distance Constraints: %d", numDistanceConstraints);
      fpOut << buf;
    }

    sprintf(buf, "\n             Degrees of Freedom: %6d", numDegreesOfFreedom);
    fpOut << buf;

    sprintf(buf, "\n           Convergence Criteria: %6.3g",
                               m_settings->convergenceCriteriaThreshold());
    fpOut << buf;

    if (convergenceCriteria == 1) {
      sprintf(buf, "(Sigma0)");
      fpOut << buf;
    }

    sprintf(buf, "\n                     Iterations: %6d", m_statisticsResults->iterations());
    fpOut << buf;

    if (m_statisticsResults->iterations() >= m_settings->convergenceCriteriaMaximumIterations()) {
      sprintf(buf, "(Maximum reached)");
      fpOut << buf;
    }

    sprintf(buf, "\n                         Sigma0: %30.20lf\n", m_statisticsResults->sigma0());
    fpOut << buf;
    sprintf(buf, " Error Propagation Elapsed Time: %6.4lf (seconds)\n",
                  m_statisticsResults->elapsedTimeErrorProp());
    fpOut << buf;
    sprintf(buf, "             Total Elapsed Time: %6.4lf (seconds)\n",
                  m_statisticsResults->elapsedTime());
    fpOut << buf;
    if (m_statisticsResults->numberObservations()
        + m_statisticsResults->numberRejectedObservations()
        > 100) {
      sprintf(buf, "\n           Residual Percentiles:\n");
      fpOut << buf;

    // residual prob distribution values are calculated/printed
    // even if there is no maximum likelihood estimation
      try {
        for (int bin = 1;bin < 34;bin++) {
          double cumProb = double(bin) / 100.0;
          double resValue =
              m_statisticsResults->
                  residualsCumulativeProbabilityDistribution().value(cumProb);
          double resValue33 =
              m_statisticsResults->
                  residualsCumulativeProbabilityDistribution().value(cumProb + 0.33);
          double resValue66 =
              m_statisticsResults->
                  residualsCumulativeProbabilityDistribution().value(cumProb + 0.66);
          sprintf(buf, "                 Percentile %3d: %+8.3lf"
                       "                 Percentile %3d: %+8.3lf"
                       "                 Percentile %3d: %+8.3lf\n",
                                         bin,      resValue,
                                         bin + 33, resValue33,
                                         bin + 66, resValue66);
          fpOut << buf;
        }
      }
      catch (IException &e) {
        QString msg = "Failed to output residual percentiles for bundleout";
        throw IException(e, IException::Io, msg, _FILEINFO_);
      }
      try {
        sprintf(buf, "\n              Residual Box Plot:");
        fpOut << buf;
        sprintf(buf, "\n                        minimum: %+8.3lf",
                m_statisticsResults->residualsCumulativeProbabilityDistribution().min());
        fpOut << buf;
        sprintf(buf, "\n                     Quartile 1: %+8.3lf",
                m_statisticsResults->residualsCumulativeProbabilityDistribution().value(0.25));
        fpOut << buf;
        sprintf(buf, "\n                         Median: %+8.3lf",
                m_statisticsResults->residualsCumulativeProbabilityDistribution().value(0.50));
        fpOut << buf;
        sprintf(buf, "\n                     Quartile 3: %+8.3lf",
                m_statisticsResults->residualsCumulativeProbabilityDistribution().value(0.75));
        fpOut << buf;
        sprintf(buf, "\n                        maximum: %+8.3lf\n",
                m_statisticsResults->residualsCumulativeProbabilityDistribution().max());
        fpOut << buf;
      }
      catch (IException &e) {
        QString msg = "Failed to output residual box plot for bundleout";
        throw IException(e, IException::Io, msg, _FILEINFO_);
      }
    }

    sprintf(buf, "\nIMAGE MEASURES SUMMARY\n==========================\n\n");
    fpOut << buf;

    int numMeasures;
    int numRejectedMeasures;
    int numUsed;
    int imageIndex = 0;

    for (int i = 0; i < numObservations; i++) {

      int numImagesInObservation = m_statisticsResults->observations().at(i)->size();

      for (int j = 0; j < numImagesInObservation; j++) {

        BundleImageQsp bundleImage = m_statisticsResults->observations().at(i)->at(j);

        double rmsSampleResiduals = m_statisticsResults->
                                        rmsImageSampleResiduals()[imageIndex].Rms();
        double rmsLineResiduals =   m_statisticsResults->
                                        rmsImageLineResiduals()[imageIndex].Rms();
        double rmsLandSResiduals =  m_statisticsResults->
                                        rmsImageResiduals()[imageIndex].Rms();

        numMeasures =         m_statisticsResults->outputControlNet()->
                                  GetNumberOfValidMeasuresInImage(
                                      bundleImage->serialNumber());

        numRejectedMeasures = m_statisticsResults->outputControlNet()->
                                  GetNumberOfJigsawRejectedMeasuresInImage(
                                      bundleImage->serialNumber());

        numUsed =             numMeasures - numRejectedMeasures;

        if (numUsed == numMeasures) {
          sprintf(buf, "%s   %5d of %5d %6.3lf %6.3lf %6.3lf\n",
                  bundleImage->fileName().toLatin1().data(),
                  (numMeasures-numRejectedMeasures), numMeasures,
                  rmsSampleResiduals, rmsLineResiduals, rmsLandSResiduals);
        }
        else {
          sprintf(buf, "%s   %5d of %5d* %6.3lf %6.3lf %6.3lf\n",
                  bundleImage->fileName().toLatin1().data(),
                  (numMeasures-numRejectedMeasures), numMeasures,
                  rmsSampleResiduals, rmsLineResiduals, rmsLandSResiduals);
        }
        fpOut << buf;
        imageIndex++;
      }
    }

    return true;
  }


  /**
   * @brief Outputs the bundleout_images.csv file which contains Jigsaw data about the images
   * within each observation.
   * @return True upon success, False if something went wrong.
   *
   * @internal
   *   @history 2016-12-01 Ian Humphrey - Added %s as second argument to sprintf() call to prevent
   *                           -Wformat-security warning. Since image->fileName().toLatin1().data()
   *                           returns a char* at runtime, the compiler does not know if it will
   *                           contain format specifiers and produces the mentioned warning.
   */
  bool BundleSolutionInfo::outputImagesCSV() {

    char buf[1056];
    int imgIndex = 0;

    QList<Statistics> rmsImageSampleResiduals = m_statisticsResults->rmsImageSampleResiduals();
    QList<Statistics> rmsImageLineResiduals = m_statisticsResults->rmsImageLineResiduals();
    QList<Statistics> rmsImageResiduals = m_statisticsResults->rmsImageResiduals();

    QString ofname = "bundleout_images.csv";
    ofname = m_settings->outputFilePrefix() + ofname;
    m_csvSavedImagesFilename = ofname;

    std::ofstream fpOut(ofname.toLatin1().data(), std::ios::out);
    if (!fpOut) {
      return false;
    }


    BundleObservationQsp observation;

    int nObservations = m_statisticsResults->observations().size();

    outputImagesCSVHeader(fpOut);

    bool errorProp = false;
    if (m_statisticsResults->converged() && m_settings->errorPropagation()) {
      errorProp = true;
    }

    for (int i = 0; i < nObservations;i++ ) {
      observation = m_statisticsResults->observations().at(i);

      if(!observation) {
        continue;
      }

      int numImages = observation->size();

      for (int j = 0; j < numImages; j++) {

        BundleImageQsp image = observation->at(j);


        sprintf(buf, "%s", image->fileName().toLatin1().data());
        fpOut << buf;
        sprintf(buf,",");
        fpOut << buf;

        fpOut << toString(rmsImageSampleResiduals[imgIndex].Rms()).toLatin1().data();
        sprintf(buf,",");
        fpOut << buf;

        fpOut << toString(rmsImageLineResiduals[imgIndex].Rms()).toLatin1().data();
        sprintf(buf,",");
        fpOut << buf;

        fpOut << toString(rmsImageResiduals[imgIndex].Rms()).toLatin1().data();
        sprintf(buf,",");
        fpOut << buf;


        QString observationString =
            observation->formatBundleOutputString(errorProp,true);

        //Removes trailing commas
        if (observationString.right(1)==",") {
            observationString.truncate(observationString.length()-1);
        }

        fpOut << (const char*) observationString.toLatin1().data();
        sprintf(buf,"\n");
        fpOut << buf;
        imgIndex++;

      }
  }

    fpOut.close();
    return true;
  }



  /**
   * Outputs a text file with the results of the BundleAdjust.
   *
   * @return @b bool If the text file was successfully output.
   */
  bool BundleSolutionInfo::outputText() {

    QString ofname = "bundleout.txt";
    ofname = m_settings->outputFilePrefix() + ofname;

    std::ofstream fpOut(ofname.toLatin1().data(), std::ios::out);
    if (!fpOut) {
      return false;
    }

    m_txtBundleOutputFilename = ofname;

    char buf[1056];
    BundleObservationQsp observation;

    int nObservations = m_statisticsResults->observations().size();

    outputHeader(fpOut);

    bool berrorProp = false;
    if (m_statisticsResults->converged() && m_settings->errorPropagation()) {
      berrorProp = true;
    }

    // output target body header if solving for target
    if (m_settings->solveTargetBody()) {
      sprintf(buf, "\nTARGET BODY\n==========================\n");
      fpOut << buf;

      sprintf(buf, "\n   Target         Initial              Total               "
                   "Final             Initial           Final\n"
                   "Parameter         Value              Correction           "
                   "Value             Accuracy          Accuracy\n");
      fpOut << buf;

      QString targetString =
          m_settings->bundleTargetBody()->formatBundleOutputString(berrorProp);
      fpOut << (const char*)targetString.toLatin1().data();
    }

    // output image exterior orientation header
    sprintf(buf, "\nIMAGE EXTERIOR ORIENTATION\n==========================\n");
    fpOut << buf;

    QMap<QString, QStringList> imagesAndParameters;

    if (m_settings->solveTargetBody()) {
      imagesAndParameters.insert( "target", m_settings->bundleTargetBody()->parameterList() );
    }

    for (int i = 0; i < nObservations; i++) {

      observation = m_statisticsResults->observations().at(i);
      if (!observation) {
        continue;
      }

      int numImages = observation->size();
      for (int j = 0; j < numImages; j++) {
        BundleImageQsp image = observation->at(j);
        sprintf(buf, "\nImage Full File Name: %s\n", image->fileName().toLatin1().data());
        fpOut << buf;
        sprintf(buf, "\nImage Serial Number: %s\n", image->serialNumber().toLatin1().data());
        fpOut << buf;

        sprintf(buf, "\n    Image         Initial              Total               "
                     "Final             Initial           Final\n"
                     "Parameter         Value              Correction            "
                     "Value             Accuracy          Accuracy\n");
        fpOut << buf;

        QString observationString =
            observation->formatBundleOutputString(berrorProp);
        fpOut << (const char*)observationString.toLatin1().data();

        // Build list of images and parameters for correlation matrix.
        foreach ( QString image, observation->imageNames() ) {
          imagesAndParameters.insert( image, observation->parameterList() );
        }
      }
    }

    // Save list of images and their associated parameters for CorrelationMatrix to use in ice.
    m_statisticsResults->setCorrMatImgsAndParams(imagesAndParameters);

    // Save list of images and their associated parameters for CorrelationMatrix to use in ice.
    m_statisticsResults->setCorrMatImgsAndParams(imagesAndParameters);

    // output point uncertainty statistics if error propagation is on
    if (berrorProp) {
      sprintf(buf, "\n\n\nPOINTS UNCERTAINTY SUMMARY\n==========================\n\n");
      fpOut << buf;
      sprintf(buf, " RMS Sigma Latitude(m)%20.8lf\n",
              m_statisticsResults->sigmaLatitudeStatisticsRms());
      fpOut << buf;
      sprintf(buf, " MIN Sigma Latitude(m)%20.8lf at %s\n",
              m_statisticsResults->minSigmaLatitudeDistance().meters(),
              m_statisticsResults->minSigmaLatitudePointId().toLatin1().data());
      fpOut << buf;
      sprintf(buf, " MAX Sigma Latitude(m)%20.8lf at %s\n\n",
              m_statisticsResults->maxSigmaLatitudeDistance().meters(),
              m_statisticsResults->maxSigmaLatitudePointId().toLatin1().data());
      fpOut << buf;
      sprintf(buf, "RMS Sigma Longitude(m)%20.8lf\n",
              m_statisticsResults->sigmaLongitudeStatisticsRms());
      fpOut << buf;
      sprintf(buf, "MIN Sigma Longitude(m)%20.8lf at %s\n",
              m_statisticsResults->minSigmaLongitudeDistance().meters(),
              m_statisticsResults->minSigmaLongitudePointId().toLatin1().data());
      fpOut << buf;
      sprintf(buf, "MAX Sigma Longitude(m)%20.8lf at %s\n\n",
              m_statisticsResults->maxSigmaLongitudeDistance().meters(),
              m_statisticsResults->maxSigmaLongitudePointId().toLatin1().data());
      fpOut << buf;
      if ( m_settings->solveRadius() ) {
        sprintf(buf, "   RMS Sigma Radius(m)%20.8lf\n",
                m_statisticsResults->sigmaRadiusStatisticsRms());
        fpOut << buf;
        sprintf(buf, "   MIN Sigma Radius(m)%20.8lf at %s\n",
                m_statisticsResults->minSigmaRadiusDistance().meters(),
                m_statisticsResults->minSigmaRadiusPointId().toLatin1().data());
        fpOut << buf;
        sprintf(buf, "   MAX Sigma Radius(m)%20.8lf at %s\n",
                m_statisticsResults->maxSigmaRadiusDistance().meters(),
                m_statisticsResults->maxSigmaRadiusPointId().toLatin1().data());
        fpOut << buf;
      }
      else {
        sprintf(buf, "   RMS Sigma Radius(m)                 N/A\n");
        fpOut << buf;
        sprintf(buf, "   MIN Sigma Radius(m)                 N/A\n");
        fpOut << buf;
        sprintf(buf, "   MAX Sigma Radius(m)                 N/A\n");
        fpOut << buf;
      }
    }

    // output point summary data header
    sprintf(buf, "\n\nPOINTS SUMMARY\n==============\n%103s"
            "Sigma          Sigma              Sigma\n"
            "           Label         Status     Rays    RMS"
            "        Latitude       Longitude          Radius"
            "        Latitude       Longitude          Radius\n", "");
    fpOut << buf;

    int nPoints = m_statisticsResults->bundleControlPoints().size();
    for (int i = 0; i < nPoints; i++) {
      BundleControlPointQsp bundleControlPoint = m_statisticsResults->bundleControlPoints().at(i);

      QString pointSummaryString =
          bundleControlPoint->formatBundleOutputSummaryString(berrorProp);
      fpOut << (const char*)pointSummaryString.toLatin1().data();
    }

    // output point detail data header
    sprintf(buf, "\n\nPOINTS DETAIL\n=============\n\n");
    fpOut << buf;

    bool solveRadius = m_settings->solveRadius();

    for (int i = 0; i < nPoints; i++) {
      BundleControlPointQsp bundleControlPoint = m_statisticsResults->bundleControlPoints().at(i);

      QString pointDetailString =
          bundleControlPoint->formatBundleOutputDetailString(berrorProp,
                                                           m_statisticsResults->radiansToMeters(),
                                                           solveRadius);
      fpOut << (const char*)pointDetailString.toLatin1().data();
    }

    fpOut.close();

    return true;
  }


  /**
   * Outputs point data to a csv file.
   *
   * @return @b bool If the point data was successfully output.
   */
  bool BundleSolutionInfo::outputPointsCSV() {
    char buf[1056];

    QString ofname = "bundleout_points.csv";
    ofname = m_settings->outputFilePrefix() + ofname;
    m_csvSavedPointsFilename = ofname;

    std::ofstream fpOut(ofname.toLatin1().data(), std::ios::out);
    if (!fpOut) {
      return false;
    }

    int numPoints = m_statisticsResults->bundleControlPoints().size();

    double dLat, dLon, dRadius;
    double dX, dY, dZ;
    double dSigmaLat, dSigmaLong, dSigmaRadius;
    QString strStatus;
    double cor_lat_m;
    double cor_lon_m;
    double cor_rad_m;
    int numMeasures, numRejectedMeasures;
    double dResidualRms;

    // print column headers
    if (m_settings->errorPropagation()) {
      sprintf(buf, ",,,,,3-d,3-d,3-d,Sigma,Sigma,Sigma,Correction,Correction,Correction,Coordinate,"
              "Coordinate,Coordinate\nPoint,Point,Accepted,Rejected,Residual,Latitude,Longitude,"
              "Radius,Latitude,Longitude,Radius,Latitude,Longitude,Radius,X,Y,Z\nLabel,Status,"
              "Measures,Measures,RMS,(dd),(dd),(km),(m),(m),(m),(m),(m),(m),(km),(km),(km)\n");
    }
    else {
      sprintf(buf, ",,,,,3-d,3-d,3-d,Correction,Correction,Correction,Coordinate,Coordinate,"
              "Coordinate\nPoint,Point,Accepted,Rejected,Residual,Latitude,Longitude,Radius,"
              "Latitude,Longitude,Radius,X,Y,Z\nLabel,Status,Measures,Measures,RMS,(dd),(dd),(km),"
              "(m),(m),(m),(km),(km),(km)\n");
    }
    fpOut << buf;

    for (int i = 0; i < numPoints; i++) {
      BundleControlPointQsp bundlecontrolpoint = m_statisticsResults->bundleControlPoints().at(i);

      if (!bundlecontrolpoint) {
        continue;
      }

      if (bundlecontrolpoint->isRejected()) {
        continue;
      }

      dLat              = bundlecontrolpoint->adjustedSurfacePoint().GetLatitude().degrees();
      dLon              = bundlecontrolpoint->adjustedSurfacePoint().GetLongitude().degrees();
      dRadius           = bundlecontrolpoint->adjustedSurfacePoint().GetLocalRadius().kilometers();
      dX                = bundlecontrolpoint->adjustedSurfacePoint().GetX().kilometers();
      dY                = bundlecontrolpoint->adjustedSurfacePoint().GetY().kilometers();
      dZ                = bundlecontrolpoint->adjustedSurfacePoint().GetZ().kilometers();
      numMeasures         = bundlecontrolpoint->numberOfMeasures();
      numRejectedMeasures = bundlecontrolpoint->numberOfRejectedMeasures();
      dResidualRms      = bundlecontrolpoint->residualRms();

      // point corrections and initial sigmas
      boost::numeric::ublas::bounded_vector< double, 3 > corrections = bundlecontrolpoint->
                                                                           corrections();
      cor_lat_m = corrections[0]*m_statisticsResults->radiansToMeters();
      cor_lon_m = corrections[1]*m_statisticsResults->radiansToMeters()*cos(dLat*Isis::DEG2RAD);
      cor_rad_m  = corrections[2]*1000.0;

      if (bundlecontrolpoint->type() == ControlPoint::Fixed) {
        strStatus = "FIXED";
      }
      else if (bundlecontrolpoint->type() == ControlPoint::Constrained) {
        strStatus = "CONSTRAINED";
      }
      else if (bundlecontrolpoint->type() == ControlPoint::Free) {
        strStatus = "FREE";
      }
      else {
        strStatus = "UNKNOWN";
      }

      if (m_settings->errorPropagation()) {
        dSigmaLat = bundlecontrolpoint->adjustedSurfacePoint().GetLatSigmaDistance().meters();
        dSigmaLong = bundlecontrolpoint->adjustedSurfacePoint().GetLonSigmaDistance().meters();
        dSigmaRadius = bundlecontrolpoint->adjustedSurfacePoint().GetLocalRadiusSigma().meters();

        sprintf(buf, "%s,%s,%d,%d,%6.2lf,%16.8lf,%16.8lf,%16.8lf,%16.8lf,%16.8lf,%16.8lf,%16.8lf,"
                     "%16.8lf,%16.8lf,%16.8lf,%16.8lf,%16.8lf\n",
                bundlecontrolpoint->id().toLatin1().data(), strStatus.toLatin1().data(),
                numMeasures, numRejectedMeasures, dResidualRms, dLat, dLon, dRadius, dSigmaLat,
                dSigmaLong, dSigmaRadius, cor_lat_m, cor_lon_m, cor_rad_m, dX, dY, dZ);
      }
      else
        sprintf(buf, "%s,%s,%d,%d,%6.2lf,%16.8lf,%16.8lf,%16.8lf,%16.8lf,%16.8lf,%16.8lf,%16.8lf,"
                     "%16.8lf,%16.8lf\n",
                bundlecontrolpoint->id().toLatin1().data(), strStatus.toLatin1().data(),
                numMeasures, numRejectedMeasures, dResidualRms, dLat, dLon, dRadius, cor_lat_m,
                cor_lon_m, cor_rad_m, dX, dY, dZ);

      fpOut << buf;
    }

    fpOut.close();

    return true;
  }


  /**
   * Outputs image coordinate residuals to a csv file.
   *
   * @return @b bool If the residuals were successfully output.
   */
  bool BundleSolutionInfo::outputResiduals() {
    char buf[1056];

    QString ofname = "residuals.csv";
    ofname = m_settings->outputFilePrefix() + ofname;
    m_csvSavedResidualsFilename = ofname;

    std::ofstream fpOut(ofname.toLatin1().data(), std::ios::out);
    if (!fpOut) {
      return false;
    }

    // output column headers

    sprintf(buf, ",,,x image,y image,Measured,Measured,sample,line,Residual Vector\n");
    fpOut << buf;
    sprintf(buf, "Point,Image,Image,coordinate,coordinate,"
                 "Sample,Line,residual,residual,Magnitude\n");
    fpOut << buf;
    sprintf(buf, "Label,Filename,Serial Number,(mm),(mm),"
                 "(pixels),(pixels),(pixels),(pixels),(pixels),Rejected\n");
    fpOut << buf;

    // Setup counts and pointers

    int numPoints = m_statisticsResults->bundleControlPoints().size();
    int numMeasures = 0;

    BundleControlPointQsp bundleControlPoint;
    BundleMeasureQsp bundleMeasure;

    for (int i = 0; i < numPoints; i++) {
      bundleControlPoint = m_statisticsResults->bundleControlPoints().at(i);
      numMeasures = bundleControlPoint->size();

      if (bundleControlPoint->rawControlPoint()->IsIgnored()) {
        continue;
      }

      for (int j = 0; j < numMeasures; j++) {
        bundleMeasure = bundleControlPoint->at(j);

        Camera *measureCamera = bundleMeasure->camera();
        if (!measureCamera) {
          continue;
        }

        if (bundleMeasure->isRejected()) {
          sprintf(buf, "%s,%s,%s,%16.8lf,%16.8lf,%16.8lf,%16.8lf,%16.8lf,%16.8lf,%16.8lf,*\n",
                  bundleControlPoint->id().toLatin1().data(),
                  bundleMeasure->parentBundleImage()->fileName().toLatin1().data(),
                  bundleMeasure->cubeSerialNumber().toLatin1().data(),
                  bundleMeasure->focalPlaneMeasuredX(),
                  bundleMeasure->focalPlaneMeasuredY(),
                  bundleMeasure->sample(),
                  bundleMeasure->line(),
                  bundleMeasure->sampleResidual(),
                  bundleMeasure->lineResidual(),
                  bundleMeasure->residualMagnitude());
        }
        else {
          sprintf(buf, "%s,%s,%s,%16.8lf,%16.8lf,%16.8lf,%16.8lf,%16.8lf,%16.8lf,%16.8lf\n",
                  bundleControlPoint->id().toLatin1().data(),
                  bundleMeasure->parentBundleImage()->fileName().toLatin1().data(),
                  bundleMeasure->cubeSerialNumber().toLatin1().data(),
                  bundleMeasure->focalPlaneMeasuredX(),
                  bundleMeasure->focalPlaneMeasuredY(),
                  bundleMeasure->sample(),
                  bundleMeasure->line(),
                  bundleMeasure->sampleResidual(),
                  bundleMeasure->lineResidual(),
                  bundleMeasure->residualMagnitude());
        }
        fpOut << buf;
      }
    }

    fpOut.close();

    return true;
  }


  /**
   * Saves the BundleSolutionInfo to the project
   *
   * Output format:
   *
   *
   * <image id="..." fileName="...">
   *   ...
   * </image>
   *
   * (fileName attribute is just the base name)
   *
   * @param stream The stream to which the BundleSolutionInfo will be saved
   * @param project The project to which this BundleSolutionInfo will be saved
   * @param newProjectRoot The location of the project root directory.
   */
  void BundleSolutionInfo::save(QXmlStreamWriter &stream, const Project *project,
                                FileName newProjectRoot) const {

    // TODO: comment below not clear, why is this done?
    // This is done for unitTest which has no Project
    // SHOULD WE BE CREATING A SERIALIZED PROJECT AS INPUT TO THIS UNIT TEST?
    QString relativePath;
    QString relativeBundlePath;
    FileName bundleSolutionInfoRoot;

    if (project) {
      bundleSolutionInfoRoot = FileName(Project::bundleSolutionInfoRoot(newProjectRoot.expanded()) +
                                      "/" + runTime());
      QString oldPath = project->bundleSolutionInfoRoot(project->projectRoot()) + "/" + runTime();
      QString newPath = project->bundleSolutionInfoRoot(newProjectRoot.toString()) + "/" + runTime();
      //  If project is being saved to new area, create directory and copy files
      if (oldPath != newPath) {
        //  Create project folder for BundleSolutionInfo
        QDir bundleDir(newPath);
        if (!bundleDir.mkpath(bundleDir.path())) {
          throw IException(IException::Io,
                           QString("Failed to create directory [%1]")
                             .arg(bundleSolutionInfoRoot.path()),
                           _FILEINFO_);
        }
        QString oldFile = oldPath + "/" + FileName(m_outputControl->fileName()).name();
        QString newFile = newPath + "/" + FileName(m_outputControl->fileName()).name();
        if (!QFile::copy(oldFile, newFile)) {
          throw IException(IException::Io,
                           QString("Failed to copy file [%1] to new file [%2]")
                             .arg(m_outputControl->fileName()).arg(newFile),
                           _FILEINFO_);
        }
        newFile = newPath + "/" + FileName(m_txtBundleOutputFilename).name();
        if (!QFile::copy(m_txtBundleOutputFilename, newFile)) {
          throw IException(IException::Io,
                           QString("Failed to copy file [%1] to new file [%2]")
                             .arg(m_txtBundleOutputFilename).arg(newFile),
                           _FILEINFO_);
        }
        newFile = newPath + "/" + FileName(m_csvSavedImagesFilename).name();
        if (!QFile::copy(m_csvSavedImagesFilename, newFile)) {
          throw IException(IException::Io,
                           QString("Failed to copy file [%1] to new file [%2]")
                             .arg(m_csvSavedImagesFilename).arg(newFile),
                           _FILEINFO_);        
        }
        newFile = newPath + "/" + FileName(m_csvSavedPointsFilename).name();
        if (!QFile::copy(m_csvSavedPointsFilename, newFile)) {
          throw IException(IException::Io,
                           QString("Failed to copy file [%1] to new file [%2]")
                             .arg(m_csvSavedPointsFilename).arg(newFile),
                           _FILEINFO_);        
        }
        newFile = newPath + "/" + FileName(m_csvSavedResidualsFilename).name();
        if (!QFile::copy(m_csvSavedResidualsFilename, newFile)) {
          throw IException(IException::Io,
                           QString("Failed to copy file [%1] to new file [%2]")
                             .arg(m_csvSavedResidualsFilename).arg(newFile),
                           _FILEINFO_);        
        }
      }

      // Create relativePath
      relativePath = m_inputControlNetFileName->expanded().remove(project->newProjectRoot());
      // Get rid of any preceding "/" , but add on ending "/"
      if (relativePath.startsWith("/")) {
        relativePath.remove(0,1);
      }

      // Create relativeBundlePath for bundleSolutionInfo
      relativeBundlePath = newPath.remove(project->newProjectRoot());
      // Get rid of any preceding "/" , but add on ending "/"
      if (relativeBundlePath.startsWith("/")) {
        relativeBundlePath.remove(0,1);
      }
      relativeBundlePath += "/";
    }

    // TODO: so, we can do the stuff below if project is NULL?

    stream.writeStartElement("bundleSolutionInfo");
    // save ID, cnet file name, and run time to stream
    stream.writeStartElement("generalAttributes");
    stream.writeTextElement("id", m_id->toString());
    stream.writeTextElement("name", m_name);
    stream.writeTextElement("runTime", runTime());

<<<<<<< HEAD
    QString relativePath = m_inputControlNetFileName->expanded().remove(project->newProjectRoot());
    // Get rid of any preceding "/" , but add on ending "/"
    if (relativePath.startsWith("/")) {
      relativePath.remove(0,1);
    }

=======
>>>>>>> 8a7a7e13
    stream.writeTextElement("inputFileName",
                            relativePath);
    stream.writeTextElement("bundleOutTXT",
                            relativeBundlePath + FileName(m_txtBundleOutputFilename).name());
    stream.writeTextElement("imagesCSV",
                            relativeBundlePath + FileName(m_csvSavedImagesFilename).name());
    stream.writeTextElement("pointsCSV",
                            relativeBundlePath + FileName(m_csvSavedPointsFilename).name());
    stream.writeTextElement("residualsCSV",
                            relativeBundlePath + FileName(m_csvSavedResidualsFilename).name());
    stream.writeEndElement(); // end general attributes

    // save settings to stream
    m_settings->save(stream, project);

    // save statistics to stream
    m_statisticsResults->save(stream, project);

    if (project) {
      // save adjusted images lists to stream
      if (!m_adjustedImages->isEmpty()) {
        stream.writeStartElement("imageLists");
        for (int i = 0; i < m_adjustedImages->count(); i++) {
          m_adjustedImages->at(i)->save(stream, project, bundleSolutionInfoRoot);
        }
        stream.writeEndElement();
      }

      // save output control
      stream.writeStartElement("outputControl");
      m_outputControl->save(stream, project, relativeBundlePath);
      stream.writeEndElement();
    }

    stream.writeEndElement(); //end bundleSolutionInfo
  }


  /**
   * Create an XML Handler (reader) that can populate the BundleSolutionInfo class data. See
   *   BundleSolutionInfo::save() for the expected format.
   *
   * @param bundleSolutionInfo The bundle solution we're going to be initializing
   * @param project The project we are working in
   */
  BundleSolutionInfo::XmlHandler::XmlHandler(BundleSolutionInfo *bundleSolutionInfo,
                                             Project *project) {
    m_xmlHandlerBundleSolutionInfo = bundleSolutionInfo;
    m_xmlHandlerProject = project;
    m_xmlHandlerCharacters = "";
  }


  /**
   * Destructor
   */
  BundleSolutionInfo::XmlHandler::~XmlHandler() {
  }


  /**
   * Adds characters to m_xmlHandlerCharacters
   *
   * @param ch QString of characters to add
   *
   * @return @b bool Almost always true. Only false if the characters cannot be read
   */
  bool BundleSolutionInfo::XmlHandler::characters(const QString &ch) {
    m_xmlHandlerCharacters += ch;
    return XmlStackedHandler::characters(ch);
  }


  /**
   * Handle an XML start element. This expects <image/> and <displayProperties/> elements.
   *
   * @param namespaceURI ???
   * @param localName The keyword name given to the member variable in the XML.
   * @param qName ???
   * @param atts The attribute containing the keyword value for the given local name.
   *
   * @return @b bool True if we should continue reading the XML.
   */
  bool BundleSolutionInfo::XmlHandler::startElement(const QString &namespaceURI,
                                                    const QString &localName,
                                                    const QString &qName,
                                                    const QXmlAttributes &atts) {
    m_xmlHandlerCharacters = "";

    if (XmlStackedHandler::startElement(namespaceURI, localName, qName, atts)) {

      if (localName == "bundleSettings") {
        m_xmlHandlerBundleSolutionInfo->m_settings =
            BundleSettingsQsp(new BundleSettings(m_xmlHandlerProject, reader()));
      }
      else if (localName == "bundleResults") {
        m_xmlHandlerBundleSolutionInfo->m_statisticsResults = new BundleResults(m_xmlHandlerProject,
                                                                                reader());
      }
      else if (localName == "imageList") {
        m_xmlHandlerBundleSolutionInfo->m_adjustedImages->append(
            new ImageList(m_xmlHandlerProject, reader()));
      }
      else if (localName == "outputControl") {
        FileName outputControlPath = FileName(m_xmlHandlerProject->bundleSolutionInfoRoot() + "/"
                                              + m_xmlHandlerBundleSolutionInfo->runTime());

        m_xmlHandlerBundleSolutionInfo->m_outputControl = new Control(outputControlPath, reader());
      }
    }
    return true;
  }


  /**
   * Handle an XML end element.
   *
   * @param namespaceURI ???
   * @param localName The keyword name given to the member variable in the XML.
   * @param qName ???
   *
   * @return @b bool Returns XmlStackedHandler's endElement()
   */
  bool BundleSolutionInfo::XmlHandler::endElement(const QString &namespaceURI,
                                                  const QString &localName,
                                                  const QString &qName) {
    // This is done for unitTest which has no Project
    QString projectRoot;
    if (m_xmlHandlerProject) {
      projectRoot = m_xmlHandlerProject->projectRoot() + "/";
    }

    if (localName == "id") {
      // all constructors assign a Uuid - we need to give it a one from the XML
      assert(m_xmlHandlerBundleSolutionInfo->m_id);
      delete m_xmlHandlerBundleSolutionInfo->m_id;
      m_xmlHandlerBundleSolutionInfo->m_id = new QUuid(m_xmlHandlerCharacters);
    }
    else if (localName == "name") {
      m_xmlHandlerBundleSolutionInfo->m_name = m_xmlHandlerCharacters;
    }
    else if (localName == "runTime") {
      m_xmlHandlerBundleSolutionInfo->m_runTime = m_xmlHandlerCharacters;
    }
    else if (localName == "inputFileName") {
      assert(m_xmlHandlerBundleSolutionInfo->m_inputControlNetFileName == NULL);
      m_xmlHandlerBundleSolutionInfo->m_inputControlNetFileName = new FileName(
        projectRoot + m_xmlHandlerCharacters);
    }
    else if (localName == "bundleOutTXT") {
      m_xmlHandlerBundleSolutionInfo->m_txtBundleOutputFilename =
        projectRoot + m_xmlHandlerCharacters;
    }
    else if (localName == "imagesCSV") {
      m_xmlHandlerBundleSolutionInfo->m_csvSavedImagesFilename = 
        projectRoot + m_xmlHandlerCharacters;
    }
    else if (localName == "pointsCSV") {
      m_xmlHandlerBundleSolutionInfo->m_csvSavedPointsFilename =
        projectRoot + m_xmlHandlerCharacters;
    }
    else if (localName == "residualsCSV") {
      m_xmlHandlerBundleSolutionInfo->m_csvSavedResidualsFilename =
        projectRoot + m_xmlHandlerCharacters;
    }

    m_xmlHandlerCharacters = "";
    return XmlStackedHandler::endElement(namespaceURI, localName, qName);
  }
}<|MERGE_RESOLUTION|>--- conflicted
+++ resolved
@@ -78,32 +78,6 @@
 
 
   /**
-<<<<<<< HEAD
-   * Constructor. Creates a BundleSolutionInfo.
-   *
-   * @param src BundleSolutionInfo where the settings and BundleResults are read from.
-   */
-  BundleSolutionInfo::BundleSolutionInfo(const BundleSolutionInfo &src)
-      : m_id(new QUuid(QUuid::createUuid())),
-        m_name(src.m_name),
-        m_runTime(src.m_runTime),
-        m_inputControlNetFileName(new FileName(src.m_inputControlNetFileName->expanded())),
-        m_settings(new BundleSettings(*src.m_settings)),
-        m_statisticsResults(new BundleResults(*src.m_statisticsResults)),
-        m_images(new QList<ImageList *>(*src.m_images)),
-        m_adjustedImages(new QList<ImageList *>(*src.m_adjustedImages)),
-        m_txtBundleOutputFilename(src.m_txtBundleOutputFilename),
-        m_csvSavedImagesFilename(src.m_csvSavedImagesFilename),
-        m_csvSavedPointsFilename(src.m_csvSavedPointsFilename),
-        m_csvSavedResidualsFilename(src.m_csvSavedResidualsFilename) {
-
-    m_outputControl = new Control(src.m_outputControl->fileName());
-  }
-
-
-  /**
-=======
->>>>>>> 8a7a7e13
    * Destructor
    */
   BundleSolutionInfo::~BundleSolutionInfo() {
@@ -137,63 +111,12 @@
    *
    * @return QString Bundleout text filename.
    */
-<<<<<<< HEAD
-  BundleSolutionInfo &BundleSolutionInfo::operator=(const BundleSolutionInfo &src) {
-
-    if (&src != this) {
-
-      delete m_id;
-      m_id = new QUuid(QUuid::createUuid());
-
-      m_runTime = src.m_runTime;
-
-      if (src.m_name == "" || src.m_name == src.m_runTime) {
-        m_name = m_runTime;
-      }
-      else {
-        m_name = src.m_name;
-      }
-
-      delete m_inputControlNetFileName;
-      m_inputControlNetFileName = new FileName(src.m_inputControlNetFileName->expanded());
-
-      delete m_outputControl;
-      m_outputControl = new Control(src.m_outputControl->fileName());
-
-      m_settings = src.m_settings;
-
-      delete m_statisticsResults;
-      m_statisticsResults = new BundleResults(*src.m_statisticsResults);
-
-      delete m_images;
-      m_images = new QList<ImageList *>(*src.m_images);
-
-      delete m_adjustedImages;
-      m_adjustedImages = new QList<ImageList *>(*src.m_adjustedImages);
-    }
-    return *this;
-  }
-
-
-  /**
-   * Returns bundleout text filename.
-   *
-   * @return QString Bundleout text filename.
-   */
   QString BundleSolutionInfo::savedBundleOutputFilename() {
     return m_txtBundleOutputFilename;
   }
 
 
   /**
-=======
-  QString BundleSolutionInfo::savedBundleOutputFilename() {
-    return m_txtBundleOutputFilename;
-  }
-
-
-  /**
->>>>>>> 8a7a7e13
    * Returns filename of output bundle images csv file.
    *
    * @return QString filename of output bundle images csv file.
@@ -332,7 +255,6 @@
 
   /**
    * Returns the name of the input control network.
-<<<<<<< HEAD
    *
    * @return @b QString The name of the input control network.
    */
@@ -374,49 +296,6 @@
   /**
    * Returns bundle settings.
    *
-=======
-   *
-   * @return @b QString The name of the input control network.
-   */
-  QString BundleSolutionInfo::inputControlNetFileName() const {
-    return m_inputControlNetFileName->expanded();
-  }
-
-
-  /**
-   * Returns the name of the output control network.
-   *
-   * @return @b QString The name of the output control network.
-   */
-  QString BundleSolutionInfo::outputControlNetFileName() const {
-    return m_outputControl->fileName();
-  }
-
-
-  /**
-   * Returns the name of the output control network.
-   *
-   * @return @b QString The name of the output control network.
-   */
-  void BundleSolutionInfo::setOutputControl(Control *outputControl) {
-    m_outputControl = outputControl;
-  }
-
-
-  /**
-   * Returns bundle output Control object.
-   *
-   * @return Control* Pointer to bundle output Control object.
-   */
-  Control *BundleSolutionInfo::control() const {
-    return m_outputControl;
-  }
-
-
-  /**
-   * Returns bundle settings.
-   *
->>>>>>> 8a7a7e13
    * @return BundleSettingsQsp Bundle settings.
    */
   BundleSettingsQsp BundleSolutionInfo::bundleSettings() {
@@ -1714,15 +1593,6 @@
     stream.writeTextElement("name", m_name);
     stream.writeTextElement("runTime", runTime());
 
-<<<<<<< HEAD
-    QString relativePath = m_inputControlNetFileName->expanded().remove(project->newProjectRoot());
-    // Get rid of any preceding "/" , but add on ending "/"
-    if (relativePath.startsWith("/")) {
-      relativePath.remove(0,1);
-    }
-
-=======
->>>>>>> 8a7a7e13
     stream.writeTextElement("inputFileName",
                             relativePath);
     stream.writeTextElement("bundleOutTXT",
