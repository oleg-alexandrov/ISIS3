#ifndef ControlNetVersioner_h
#define ControlNetVersioner_h
/**
 * @file
 * $Revision: 1.9 $
 * $Date: 2009/07/15 17:33:52 $
 *
 *   Unless noted otherwise, the portions of Isis written by the USGS are
 *   public domain. See individual third-party library and package descriptions
 *   for intellectual property information, user agreements, and related
 *   information.
 *
 *   Although Isis has been used by the USGS, no warranty, expressed or
 *   implied, is made by the USGS as to the accuracy and functioning of such
 *   software and related material nor shall the fact of distribution
 *   constitute any such warranty, and no responsibility is assumed by the
 *   USGS in connection therewith.
 *
 *   For additional information, launch
 *   $ISISROOT/doc//documents/Disclaimers/Disclaimers.html
 *   in a browser or see the Privacy &amp; Disclaimers page on the Isis website,
 *   http://isis.astrogeology.usgs.gov, and the USGS privacy and disclaimers on
 *   http://www.usgs.gov/privacy.html.
 */

#include <QString>

#include <QList>
#include <QSharedPointer>
#include <QVector>

#include "ControlPoint.h"
#include "ControlPointV0001.h"
#include "ControlPointV0002.h"
#include "ControlPointV0003.h"

class QString;

namespace Isis {
  class FileName;
  class Progress;
  class Pvl;
  class PvlContainer;
  class PvlObject;
  class ControlPointV0001;
  class ControlPointV0002;
  class ControlPointV0003;

  /**
   * @brief Handle various control network file format versions.
   *
   * <h3>Overview</h3>
   *
   * This class is used to read all versions of control networks and write out
   *   the most recent version in Pvl and protobuf format. When reading a
   *   control net file, the ControlNeVersioner is initialized with the
   *   filename. When writing a control net file or generating a Pvl network,
   *   the ControlNetVersioner is initialized from a ControlNet object.
   *
   * This class exists to isolate the code dealing with control network file
   *   formats. ControlNet can then interface with this class and only has to
   *   work with the current ControlPoint object.
   *
   * <h3>Reading Control Network Files</h3>
   *
   * The read routine is as follows:
   * <ol>
   *   <li>Read the Pvl file header</li>
   *   <li>Determine if the network is stored in Pvl or protobuf format</li>
   *   <li>Determine the version of the network</li>
   *   <li>Read in the general ControlNet information such as network
   *        description, last modification date, etc. For Pvl networks, this
   *        information is in a PvlObject at the start of the network. For
   *        protobuf objects this information is stored in a header protobuf
   *        message after the Pvl file header.</li>
   *   <li>For each control point do the following:
   *   <ol type="a">
   *     <li>Read the control point into the appropriate ControlPointV####
   *          object.</li>
   *     <li>If the ControlPointV#### object is not the most recent version,
   *          upgrade it to the latest version.</li>
   *     <li>Convert the final ControlPointV#### object into a ControlPoint
   *          object and store it in the ControlNetVersioner.</li>
   *   </ol>
   *   </li>
   * </ol>
   *
   * Once the ControlNet file is read into the ControlNetVersioner, the
   *   ControlPoints can be accessed through the takeFirstPoint method. This
   *   will remove the first ControlPoint stored in the ControlNetVersioner and
   *   give it to the caller. At this point, the caller is given ownership of
   *   the ControlPoint and is expected to delete it when finished. General
   *   information about the control network can be accessed directly from the
   *   ControlNetVersioner.
   *
   * <h3>Writing Control Network Files</h3>
   *
   * The protobuf file write routine is as follows:
   * <ol>
   *   <li>Copy the general ControlNet information such as network description,
   *        last modification date, etc. into the ControlNetVersioner.</li>
   *   <li>Copy the pointers to the ControlPoints and store them in the
   *        ControlNetVersioner. The ControlNetVersioner does not assume
   *        ownership of the ControlPoints when it does this. The ControlNet
   *        or what the ControlNet got the points from retains ownership.</li>
   *   <li>Write a 65536 byte blank header to the file.</li>
   *   <li>Write the general ControlNet information to a protobuf message header
   *        after the blank header.</li>
   *   <li>For each control point do the following:
   *   <ol type="a">
   *     <li>Convert the control point into a protobuf message.</li>
   *     <li>Write the size of the protobuf message to the file.</li>
   *     <li>Write the protobuf message to the file.</li>
   *   </ol>
   *   </li>
   *   <li>Write a Pvl header into the original blank header at the start of the
   *        file. This header contains: a flag indicating the network is a
   *        protobuf formatted network, the version of the format, the byte
   *        offset and size of the protobuf header, the byte offset and
   *        size of the block of protobuf control points, and general
   *        information about the control network.</li>
   * </ol>
   *
   * Once the ControlNetVersioner is initialized from a file or a ControlNet,
   *   a Pvl formatted version of the control network can be created by the
   *   toPvl method. This will always output the control network in the latest
   *   Pvl format. From here, the Pvl network can be written to a file with
   *   Pvl::write(filename).
   *
   * <h3>Modifying the Control Network File Format</h3>
   *
   * If the control network file format is changed the following changes need
   *   to be made to ControlNetVersioner and its supporting classes:
   *<ul>
   * <li>
   * New containers need to be added to interface with the new format. These
   *   containers should try to match the format of the data in the file, then
   *   the versioner will convert from that format to ControlNet, ControlPoint,
   *   ControlMeasure, and ControlMeasureLogData. General information about the
   *   control network should be stored in the ControlNetHeaderV#### structs.
   *   Data for control points should be stored in ControlPointV#### objects.
   * </li>
   * <li>
   * If a new control point container was created, code needs to be added to
   *   create ControlPoint objects from them. A new createPoint method that
   *   takes the new container should be added to do this. The createMeasure
   *   method should also be changed to create ControlMeasures from the new
   *   containers.
   * </li>
   * <li>
   * If a new header container was created, code needs to be added to store its
   *   information in the ControlNetVersioner. A new createHeader method that
   *   takes the new header container should be added to do this.
   * </li>
   * <li>
   * New code needs to be added to update the previous containers to the new
   *   containers. Updating control point containers should happen in the new
   *   ControlPointV#### container class. It should have a constructor that
   *   takes a container for the previous version. Then, the createPoint method
   *   for the previous version needs to be changed to create a new container
   *   with this and then call the createPoint method for the new version.
   *   Updating header containers should happen in the createHeader method that
   *   takes the previous version. If the headers become more complicated, this
   *   may need to change to match how control point containers are updated.
   * </li>
   * <li>
   * New methods need to be added to read the new file format. Methods for
   *   reading Pvl formatted files and protobuf formatted files need to be
   *   added; they should match the naming convention of readPvlV#### and
   *   readProtobufV#### respectively.
   * </li>
   * <li>
   * New methods need to be added to write out the new file format. The write
   *   method should be changed to write out the new protobuf format. If
   *   a new header container is added, the writeHeader method should be
   *   changed to write the new protobuf header to the file. If a new control
   *   point container is added, the writeFirstPoint method should be changed
   *   to write a new protobuf control point to the file.
   * </li>
   * <li>
   * Update the documentation on this class under the <b>Control Network File
   *   Format History</b> heading. This should include a description of the new
   *   file format and how it differs from the previous version.
   * </li>
   *</ul>
   *
   * <h3>Control Network File Format History</h3>
   *
   * Prior to the creation of this versioning class, which was released with
   *   ISIS 3.2.2, all control network files were Pvl formatted text files.
   *   Reading and writing these files was handled by the ControlNet, ControlPoint,
   *   and ControlMeasure classes. As the file format was changed, those
   *   classes were modified to account for the new format. Because of this,
   *   the history of the control network file format prior to ISIS 3.2.2
   *   is not well documented.
   *
   * The following are descriptions of the different control network file
   *   format versions that are currently supported. Each description also
   *   describes how that version differs from the previous.
   *
   * <b>Version 1</b>
   *
   *   This version maintains backwards compatibility with all files created
   *   prior to versioning. If a control network file does not have a version
   *   flag, then it is assumed to be a version 1 file. Because this version
   *   supports all files created prior to ISIS 3.2.2, there is no standardized
   *   Pvl format associated with it.
   *
   *   Originally, there was no version 1 binary format. When version 2 was
   *   added, version 1 was changed to use the version 2 binary format.
   *
   * <b>Version 2</b>
   *
   *   This version was the first to have a standardized format. The following
   *   were standardized with this format:
   *   <ul>
   *     <li>The Held flag was replaced by point types. Points could be either
   *     Tie points or Ground points. Points that were previously flagged as
   *     Held were changed to Ground points.</li>
   *     <li>A posteriori was replaced with adjusted in several keyword
   *     names.</li>
   *     <li>The a priori and adjusted ground points were changed from
   *     (latitude, longitude, radius) format to body fixed (X, Y, Z) format.
   *     </li>
   *     <li>Ground point sigmas were replaced with covariance matrices.</li>
   *     <li>Latitude, longitude, and radius constrained flags were added.</li>
   *     <li>Estimated measures were renamed to Candidate measures.</li>
   *     <li>Unmeasured measures were renamed to Candidate measures, had their
   *     line and sample set to 0, and were flagged as ignored.</li>
   *     <li>Automatic, ValidatedManual and AutomaticPixel measures were
   *     renamed to RegisteredPixel measures.</li>
   *     <li>ValidatedAutomatic and AutomaticSubPixel measures were renamed to
   *     RegisteredSubPixel measures.</li>
   *     <li>ErrorSample and ErrorLine were renamed to SampleResidual and
   *     LineResidual respectively.</li>
   *     <li>Diameter, ZScore, and ErrorMagnitude were no longer saved in
   *     measures.</li>
   *   </ul>
   *
   *   Version 2 was the first version to support a binary protobuf format.
   *   Version 1 was retroactively changed to use the version 2 binary format.
   *   Version 2 binary control network files consist of three parts:
   *   <ol>
   *     <li>
   *     <em>Pvl File Header:</em> The file starts with a Pvl formatted header
   *     that contains offsets to the binary components of the file and the
   *     version number of the file. This header may also contain general
   *     information about the control network that is only for user reference
   *     is not used when reading the file.
   *     </li>
   *     <li>
   *     <em>Protobuf Core:</em> After the Pvl header is the protobuf core that
   *     contains the majority of the network data. This is a hierarchical
   *     structure with general network information such as the network
   *     description at the top level. Below that is the control point
   *     information. The lowest level contains the control measure information.
   *     This structure is defined by <em>ControlNetFileProtoV0001.proto</em>.
   *     </li>
   *     <li>
   *     <em>Protobuf Log Data:</em> The final component of the file contains
   *     the control measure log data. This is structured the same as the
   *     protobuf core. So, the log data for the i<sup>th</sup> measure in the
   *     j<sup>th</sup> point in the core is in the i<sup>th</sup> measure of
   *     the j<sup>th</sup> point in this structure. This structure is defined
   *     by <em>ControlNetLogDataProtoV0001.proto</em>.
   *     </li>
   *   </ol>
   *
   * <b>Version 3</b>
   *
   *   This version was created to avoid file size limits imposed by the
   *   version 2 binary file format. Protobuf messages are limited to 2GB for
   *   security reasons. So, version 2 binary files can only contain 2GB of
   *   information in their Protobuf Core. In version 3, the Protobuf Core was
   *   changed from a single message to a header message and individual
   *   messages for each control point. This way, the Protobuf Core could
   *   contain an arbitrary amount of information as long as any single point
   *   does not exceed 2GB. At the same time, control measure log data was
   *   moved into the Protobuf Core so that each measure contains its own log
   *   data.
   *
   *   Version 3 binary control network files are formatted as follows:
   *   <ul>
   *     <li>
   *     <em>pvl File Header:</em> The Pvl Header in version 3 binary files
   *     is the same as the Pvl Header in version 2 binary files, except it has
   *     offsets to the Protobuf Header and Protobuf Core instead of the
   *     Protobuf Core and Protobuf Log Data.
   *     </li>
   *     <li>
   *     <em>Protobuf Header:</em> The binary component of version 3 binary
   *     control network files starts with a protobuf message header that
   *     contains general information about the network and the size of each
   *     control point's protobuf message. The size of each control point
   *     message is required to parse the Protobuf Core because protobuf
   *     messages are not self-delimiting. This structure is defined by
   *     <em>ControlNetFileHeaderV0002.proto</em>.
   *     </li>
   *     <li>
   *     <em>Protobuf Core:</em> Immediately after the Protobuf Header is
   *     the Protobuf Core which contains all of the control point and control
   *     measure information. This is structured as consecutive protobuf
   *     messages where each message contains all of the information for a
   *     control point and its control measures. Because protobuf messages
   *     are not self-delimiting, the size of each message must be known prior
   *     to parsing the Protobuf Core. The control point messages are defined
   *     by <em>ControlPointFileEntryV0002.proto</em>.
   *     </li>
   *   </ul>
   *
   *   Version 3 also further differentiated control point types. Control
   *   points that had their latitude, longitude, and/or radius constrained
   *   were changed from Tie points to Constrained points.
   *
   * <b>Version 4</b>
   *
   *   This version was created when Ground and Tie control points were renamed
   *   to Fixed and Free respectively. Version 4 Pvl control network files are
   *   identical to version 3 Pvl control network files, except for the new
   *   control point type values. When version 4 was created, the .proto file
   *   that defined control point protobuf messages was modified to allow for
   *   the new control point type names and the old names were flagged as
   *   deprecated. So, version 3 and version 4 binary control network files are
   *   formatted exactly the same.
   *
   * <b>Version 5</b>
   *
   *   This version was created to allow for progressive reading and writing of
   *   binary control network files. Previous versions required the entire
   *   contents of binary control network files to be read into memory before
   *   the ControlNet, ControlPoint, and ControlMeasure objects could be
   *   created. Version 5 was created to allow binary control network files
   *   to be read one control point at a time. Similarly, previous versions
   *   required all of the information in the control network to be copied into
   *   protobuf structures before any of it could be written to a file.
   *
   *   Version 5 Pvl control network files are identical to version 4 Pvl
   *   control network files.
   *
   *   Version 5 binary control network files are formatted the same as version
   *   4 binary control network files except for how they store the sizes of
   *   the control point messages in the Protobuf Core. In a version 5 binary
   *   control network file, each control point message is prepended by an
   *   unsigned, 32 bit, LSB, integer (c++ uint32_t) that contains the size of
   *   the message. This design was modeled after the delimited read and write
   *   functionality in the Java protobuf library. Additionally, the Protobuf
   *   Header contains the number of control points in the network instead of
   *   a list of all the control point message sizes. The structure of the
   *   Protobuf Header is defined by <em>ControlNetFileHeaderV0005.proto</em>.
   *   The structure of the protobuf messages in the Protobuf Core is defined
   *   by <em>ControlPointFileEntryV0002.proto</em>, the same as in version 4.
   *
   *   Starting with version 5, the naming scheme for .proto files was changed
   *   to use the same version number as the control net file format. So, the
   *   new .proto file defining the Protobuf Header was named
   *   <em>ControlNetFileHeaderV0005.proto</em> instead of
   *   <em>ControlNetFileHeaderV0003.proto</em>.
   *
   * @ingroup ControlNetwork
   *
   * @author 2011-04-05 Steven Lambright
   *
   * @internal
   *   @history 2011-04-14 Steven Lambright - Improved handling of V1 networks
   *   @history 2011-05-02 Tracie Sucharski - If Held=True exists in input net,
   *                           set PointType=Ground.
   *   @history 2011-05-02 Debbie A. Cook - Created pvl version 3 which added
   *                           point type of constrained.
   *   @history 2012-08-14 Steven Lambright - Simplified error handling of invalid
   *                           target names in V1 networks (V1->V2 code).
   *   @history 2012-11-22 Debbie A. Cook - Changed to use TProjection instead of Projection.
   *                           References #775.
   *   @history 2013-03-13 Steven Lambright and Stuart Sides - Added support for more V1 Pvl
   *                           networks (specifically, isis3.2.1 hijitreg output networks with
   *                           measures that lack Sample/Line and are set to unmeasured). Fixes
   *                           #1554.
   *   @history 2016-04-22 Jeannie Backer - Updated error message in
   *                           ConvertVersion1ToVersion2() to make it specific to this class
   *                           call. This was done to reduce redundancy since the original
   *                           message for this error was very similar to the caught exception
   *                           to which it is appended. References #3892
   *   @history 2017-12-11 Jeannie Backer & Jesse Mapel - Created class skeleton for refactor.
   *   @history 2017-12-11 Jesse Mapel - Added VersionedControlNetHeaders.
   *   @history 2017-12-12 Kristin Berry - Added initial toPvl for refactor.
   *   @history 2017-12-12 Jeannie Backer - Added VersionedControlPoints.
   *   @history 2017-12-12 Jeannie Backer - Implemented createPoint() methods.
   *   @history 2017-12-13 Jeannie Backer - Added target radii to createPoint(V0006).
   *   @history 2017-12-18 Adam Goins and Kristin Berry - Added new write() method.
   *   @history 2017-12-19 Kristin Berry - Corrected method names and general cleanup in toPvl and
   *                           write for refactor.
   *   @history 2017-12-20 Jesse Mapel - Made read and createPoint methods match new
   *                           ControlPointV#### classes.
   *   @history 2017-12-20 Jeannie Backer - Updated toPvl and write methods to get surface point
   *                           information from the ControlPoint.
   *   @history 2018-01-03 Jesse Mapel - Updated class documentation.
   *   @history 2018-01-04 Adam Goins - Updated read/write methods to read/write protobuf messages
   *                           correctly.
   *   @history 2018-01-12 Adam Goins - Added the ControlPoint radii to the header to avoid
   *                           Target::GetRadii calls to speed up createPoint().
   *   @history 2018-01-12 Adam Goins - Added Progress during reads.
   *   @history 2018-01-24 Jesse Mapel - Fixed c++11 build warnings.
   *                         
   *   @history 2018-01-27 Jesse Mapel - Fixed some documentation formatting. Added a section
   *                           describing the different file format versions.
   *   @history 2018-01-30 Adam Goins - Ensured point sizes are written/read as lsb by using
   *                           EndianSwapper.
   *   @history 2018-02-25 Debbie A. Cook - Generalized calls to 
   *                           ControlPoint::IsLatitudeConstrained to IsCoord1Constained 
   *                           and added or updated a few comments. *** TODO *** make sure
   *                           the new methods are fully functional for either coordinate type
   *                           once the new header keyword is added.
   *   @history 2018-03-28 Adam Goins - Added targetRadii groups to the header. Changed the
   *                           versioner to write these values out in a targetRadii group for
   *                           both binary V0005 and PvlV0005 networks. Fixes #5361.
   *   @history 2018-04-05 Adam Goins - Added hasTargetRadii() and targetRadii() to the versioner
   *                           so that these values can be grabbed from a ControlNet on read.
   *                           Also Fixes #5361.
<<<<<<< HEAD
   *   @history 2018-06-01 Debbie A. Cook - (added to BundleXYZ 2018-02-25)
   *                           Generalized calls to ControlPoint::IsLatitudeConstrained to 
   *                           IsCoord1Constained and added or updated a few comments.
   *                           *** TODO *** make sure the new methods are fully functional
   *                           for either coordinate type once the new header keyword is added.
   *                           
=======
   *   @history 2018-07-03 Jesse Mapel - Removed target radii from versioner. References #5457.
>>>>>>> 84c1c25e
   */
  class ControlNetVersioner {

    public:
      ControlNetVersioner(ControlNet *net);
      ControlNetVersioner(const FileName netFile, Progress *progress=NULL);
      ~ControlNetVersioner();

      QString netId() const;
      QString targetName() const;
      QString creationDate() const;
      QString lastModificationDate() const;
      QString description() const;
      QString userName() const;

      int numPoints() const;
      ControlPoint *takeFirstPoint();

      void write(FileName netFile);
      Pvl toPvl();

    private:
      // These three methods are private to ensure proper memory management
      //! Default constructor. Intentially un-implemented.
      ControlNetVersioner();
      /**
       * Copy constructor. Intentially un-implemented.
       *
       * @param other The other ControlNetVersioner to create a copy of.
       */
      ControlNetVersioner(const ControlNetVersioner &other);
      /**
       * Asssignment operator. Intentially un-implemented.
       *
       * @param other The other ControlNetVersione to assign from.
       *
       * @return @b ControlNetVersioner& A reference to this after assignment.
       */
      ControlNetVersioner &operator=(const ControlNetVersioner &other);

      // Private ControlNetHeader structs for versioning
      /**
       * Versioned container for general information about a control network.
       *
       * @ingroup ControlNetwork
       *
       * @author 2017-12-27 Jesse Mapel
       *
       * @internal
       *   @history 2017-12-27 Jesse Mapel - Original Version
       */
      struct ControlNetHeaderV0001 {
        //! The ID/Name of the control network
        QString networkID;
        //! The NAIF name of the target body
        QString targetName;
        //! The date and time of the control network's creation
        QString created;
        //! The date and time of the control network's last modification
        QString lastModified;
        //! The text description of the control network
        QString description;
        //! The name of the user or program that last modified the control network
        QString userName;
      };

      //! Typedef for consistent naming of containers for version 2
      typedef ControlNetHeaderV0001 ControlNetHeaderV0002;
      //! Typedef for consistent naming of containers for version 3
      typedef ControlNetHeaderV0001 ControlNetHeaderV0003;
      //! Typedef for consistent naming of containers for version 4
      typedef ControlNetHeaderV0001 ControlNetHeaderV0004;
      //! Typedef for consistent naming of containers for version 5
      typedef ControlNetHeaderV0001 ControlNetHeaderV0005;

      //! Typedef for consistent naming of containers for version 4
      typedef ControlPointV0003 ControlPointV0004;
      //! Typedef for consistent naming of containers for version 5
      typedef ControlPointV0003 ControlPointV0005;

      void read(const FileName netFile, Progress *progress=NULL);

      void readPvl(const Pvl &network, Progress *progress=NULL);
      void readPvlV0001(const PvlObject &network, Progress *progress=NULL);
      void readPvlV0002(const PvlObject &network, Progress *progress=NULL);
      void readPvlV0003(const PvlObject &network, Progress *progress=NULL);
      void readPvlV0004(const PvlObject &network, Progress *progress=NULL);
      void readPvlV0005(const PvlObject &network, Progress *progress=NULL);

      void readProtobuf(const Pvl &header, const FileName netFile, Progress *progress=NULL);
      void readProtobufV0001(const Pvl &header, const FileName netFile, Progress *progress=NULL);
      void readProtobufV0002(const Pvl &header, const FileName netFile, Progress *progress=NULL);
      void readProtobufV0005(const Pvl &header, const FileName netFile, Progress *progress=NULL);

      ControlPoint *createPoint(ControlPointV0001 &point);
      ControlPoint *createPoint(ControlPointV0002 &point);
      ControlPoint *createPoint(ControlPointV0003 &point);

      ControlMeasure *createMeasure(const ControlPointFileEntryV0002_Measure&);

      void createHeader(const ControlNetHeaderV0001 header);

      void writeHeader(std::fstream *output);
      int writeFirstPoint(std::fstream *output);

      ControlNetHeaderV0005 m_header; /**< Header containing information about
                                           the whole network.*/
      QList<ControlPoint *> m_points; /**< ControlPoints that are read in from a file or
                                           ready to be written out to a file.*/
      bool m_ownsPoints; /**< Flag if the versioner owns the control points stored in it.
                             This will be true when the versioner created the points from a file.
                             This will be false when the versioner copied the points from an
                             esiting control network.*/

  };
}
#endif<|MERGE_RESOLUTION|>--- conflicted
+++ resolved
@@ -415,16 +415,13 @@
    *   @history 2018-04-05 Adam Goins - Added hasTargetRadii() and targetRadii() to the versioner
    *                           so that these values can be grabbed from a ControlNet on read.
    *                           Also Fixes #5361.
-<<<<<<< HEAD
    *   @history 2018-06-01 Debbie A. Cook - (added to BundleXYZ 2018-02-25)
    *                           Generalized calls to ControlPoint::IsLatitudeConstrained to 
    *                           IsCoord1Constained and added or updated a few comments.
    *                           *** TODO *** make sure the new methods are fully functional
    *                           for either coordinate type once the new header keyword is added.
    *                           
-=======
    *   @history 2018-07-03 Jesse Mapel - Removed target radii from versioner. References #5457.
->>>>>>> 84c1c25e
    */
   class ControlNetVersioner {
 
