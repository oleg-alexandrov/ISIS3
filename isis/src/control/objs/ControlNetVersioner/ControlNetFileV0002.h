--- conflicted
+++ resolved
@@ -51,13 +51,10 @@
    *
    * @internal
    *   @history 2011-06-21 Steven Lambright - Files can have a larger size now
+   *   @history 2012-11-30 Debbie A. Cook - Changed to use TProjection and RingPlaneProjection
+   *                           instead of Projection.  References #775.
    *   @history 2013-05-22 Kimberly Oyama and Tracie Sucharski - Added the JIGSAWREJECTED
    *                           keyword to the toPvl() method. Fixes #661.
-<<<<<<< HEAD
-   *   @history 2012-11-30 Debbie A. Cook - Changed to use TProjection and RingPlaneProjection
-   *                           instead of Projection.  References #775.
-=======
->>>>>>> a9dd8c1f
    */
   class ControlNetFileV0002 : public ControlNetFile {
     public:
