--- conflicted
+++ resolved
@@ -328,24 +328,13 @@
           matrix += toString(aprioriCovarianceMatrix(1, 2));
           matrix += toString(aprioriCovarianceMatrix(2, 2));
 
+          // *** TODO *** What do we do in the case of bundled in rectangular coordinates?
+          // For now we do nothing.
           if ( aprioriSurfacePoint.GetLatSigmaDistance().meters() != Isis::Null
                && aprioriSurfacePoint.GetLonSigmaDistance().meters() != Isis::Null
                && aprioriSurfacePoint.GetLocalRadiusSigma().meters() != Isis::Null ) {
 
-<<<<<<< HEAD
-            aprioriSurfacePoint.SetRadii( m_header.targetRadii[0],
-                                          m_header.targetRadii[1],
-                                          m_header.targetRadii[2] );
-
-            // *** TODO *** What do we do in the case of bundled in rectangular coordinates?
-            if ( aprioriSurfacePoint.GetLatSigmaDistance().meters() != Isis::Null
-                 && aprioriSurfacePoint.GetLonSigmaDistance().meters() != Isis::Null
-                 && aprioriSurfacePoint.GetLocalRadiusSigma().meters() != Isis::Null ) {
-
-              QString sigmas = "AprioriLatitudeSigma = "
-=======
             QString sigmas = "AprioriLatitudeSigma = "
->>>>>>> 84c1c25e
               + toString(aprioriSurfacePoint.GetLatSigmaDistance().meters())
               + " <meters>  AprioriLongitudeSigma = "
               + toString(aprioriSurfacePoint.GetLonSigmaDistance().meters())
