--- conflicted
+++ resolved
@@ -566,81 +566,3 @@
 }
 // namespace Isis
 
-<<<<<<< HEAD
-//  /**
-//   * 
-//   * @param camera 
-//   * 
-//   * @return @b Quaternion 
-//   */
-//  Quaternion SumFile::getBFtoJ2000(Camera *camera) const {
-//    QString target = getFrameName((const int)camera->naifBodyFrameCode());
-//
-//    vector<double> rotation(9);
-//    pxform_c(target.toLatin1().data(), "J2000", camera->time().Et(), 
-//             (SpiceDouble (*)[3]) &rotation[0]);
-//    NaifStatus::CheckErrors();
-//  
-//    QString sep("");//???
-//    BOOST_FOREACH ( double v, rotation ) {
-//      cout << sep << v;
-//      sep = ", "; 
-//    }
-//    cout << "\n";
-//    return (Quaternion(rotation));
-//  }
-
-
-//  /**
-//   * 
-//   * @param fromId 
-//   * @param toId 
-//   * @param timeEt 
-//   * 
-//   * @return @b Quaternion 
-//   */
-//  Quaternion SumFile::getFrameRotation(const int &fromId, const int &toId,
-//                                       const double &timeEt) 
-//                                       const {
-//  
-//    QString fromFrame = getFrameName(fromId);
-//    QString toFrame   = getFrameName(toId);
-//  
-//    vector<double> rotation(9);
-//    pxform_c(fromFrame.toLatin1().data(), toFrame.toAscii().data(), 
-//             timeEt, (SpiceDouble (*)[3]) &rotation[0]);
-//    NaifStatus::CheckErrors();
-//    return (Quaternion(rotation));
-//  }
-  
-  
-//  /**
-//   * @brief Get character representation of the frame identifier
-//   * 
-//   * @param frameid NAIF frame ID to translate to character
-//   * 
-//   * @return QString Character value of the frame id
-//   */
-//  QString SumFile::getFrameName(const int &frameid) const {
-//    SpiceChar frameBuf[81];
-//    (void) frmnam_c ( (SpiceInt) frameid, sizeof(frameBuf), frameBuf);
-//    return (QString(frameBuf));
-//  }
-  
-
-//  /**
-//   * @brief Get character representation of the frame identifier
-//   * 
-//   * @param frameName String frame name to translate to NAIF code
-//   * 
-//   * @return int NAIF frame code
-//   */
-//   int SumFile::getFrameCode(const QString &frameName) const {
-//     int frmcode;
-//     (void) namfrm_c(frameName.toLatin1().data(), &frmcode);
-//     return (frmcode);
-//   }
-  
-  
-=======
->>>>>>> 6132911b
