<<<<<<< HEAD
3.6.0        # Public version number
10-26-2018   # Release date
beta         # release stage (alpha, beta, stable)
=======
3.6.1       	 # Public version number
2019-04-26  	 # Release date
alpha       	 # release stage (alpha, beta, stable)
>>>>>>> 426df74a
<|MERGE_RESOLUTION|>--- conflicted
+++ resolved
@@ -1,9 +1,3 @@
-<<<<<<< HEAD
 3.6.0        # Public version number
 10-26-2018   # Release date
-beta         # release stage (alpha, beta, stable)
-=======
-3.6.1       	 # Public version number
-2019-04-26  	 # Release date
-alpha       	 # release stage (alpha, beta, stable)
->>>>>>> 426df74a
+beta         # release stage (alpha, beta, stable)